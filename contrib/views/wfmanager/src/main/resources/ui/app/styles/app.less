/*
 *    Licensed to the Apache Software Foundation (ASF) under one or more
 *    contributor license agreements.  See the NOTICE file distributed with
 *    this work for additional information regarding copyright ownership.
 *    The ASF licenses this file to You under the Apache License, Version 2.0
 *    (the "License"); you may not use this file except in compliance with
 *    the License.  You may obtain a copy of the License at
 *
 *        http://www.apache.org/licenses/LICENSE-2.0
 *
 *    Unless required by applicable law or agreed to in writing, software
 *    distributed under the License is distributed on an "AS IS" BASIS,
 *    WITHOUT WARRANTIES OR CONDITIONS OF ANY KIND, either express or implied.
 *    See the License for the specific language governing permissions and
 *    limitations under the License.
 */

@bgColor: #eee;
@bgGreenActive: #5bb75b;
@navBarColor: #fafafa;
@tabPanelHeadingColor: #fff;
@moduleHeaderBgColor: #fff;
@nodeDefaultHeight: 40px;
@nodeDefaultWidth: 40px;
@defaultRed: red;
@defaultBorderRadius: 5px;
@nodeActionBgColor: #E5E5E5;
@defaultPropertiesEditorHeight: 350px;
@actionLinkColor: #0f96c6;
@navTabAnchorColor: #777;
@navTabAnchorHighlightedColor: #555;
@modalDialogWidth: 60%;
body {
    background: @bgColor;
    padding: 0;
    margin: 0;
}
a {
  color: #000;
}

.navbar-default {
    background-color: @navBarColor;
}

.padding0 {
  padding: 0px;
}
.paddingtop7{
  padding-top:7px;
}
.paddingtop8{
  padding-top:7px;
}
.paddingbottom8{
  padding-bottom:7px;
}
.paddingtop10{
  padding-top:10px;
}
.padding10{
    margin-top: 10px;
}
.padding20{
    margin-top: 20px;
}
.marginBottom10{
    margin-bottom: 10px;
}
.marginleft20{
  margin-left: 20px !important;
}
.paddingright10{
  padding-right: 10px;
}
.marginright5{
  margin-right: 5px !important;
}
.marginright10 {
  margin-right: 10px !important;
}
.padding15pcnt {
  padding:8px;
}
#arrow{
    top: 24%;
    left: -22px;
    margin-top: -11px;
    border-right-color: #999 !important;
    border-right-color: rgba(0, 0, 0, .25);
    border-left-width: 0;
    position: absolute;
    display: block;
    width: 0;
    height: 0;
    border-color: transparent;
    border-style: solid;
    border-width: 11px;
}

.container-custom {
  background-color: @moduleHeaderBgColor !important;
}

.disabled {
    cursor:none;
}
#header {
    white-space: nowrap;
    background: #101010;
    background-position: 10px;
    color: yellow;
    height: 50px;
    padding: 10px;
    font-size: 20px;
}
.branch{
    padding: 0px !important;
    border: 0px !important;
    background: inherit !important;
}

.branch input {
  border: 0px;
  text-align: center;
}

#designer {
  position: relative;
}

#wf_title {
  border-bottom: 1px dotted #000;
}

.editable {
  padding: 5px 10px;
  border: 1px solid transparent;
  background: transparent;
  white-space: nowrap;
  text-align: left;
  margin: 0 2px;
}

.editable:focus,
.editable:hover {
    border: 1px solid #999;
    background: #fff;
    cursor: text;
}

.action {
    float: left;
    padding: 5px;
    margin: 2px;
    height: 60px;
    line-height: 50px;
    width: 62px;
    font-size: small;
    overflow: hidden;
    text-align: center;
}

.node,
.actions_list_left li:hover {
    /* Permalink - use to edit and share this gradient: http://colorzilla.com/gradient-editor/#ffffff+0,e5e5e5+100;White+3D */
    background: #ffffff;
}

.node {
    text-align: center;
    position: absolute;
    left: 50%;
    border: 1px solid #bbb;
    overflow: visible;
    background: transparent;
    border: none;
}

.node-item{
  background:#e5e5e5;
  border:  1px solid #ABABAB;
  z-index:4;

}

.action_node {
    min-width: 195px;
}

.fork,
.join {
    border-radius: 70px;
    width: @nodeDefaultWidth;
    height: @nodeDefaultHeight;
    white-space: wrap;
    padding-top: 10px;
}

.start,
.end {
    border-radius: 60px;
    width: @nodeDefaultWidth;
    height: @nodeDefaultHeight;
    background: #fff;
    line-height: 25px;
    cursor: not-allowed;
}

.start {
  top: 20px;
  padding-left: 7px;
  padding-top: 6px;
}
.kill{
  border-radius: @defaultBorderRadius;
  min-width: 178px;
  height: @nodeDefaultHeight;
}
.kill .fa-ban {
  color: @defaultRed;
}
.hrClass{
    margin-bottom: 10px;
    margin-top: 10px;
}

.kill-name{
  padding-left: 40px;
  margin-top: -35px;
}

.node .editable {
    padding: 2px 5px;
    width: 8em;
    text-align: center;
}

.node .error{
     border: 1px solid #a94442;
}

.connector_overlay {
    transition: all .3s ease-in;
    white-space: nowrap;
    opacity: .8;
    border: 1px solid #ddd;
    background: #1a8cff;
    border-radius: 30px;
    width: 30px;
    height: 30px;
    line-height: 28px;
    text-align: center;
    cursor: pointer;
    transform: scale(0.8);

}

.jsplumb-hover .connector_overlay,
.connector_overlay:hover {
    opacity: 1;
}

.node_actions {
    transition: opacity 1s ease-in;
    opacity: 0;
    position: absolute;
    white-space: nowrap;
    border: 1px solid #999;
    background: @nodeActionBgColor;
    border-radius: 3px;
    min-width: 20px;
    height: 28px;
    cursor: pointer;
}
.node_actions i{
  padding: 5px;
}
.node_properties {
    border-radius: 30px;
    cursor: pointer;
}
.node_properties:hover {
    cursor: pointer;
}
.decision_node .node_properties {
  margin-top: -16px;
}
.decisionNodeError{
    position: relative;
    left: 50px;
 }
.action-node {
    border-radius: @defaultBorderRadius;
    height: 38px;
}
.node_left .fa-trash-o{
    color: @defaultRed;
}
.node_left {
  right: -45px;
  top: -61%;
}
.decision_node .node_left{
    transform: rotate(315deg) scale(1.4);
    right: -50px;
    top: -126%;
}
.nodeEnd{
    top:15%;
    position: relative;
}
.nodeStart{
    right:5%;
    position: relative;
}
.node_bottom {
    bottom: 50%;
    left: 50%;
    z-index: 5;
    transform: translate(-50%, -20%) scale(0.8);
    opacity: 1;
    border-radius: 3px;
    width: 40px;
    height: 24px;
}
.fork .node_bottom {
    top: 80%;
}
.node_bottom_actions{
  position: absolute;
  background: @nodeActionBgColor;
  white-space: nowrap;
}
.node:hover .node_actions {
    opacity: 1;
}

.action_node {
    border-radius: 4px;
}

input:invalid {
    border: 1px solid @defaultRed;
}

.fa-exclamation-triangle {
    color: @defaultRed;
}

.actions_list_left {
    list-style: none;
    padding: 0;
    margin: 0;
}

.actions_list_left li.disabled {
    cursor: not-allowed;
    background: #eee;
    color: #ccc;
}

.actions_list_left li {
    background: #fff;
    width: 60px;
    padding: 10px;
    border: 1px solid silver;
    border-radius: @defaultBorderRadius;
    margin: 2px 0;
    cursor: move;
    z-index: 1000;
    display: inline-block;
    position: relative;
    text-align: center;
}

.control_flow_node,
.control_flow li:hover {
    /* Permalink - use to edit and share this gradient: http://colorzilla.com/gradient-editor/#fdfeea+0,e8f135+100 */
    /*background: #fdfeea;*/
    /* Old browsers */
    /*background: -moz-linear-gradient(top, #fdfeea 0%, #e8f135 100%);*/
    /* FF3.6-15 */
    /*background: -webkit-linear-gradient(top, #fdfeea 0%, #e8f135 100%);*/
    /* Chrome10-25,Safari5.1-6 */
    /*background: linear-gradient(to bottom, #fdfeea 0%, #e8f135 100%);*/
    /* W3C, IE10+, FF16+, Chrome26+, Opera12+, Safari7+ */
    /*filter: progid: DXImageTransform.Microsoft.gradient( startColorstr='#fdfeea', endColorstr='#e8f135', GradientType=0);*/
    /* IE6-9 */
}
.decision-condition {
  white-space: nowrap;
  width: 10em;
  overflow: hidden;
  text-overflow: ellipsis;
  border: 1px solid #D0D0D0;
  border-radius: 3px;
  background-color: #F5F5F5;
  padding: 3px;
  font-size: 11px;
  opacity: 0.8;
}
.decision_node {
  transform: rotate(45deg) scale(.7);
  width: 60px;
  height: 60px;
  padding: 5px;
  float: right;
  margin: 0 2px;
}
.decision-data-wrapper{
  transform: rotate(-45deg) scale(1.3); ;
}
.decision_node_data .editable{
  margin-right: 10px;
}
.decision_node_data {
  padding-right: 31px;
  float: right;
  margin: 0 2px;
}
.fork_node_data {
  float: right;
  margin-top: -15px;
}
.fork_node_data .editable {
  margin-right: 5px;
}
.decision_node .content {
    text-align: center;
    position: absolute;
    padding: 0 5px;
    width: 120px;
    height: 70px;
    transform: rotate(-45deg) scale(1.2) translate(-13%, 30%);
    white-space: nowrap;
}

.collapse.width {
    height: auto;
    -webkit-transition: width 0.35s ease;
    -moz-transition: width 0.35s ease;
    -o-transition: width 0.35s ease;
    transition: width 0.35s ease;
}

.highlighter-always {
    opacity: 1;
    animation-name: highlighter;
    animation-duration: 1s;
    animation-iteration-count: infinite;
    animation-timing-function: ease-out;
}

@keyframes highlighter {
    0% {
        transform: scale(1)
    }
    50% {
        transform: scale(1.5)
    }
    100% {
        transform: scale(1)
    }
}

.control_flow li._fork {
    margin: 4px 8px;
}

.control_flow li.switch {
    border-radius: 0px;
    transform: rotate(45deg) translate(0%, -0%) scale(.9);
}

.action_node_data {
    padding: 5px;
    float: left;
    margin: 0 2px;
}

#content {
    padding: 0;
    margin: 0;
    float: left;
    position: relative;
    transition: left .6s cubic-bezier(0.175, 0.885, 0.320, 1.275);
}

.expanded {
    left: 0px;
}

.expanded:after {
    content: "\f100" !important;
}

.collapsed {
    left: -215px;
}

.title-btn,
.title-btn:hover {
    border: 0;
    background: transparent;
}

.back_button {
    height: 30px;
    background-color: #fff;
    position: relative;
    margin-left: 13px;
    border-radius: @defaultBorderRadius;
    border: 1px solid #ccc;
}

.back_button:before {
    content: "";
    position: absolute;
    top: -1px;
    left: -13px;
    border-style: solid;
    border-width: 15px 15px 15px 0;
    border-color: transparent #ccc transparent transparent;
}

.back_button:after {
    content: "";
    position: absolute;
    top: 0px;
    left: -12px;
    border-style: solid;
    border-width: 14px 14px 14px 0;
    border-color: transparent #fff transparent transparent;
}

.back_button > a {
    display: block;
    text-decoration: none;
    text-align: center;
    color: #000;
    padding: 0 10px 0 5px;
    line-height: 27px;
    font-size: smaller;
}

.ambari-view #header {
    display: none;
}

.ambari-view #content {
    padding: 0;
}

.ambari-view body {
    background: #fff;
}

.messageDiv {
    position: absolute;
    left: 40%;
    top: 100px;
    z-index: 1;
}

.workflow-error {
    top:50px;
    left: 75%;
    z-index: 1;
    margin: 3px 0;
}

#action_properties_dialog .modal-body {
    overflow-y: scroll;
    overflow-x: hidden;
}

#action_properties_dialog .container,
#global_properties_dialog .container {
    max-width: 180%;
}

#action_properties_dialog .blank-form {
    right: 15px;
    position: relative;
}

#configureJob .modal-body {
    overflow-y: scroll;
    overflow-x: hidden;
}
#action_properties_dialog .modal-dialog,
#workflow_sla_dialog .modal-dialog,
#global_properties_dialog .modal-dialog,
#workflow_parameters_dialog .modal-dialog,
#workflow_credentials_dialog .modal-dialog,
#version-settings-dialog .modal-dialog,
#control-dialog .modal-dialog,
#ConfirmDialog .modal-dialog,
#killnode-manager-dialog .modal-dialog,
#asset_manager_dialog .modal-dialog,
#asset_config_dialog .modal-dialog,
#asset_list_dialog .modal-dialog,
#actionDetailsModal .modal-dialog,
#configureJob .modal-dialog,
#asset-delete-confirm-dialog .modal-dialog,
#projectsList .modal-dialog,
#previewModal .modal-dialog,
#stack_trace_dialog .modal-dialog {
    width: @modalDialogWidth;
    height: 100vh;
}

#collapseOne{
    margin: 10px;
}
.panel-heading {
    padding: 4px 15px;
}

#action_properties_dialog .panel-default > .panel-heading,
#global_properties_dialog .panel-default > .panel-heading,
#workflow_sla_dialog .panel-default > .panel-heading,
#workflow_credentials_dialog .panel-default > .panel-heading,
#configureWorkfowModal .panel-default > .panel-heading,
#configureJob .panel-default > .panel-heading,
#workflow_parameters_dialog .panel-default > .panel-heading,
#killnode-manager-dialog .panel-default > .panel-heading,
#asset_manager_dialog .panel-default > .panel-heading,
#asset_config_dialog .panel-default > .panel-heading,
#asset_list_dialog .panel-default > .panel-heading {

}
.panel-default > .panel-heading {
  background-color: #f8f8f8;
  color: @actionLinkColor;
}

.whiteLabel, .whiteLabel:hover, .whiteLabel:focus, .whiteLabel:visited, .whiteLabel:active {
    color: #fff;
}
.btn-default, .btn-default:hover, .btn-default:visited, .btn-default:focus, .btn-default:active, .btn-default.active {
  color: @actionLinkColor !important;
}
.btn-primary, .btn-primary:visited, .btn-primary:focus, .btn-primary:active, .btn-primary.active {
    background-color: @bgGreenActive !important;
    border-color: #289028 !important;
    color: #fff;
}
.btn-primary:hover{
  background-color: #289028 !important;
  border-color: #289028 !important;
  color: #fff;
}
.btn-secondary, .btn-secondary:visited, .btn-secondary:focus, .btn-secondary:active, .btn-secondary.active {
    color: #333;
    background-color: #ddd;
    border-color: #ccc;
}
.btn-secondary:hover {
    color: #333;
    background-color: #ccc;
    border-color: #ccc;
}
._actions_popup {
    padding: 4px;
}

._actions_popup .control_flow {
    padding-left: 20%;
}

._actions_popup ul {
    padding: 0;
    margin: 0;
}

._actions_popup h4 {
    font-size: 10px;
    font-weight: bold;
    border-bottom: 1px solid #e5e5e5;
    padding-bottom: 5px;
}

._actions_popup li {
    list-style: none;
    float: left;
    width: 53px;
    height: 50px;
    border: 1px solid silver;
    margin: 3px;
    padding: 10px;
    text-align: center;
    font-size: 11px;
    border-radius: 6px;
    cursor: pointer;
}
.labels {
    width:70px;
}
.error{
    border: 2px solid @defaultRed;
}
.validated{
    border: 2px solid #4cae4c;
}
.notification {
    width:40%;
    left:50%;
    position: relative;
}
.redColor{
    color: @defaultRed;
}
.killNode{
    width: 150px;
}
.zoom-buttons {
  position: absolute;
  top: 9px;
  right: 2%;
}
.legend {
    right: 1%;

}
.globlaPropetiesInfo{
        width: 80%;
    left: 10%;
    position: relative;
}
.zoom-buttons .btn {
    font-size: 8px;
}

.requiredField {
    color: @defaultRed;
}
#search-bar .twitter-typeahead {
    position: inherit !important;
}
#search-bar .tt-hint {
  display: none !important;
}
#search-bar .bootstrap-tagsinput {
    width: 350px;
    border-radius: 0px;
    line-height: 20px;
    vertical-align: top;
    height: 30px;
    overflow-y: auto;
}
#search-bar .bootstrap-tagsinput .label-info{
    background-color : @bgGreenActive;
}
#search-bar .tt-menu {
    position: absolute;
    top: 100%;
    left: inherit !important;
    z-index: 100;
    border: 1px solid rgba(0,0,0,0.2);
    margin-top: 7px;
    background-color: white;
    width: auto;
    padding: 0 5px;
}
#job-detail-app-path{
  overflow-x: scroll;
}

#search-bar .search-icon {
  display: inline-block;
  border: 1px solid #ccc;
  border-radius: 0px;
  padding: 4px 10px;
  border-left: 0px;
  border-bottom-right-radius: 3px;
  border-top-right-radius: 3px;
}

#startDate, #endDate {
  height: 30px;
  width: 162px;
}

.jobTitle {
  height: 24px;
  margin-left: 10px;
  line-height: 30px;
  display: inline-block;
}

.info {
    float: left;
    margin-right: 20px;
    color: #777;
    padding-top: 4px;
}

.pages {
    margin-right: 40px;
}

.listing-footer {
  border-top: 1px solid #d2d2d2;
  border-bottom: 1px solid #d2d2d2;
  padding: 3px 0px;
  margin: 0 0 5px 0;
}

.page-selector {
  padding: 4px 12px;
  border-radius: 0px;
}

// .listing thead {
//     background: #f5f5f5;
// }

.listing th {
  border: 0 !important;
  padding: 8px 5px !important;
  font-weight: normal;
  color: #777;
}

.listing tr th:first-child {
  border-left: 0;
}

.listing > tbody > tr > td {
  vertical-align: middle;
  padding: 5px;
  border-left: 0;
  border-right: 0;
}

.job-listing > tbody > tr > td {
  border-bottom: 1px solid #ddd;
}


.pointer {
  cursor: pointer;
}

#job-details .nav-tabs {
  background: #eee;
  margin-bottom: 10px;
}

.preview pre.prettyprint {
  border: none;
}

.preview pre {
  border: none;
}

.date-picker {
  position: relative;
}

.actions-col .loading-container{
  position: relative;
}

#bulk-action-loader .loading-container{
  position: relative;
}

.decisionNodeHandler {
    left: 10%;
    bottom: 30%;
    position: relative;
}

.decisionBox {
    right: 10px;
    top: 13%;
    width:75px;
    position: relative;
}

.pages .open .dropdown-menu {
  max-height: 120px;
  overflow-y: scroll;
  min-width : 75px;
  width : 75px;
}

#action-details .panel-heading {
  padding: 10px 15px;
}

#bulk-action-button .dropdown-menu li .fa {
  margin-right: 10px;
}

#dashboard, #dashboard .panel, .panel-heading, .panel-body {
  border-radius: 0px;
}

#job-details, #job-details .panel, .panel-heading, .panel-body {
  border-radius: 0px;
}

#dashboard .listing-error{
  text-align: center;
}

#dashboard .panel {
  border: 0;
  border-bottom: 1px solid #ddd;
}

#dashboard {
  border-top: 0;
}

#loading {
    position: absolute;
    top: 20%;
    left: 30%;
    display: none;
    width: 50vw;
    height: 40vh;
    overflow: hidden;
    z-index: 999;
}

.loader img {
  height: 40px;
  width: 50px;
}

#search-table {
    margin-bottom: 0px;
}

#search-table .bulk-actions-buttons {
    margin-left: -124px;
    margin-top: 3px;
    position: fixed;
    transition: all .5s ease;
}

#search-table .bulk-actions-buttons:before {
    display: block;
    content: "";
    width: 0;
    height: 0;
    left: -10px;
    top: 10px;
    border: 5px solid transparent;
    border-right: 10px solid #666;
    position: absolute;
}

#search-table .bulk-actions-buttons.shown {
    margin-left: 30px;
}

#search-table .actions-col {
      white-space: nowrap;
      text-align: center;
      min-width: 150px;
  }

  .btn-kill:hover,
  .btn-kill:focus {
      background: #d9534f;
      color: #fff;
      border-color: @defaultRed;
  }

  .actions-col .btn {
      color: @actionLinkColor;
      cursor: not-allowed;
      opacity: .5;
      font-size: 10px;
  }

  .actions-col .btn.isOn {
      color: @actionLinkColor;
      cursor: pointer;
      opacity: 1;
  }
  .pages .btn {
      /*color: @bgGreenActive;*/
  }

  .pages .btn.disabled {
      color: gray;
  }

  .pages .btn-primary {
      color: #fff;
  }
  .cbox {
      width: 20px;
  }

  .main-panel {
      padding: 0px;
  }

  #dashboard .main-panel {
    padding: 5px;
  }

  .first-col {
      text-align: center;
  }



.DONEWITHERROR,
.FAILED,
.KILLED {
    color: #d9534f;
}

.RUNNING {
    color: green;
}

.PAUSED,
.PAUSEDWITHERROR,
.PREPPAUSED,
.RUNNINGWITHERROR,
.PREPSUSPENDED,
.SUSPENDED,
.SUSPENDEDWITHERROR {
    color: #f0ad4e;
}

.SUCCEEDED {
    color: #5cb85c;
}

.mb0 {
  margin-bottom: 0;
}

.pb5 {
    padding-bottom: 5px;
}

.navbar-header {
  width: 100%;
}

#create-new-button {
  float: right;
  padding-top: 8px;
}

.width100Per{
  width: 100%;
}
.hdfs-browse{
  height: 350px;
  max-height: 350px;
  overflow: scroll;
}
#wf_title{
    margin-left: 2px;
    width: 150px;
    font-size: 12px;
}
.backto-dashboard{
  text-decoration: blink !important;
}
.file-upload-control input[type="file"]{
  width: 200px;
  display: inline;
  border: 1px solid #ccc;
}
.file-upload-control  input[type="button"], input[type="submit"], input[type="reset"], input[type="file"]::-webkit-file-upload-button, button {
    padding: 6px 12px;
    border-radius: 4px;
    background-color: #fff;
    line-height: 1.42857143;
    border: none;
}
.close-icon{
  font-size: 18px;
  font-weight: bold;
  line-height: 1;
  text-shadow: 0 1px 0 #fff;
  color: #AFAFAF;
  background: transparent;
  padding: 3px;
}
#flow-designer{
  position: relative;
  top:10%;
}
.designer-main-panel{
   position: relative;
   width: 100%;
   border: none;
   height: 0px;
}
.connector_overlay_new {
    white-space: nowrap;
    border: 1px solid #ddd;
    background: #E5E5E5;
    border-radius: 30px;
    width: 24px;
    height: 24px;
    line-height: 24px;
    text-align: center;
    cursor: pointer;
    transform: scale(0.8);
    font-size: 12px;
}
.connector_overlay_new:hover .node_actions{
    opacity: 1;
}
.placeholder-node{
  width:1px;
  height: 1px;
  background: transparent;
  padding-left: 0px;
  padding-right: 0px;
  margin-left: 4px;
  /*  transform: translate(0%, -6%);*/
}
.decision_end{
  width: 10px;
  height: 10px;
  border-radius: 16px;
}
#decision-properties-table {
  width: 70%;
  margin-left: 50px;
}
.preview-xml{
  border: none;
  padding: 8px;
}
.workflow-actions-pop{
  width: 250px;
}
#killnodes-container{
  width: 300px;
  height: 100px;
  padding: 5px;
  border-radius: 3px;
}
.decision-add-branch-popover{
  position: absolute;
  left: 44px;
  top: -7px;
  z-index: 5;
}

.jsplumb-connector { z-index:1; }
.jsplumb-endpoint { z-index:2; }
.jsplumb-overlay { z-index:3; }
#selector-content .panel-body{
    width:400px;
}

.decisionSplit {
    border-radius: 24px;
    width: 24px;
    height: 24px;
    left: 70% !important;
    top: 67% !important;
    transform:rotate(315deg) !important;
}

.forkSplit {
    border-radius: 24px;
    width: 24px;
    height: 18px;
    left: 50% !important;
    top: 75% !important;
}

.control_flow_node {
    cursor: not-allowed;
}
.join {
  background: #fff;
}
.default-condition{
  background-color: blue;
}
.query-text-area {
  width: 540px;
}
.decisionText{
    position: absolute;
    transform: rotate(315deg);
    top: 30%;
    left: 0px;
    right: 0px;
}
.decisionIcon{
    position: relative;
    right: 5px;
}
.actionNodes li{
    padding: 8px 0px !important;
    height: auto;
}
.dr_action_fork{
    width: 45px !important;
    height: auto !important;
    padding: 10px 0px !important;
    border-radius: 0px !important;
}
.dr_action_switch{
    width: 45px !important;
    height: 45px !important;
    padding: 10px 0px !important;
}
.paddingClass{
    padding-top: 0.5%;
}
.margin0{
    margin-bottom: 0px;
}
.editor-icon-title span{
  padding-left: 5px;
}
.icon_map_red{
  background: url(data:image/png;base64,iVBORw0KGgoAAAANSUhEUgAAAIAAAACACAYAAADDPmHLAAAMUklEQVR4Xu2df2xb1RXHz7nPTpxQykZL+VEajbYbjMFgoCE2xoYG2g9NG6OlCNbEiX/QCFALWtXaTifwYE2ctCui/GxInhM7CEaL2JjEH9uQ+KHBNsQPsQ5UBkVN+bEVutKmaZ3E757puT9kPzvxi/P8bPed/Nfne88593s/77zXe++7F4H/HK0AOrr13HhgABwOAQPAADhcAYc3nzMAA+BwBRzefM4ADIDDFXB48zMZoLlHvURoeDEACSfoQYIIJb2eiATfcEJ7p2ojtsT6b0PABxwnhJREiLcmI4FHHNf2rAajN9b3GYCY40gRNPgssc5/miPbfrTR6I2p5GQBEmG/o1+E8wCQRG8JxMMnJBRSawShXJjdNgbAkAFIkxcm1wW3n4gAtPXEL5aScl78GAAGgB8B2Xc7Z4ATMfdN3qa8dwAGgAHgdwAHMcAZgP8bmDsOwI8AB93+AMAZgDMAZwBn3fO5reUMwBmAMwBngCwF+CVwchxWbNniHt9bt0jxaHv6fxn831TgRKNR8V792QvrBB5SQ4GPi0Hm+426ABVwq2HfB4Bo2wQdPwJMPgK8sf4fg4QBEDgPpNRQKPefk9q1OhqNSmPnLu9Uz1cItoECX838RvCMS1CzGgqMGMvetHHLXHfa9QQAXn2kKLwGirYsuebmD4pBY8XvDIAJAJrXbzkTFPd7AqAxW3QEuHUw7H84+9qyJ59UGt4/8A6g+HLOEDtCbzLkbzd2Wkssvg2BluaUlfiPZKTtcjsyAQNgAgBvt9oKBAP5dxw9lwgHrsm+3hzrv0gAvplfVu5NhINzs69fFY26mjxN+tS7y1heQ23BY6GbP7TiLp/KBgNgAoCWWPxGBHo8T0iUzyZCwZ9kX2/rjJ8nBb2TV1bCx4kO//zs6/p7ws66+QdBKA3G8qS4Tk+u8e5hACxUoNT1AMujQ7OxLrVDCHFGTjhESxKRwNOGa9jco74kCK8wPC7uHgz77zI2pzUWf4CAbsu1Ac8kIv5rLWz6pKY4A5jIALp6Lev7LkAQD0sFvi0kfEwC706GfY8WUrZlQ2IeaNpDCNpPAcQoETyye2z4zuej0bSx/MrNm+s/H53VQwQ+ENItCLd6ML2yN9y+nwGwWIFSM4AxbRd68y8YKtGRxSZm/ls3nbIW6sIZwGQGsFDzqjLFADAAPBRcVbekzcFwBuAMwBnA5psux92y6JN1jQ0HO6UGPgJwCwFbXUh3FBo2LkecnAEqnAFautT7EGFVdudKgKeHwv4l5ehwo00GoIIAZGYMPU0jxjkGvZMUCfPiHf5Pyw0BA1BBADJzAXVnp0AIxdjRShqa4r/y72YALFTAioEgC8PJmGqN9T9NgD/PtqtPCSdDvm+aGkCaYUCcASqYATJDzBsS80jTtgqg7+r/1j/OBaClQ5HgezPsW1PVGYAKA5DpJSL0x+LnjAtyD631v2vHnX+MDgagGgAwda+WpxADwADwQFB57q3asMoZgDOAcY8g6gTET2qD32lGqeF8EBTOrlXxHUKI0NsdXw5APiRyEypbF6Z2PWh6zcE0JSg6EjhDe9OrTvACSFBAge9Mr6J1pSsNQEt3/x1IeG9ui2hTIhxYbV0rJ7ekPwImCq1KLbtzKUcPL559yhf37ROH9rpHhID6svvMcyDHE+FgBfweDUS/+zvje0CBnNXCAJDWUnVzHos2Hyi3JlhoXXq5nR63TxgGBAWA1tvmM9sRyt8lQsEbK+IbAPQvjVL73OOF/LsIFqkR/85yx4bLog/OavA03EUAlyKBM7aKRZAC4FWpuO5OrvGOllvkqex7u9WXgeBbOWUkDB9ePGvh1htu0ModW/l3yCLCtl8PlJRmB+5qG7NzVKzcYheyn1ltrCh/AqAzj/6+nwRcm1zrf8GOeMoOgLdLfQUQLi+lMRLwxaGw73ul1K2lOnoW9jQ0/gAlud318s/FPjy1sm1lB6C5U02V/IIn5WiiIzjLygazrVwFGACHE8EAMADlVYAfAeXVd6bWy5oB2nriZ6TTNCwEuEsJVIJMaRp96fF1N/+3lPpcp7gCZQFAf6tt9DSsISlXgxAnFQ9jyhIHAanHczj9295o+6EZ2uLqBgUsBSCzO8bOg0EpZTTvU+qZSq9/kavQnYsO747bNVEy05Brob5lADT3xK8UE7Tl+L445Wo9wnbQaEWiI/BKuVw4ya5lALTG4veS1FbaIp6ibEqEfGut9KVnr0/fftsyPayMzWpbp51/Ph0bZnZEg6cSsDU28DUC+RgAXGS10FVu7w0h8ReOB8AbU18HgG9UeWeVK7y/MwAOPjVNSphgABwMQGbDy3Llllqxazw3USJeh2nNlq9y7NZICDyXELcd98sAABgBcNReyQwAA8CPACefm8gZgDOArRlAnx2URD8kwjGZcj9rx7LnYi9a/A5QTCGLfm/riv8ojfTUse1QpJT/UYTrmsFw278sclGSGQagJNmmV0lf/z62z72bAE7ProkkXxqMBDMbI1TqjwGwQfnJtlCXAHJxathdyeldBsAGAAKb+k6dSMGevM2QJHyY6PAvsCGESV0wADapn5kuBroj2x0Brphsy3WbwuKBILuE1vfE+8DT1E76+ThIYyCxL++wBbuCyfLDGaAColeTSwagmnqjArEwABUQvZpcMgDV1BsViIUBsFF0feFl/c6RC1xSjA1E2nZUw6ffDIBNAGSOU0X5+2Mnakqkv6JwL7HjbLypmsgA2ABA5oBEd9N24zcDBPhUMuy73oYQeCAIAPI2y7ZrOri5q2+xQPHv/F6Q44lQwFPJRwFnABtuP393/1lpwo8KuNqXCPnmMAA2dEIlM4DePG+X+gdA+FnOUDBBVzLi77Cn+YW9cAawSX1/d//JE4AbkeRSkGIMBfTtSg3fU+g4VZtCyrhhAOxUuwp9MQBV2Cl2hsQA2Kl2FfpiAKqwU+wMiQGwU20A0I9KuwpAmlkGpg8gPQ8gTL0oEuGK3l5Xb3u7vvm16T8GwLRUMyt408Ytc13pukcQ6FqQ2gQKlzq7cWT1/atWjRkt68epeuoPbiCEoJCyHgX+USru9oLDxkTY0qPejmlcl9l1m+BvAnHFQNj3TzMRMwBmVLKgjDfW/xcAvNowDrA5GfHfbjTf2q1uJIKc/fIz28aG2q4yDhp5Y2ozACRzbeAnLpTnmjl/lwGwoHOLmfD9Rl2guWDYWE5KGBmK+E4xdmpLp7oXBZxqLF9oC3VvrP85APy+sSwSXT8YCTxVLDYGoJhCFvzu71IXphHezwMAZGooFGg0AtDcqR4QAk7OK4903lAosCP7emtX34uE4kpjWQK8KRn2PVEsfAagmEJW/K4/p7vjryLApTnmiJKJSMBrdOGNqf0A4M++rp+oORT2X5z/CIivBKDNBhv7QSqLEh2te4uFzwAUU8ii31s2PHoOTLieQEGXZUwSPOPBCW9vuH2/0YU+bDxOOCgArjtSFF4jkjcWOk41M9XsWbABAPUj2F0gYVggtg5EfM+bCZ0BMKOSVWWIcHlP33wh6sfNLATxdaqngQRPfJ3vw2IzhsujQ7Pr68fnjiyatWs6J20YARCEl42OHXrHqiZXk52GOs+FIPDl4zHZtR6gmkQo8LihisUn5RHfQtj6lTYDkNXjxgxgFwz6Dl0ClAs00FwKyLfyPpuzJ5B0Zcizp3GmvHhj/TsA8CumCltaSI4rabE4Xa+5UFPercjRfQjbHQ+AvsexImmr8dN1S/t6EmNSwpgQEgFEnR3+cn3gJyDlUscDoIuiz080eRaeJUhzxLF5EhV5eKHnI/1lmQEo863XGlNvkYRXlOJGAL04GPH3llLXbB0GwKxSJZbzdj56CITSUFp1eSARDp5SWl1ztRgAczqVXKraz0xiAEruWnMVGQBzOp2wpRiAE7ZrzTWMATCn0wlX6ujncN0AsGQmjZMA2xQhwoNr2/Km02di91hdfgewQsUsG97OwTmE2p1EcEup5yXmhyTHEZSHXHXaPVYfLM0AWATAys2b6/ePnrRKInUIEF+wyGyOGQnycwXE+tmNB+8vtJayFJ8MQCmqFajT0qXehwj6mgQb/mhTIhzIWTNZqlMGoFTlDPWae9RLUKOvW2RuSjOKIt4cWOt70wpfDIAVKtawDQaghjvPitAZACtUrGEbDEANd54VoTMAVqhYwzYYgBruPCtCZwCsULGGbTAANdx5VoTOAFihYg3b+D/35R/ptIYQMwAAAABJRU5ErkJggg==)
}
.node_actions i{
  border-right: 1px solid #ababab;
  border-radius: 0px;
  min-width: 26px;
}
.node_actions i:last-child {
  border-right:none;
}
.wf-path {
    font-size: 12px;
    color: gray;
    max-width: 150px;
    text-overflow: ellipsis;
    white-space: nowrap;
    overflow: hidden;
}
.cred-type{
  font-size: 12px;
  color: gray;
  margin-left: 5px;
}
.labelCheckbox{
    padding-left:35px !important;
}
.file-op-setting{
   padding-left: 105px;
}
.rightAlign{
    text-align: left !important;
}
.bottom-margin-zero{
    margin-bottom: 5px !important;
}
#credentials_config .fa-trash-o{
    color: @defaultRed;
    cursor: pointer;
}
.credential-list .fa-trash-o{
  color: @defaultRed;
  cursor: pointer;
}
.credential-list .fa-pencil{
  color : @bgGreenActive;
  cursor: pointer;
}
.check-class{
    padding-left: 3%;
}
.popover-title{
  background-color:#fff
}
.centralize-panel{
  margin-left: 17%;
}
.dataset-list {
  margin-top: 37px;
}

.dataset-list .fa-trash-o{
  color: @defaultRed;
  cursor: pointer;
}

.dataset-list .fa-pencil{
  color : @bgGreenActive;
  cursor: pointer;
}

.node {
  stroke: #fff;
  stroke-width: 2px;
}

.link {
  fill: none;
  stroke: #000;
}

.cy-panel {
  height: 500px;
  position: relative;
  border: 1px solid #ccc;
  border-radius: 3px;
}

.cy-panzoom {
  left: 90%;
  z-index: 999;
}

.cy-note {
  color: #777;
  padding-right: 40px;
  position: absolute;
  width: 100%;
}

.overlay_node_editor {
  position: absolute;
  z-index: 100;
  overflow: hidden;
  margin-top: 3px;
  margin-left: 5px;
  display: none;
}

.overlay-node-label {
  position: absolute;
  z-index: 100;
  display: none;
  background-color: #fbfbfb;
  min-width: 110px;
  border: 1px solid #999;
  padding: 0 5px;
  height: 18px;
  font-size: 12px;
}

#cyRenderer .editable {
  padding: 7px 10px;
  border: 1px solid #999;
  background: #fff;
  cursor: text;
  white-space: nowrap;
  text-align: left;
  width: 140px;
}

#cyRenderer .error {
  padding: 5px 10px;
  border: 1px solid @defaultRed;
  background: #fff;
  cursor: text;
  white-space: nowrap;
  text-align: left;
  width: 140px;
}

#cyRenderer input:invalid {
  border: 2px solid @defaultRed;
}

.cy-panzoom-panner{
  display:none;
}
.decision-condition-label {
  border-bottom: 1px solid #D0D0D0;
  padding: 3px;
  min-width: 120px;
}

.decision-condition-header {
  font-weight: bold;
}

.overlay-transition-content,
.overlay-node-actions {
  position: absolute;
  z-index: 100;
  overflow: hidden;
  display: none;
  border: 1px solid #999;
  background: #fff;
  border-radius: 3px;
  min-width: 25px;
}

.overlay-node-actions {
  height: 32px;
  cursor: pointer;
  padding: 2px;
}

.overlay-transition-actions {
  float: right;
  height: 30px;
  cursor: pointer;
  padding: 2px;
}

.overlay-node-actions span {
  display: none;
}

.overlay-transition-actions span i,
.overlay-node-actions span i {
  min-width: 20px;
  padding: 5px;
  border: 1px solid transparent;
  border-radius: 2px;
}

.overlay-transition-actions span i:hover,
.overlay-node-actions span i:hover{
  border: 1px solid #ababab;
}

.overlay-trash-transition-icon .fa-trash-o,
.overlay-trash-icon .fa-trash-o {
    color: @defaultRed;
}

.overlay-plus-icon .fa-plus-square {
  color: @bgGreenActive;
}
.cyScrollMsg {
  text-align: center;
}

.cyScrollMsgContent {
  width: 30px;
  background-color: #ccc;
}

.text-bold {
  font-weight: bold;
}

.green-border {
  border-color: green;
}

.configuration-property-table .propertyName {
  word-break: break-all;
  width: 20%;
}

.configuration-property-table .propertyValue {
  width: 80%;
  word-break: break-all;
}

.undo {
  cursor: pointer;
}

.paste-action {
  font-size: 10px;
}

.paste-action-btn, .asset-import-btn {
  border: 1px solid silver;
  border-radius: 6px;
  margin-left: 5px;
  margin-bottom: 4px
}
#notificationWidget{
  width: 20%;
  float: left;
  position: fixed;
  top: 15%;
  left: 66%;
  word-break: break-all;
  height: 50%;
  max-height: 600px;
  overflow-y: scroll;
  z-index: 1040;
}

.closeTab {
  margin-left: 10px;
  cursor: pointer;
  color: @defaultRed;
}

.tab-panel-heading {
  margin-top: 2px;
  background-color: @tabPanelHeadingColor;
}

.borderTopNone {
  border-top: none;
}

.borderRadiusNone {
  border-radius: 0px;
}

.borderRightRadiusNone {
  border-top-right-radius: 0px;
  border-bottom-right-radius: 0px;
}

.kill-message {
  font-style: italic;
  color: gray;
}

.ok-to-warning {
  font-style: italic;
  color: #8a6d3b;
  background-color: #fcf8e3;
}

.kill-nodes-list {
  height: 200px;
  overflow-y: auto;
}

.kill-nodes-list .fa-trash-o{
  color: @defaultRed;
  cursor: pointer;
}

.kill-nodes-list .fa-pencil{
  color : @bgGreenActive;
  cursor: pointer;
}

#killnode-manager-dialog .panel-footer {
  background-color: #fff;
}

.plr0px {
  padding-left: 0px;
  padding-right: 0px;
}

.jobIdClass {
  width: 50px;
}

.width50 {
    white-space: nowrap;
    width: 150px;
    overflow: hidden;
    text-overflow: ellipsis;
}

.twitter-typeahead .tt-input {
  width:250px;
}

.breadcrumb {
  padding: 0px;
  margin: 0px;
  background-color: @moduleHeaderBgColor;
}

.breadcrumb-item {
  color: #777;
}

.breadcrumb-item a {
  color: @actionLinkColor;
}

.action-file-picker {
  display: inline-block;
}
.prettyprint .CodeMirror {
  height:auto;
}
#id{
  width: 500px;
}
#xmlCodeStream{
  width: 580px;
  border: 1px solid #dddd;
}
.create-wf-menu{
  display: inline-block;
}
.inlineBlock{
  display:inline-block;
}
.asset-list .fa-trash-o, #projectsList .fa-trash-o{
  color: @defaultRed;
  cursor: pointer;
}
.active-asset-row {
  background-color : @bgGreenActive !important;
}
.font10px {
  font-size: 10px;
}
.asset-list-header-table {
  width: 98%;
}
.asset-list-panel-header {
  background-color: #fff;
  border-bottom-left-radius: 0px;
  border-bottom-right-radius: 0px;
  border-top-right-radius: 0px;
  border-top-right-radius: 0px;
  border-left: 0;
  border-right: 0;
}
.asset-list-panel-body {
  max-height: 200px;
  overflow-y: scroll;
  border-top-left-radius: 0px;
  border-top-right-radius: 0px;
  border: 0px;
}
#search-table td:first-child {
  width:5%;
  height:40px;
}
#draftsTable {
  max-height: @defaultPropertiesEditorHeight;
  overflow-y:scroll;
}
#emptyDrafts {
  padding-left:35%;
}
.width300 {
  white-space: nowrap;
  width: 70%;
  overflow: hidden;
  text-overflow: ellipsis;
}
#draftsTable td:second-child {
  width:35%;
}
#draftsNum {
  padding-left:40%;
}
.margin3{
  margin: 3px;
}
.visibility-hidden {
  visibility: hidden;
}

.unsupported-elt-warning span{
  padding: 2px;
}
.unsupported-elt-warning .fa-exclamation-triangle{
  padding-right: 5px;
  color: #f0ad4e;
}
.unsupported-xml{
  width: 100%;
  min-height: 100px;
}
.no-asset-records {
  text-align: center;
  padding: 3px;
  overflow-y: auto;
}
.custom-action-xml{
  width: 100%;
  min-height: 175px;
}
#asset-delete-confirm-dialog .modal-dialog{
  top: 60px;
}
.action-link, .action-link:hover, .action-link:focus {
  color: @actionLinkColor !important;
}
.dropdown-menu > li > a, .dropdown-menu > li > a:hover, .dropdown-menu > li > a:focus {
  color: @actionLinkColor !important;
}
.table-striped > tbody > tr:nth-of-type(odd) {
    background-color: #fff;
}
.listing thead {
    background: #fff;
}
.panel-footer {
  background-color: #fff;
}
.table-bordered {
  border: 0;
}
.search-bar {
  border-bottom: 1px solid #ddd;
}
.edit-workflow-btn {
  margin-top: 4px;
  margin-right: 4px;
}
.nav-tabs > li > a {
  color: @navTabAnchorColor;
}
.nav-tabs > li.active > a, .nav-tabs > li.active > a:hover, .nav-tabs > li.active > a:focus {
  color: @navTabAnchorHighlightedColor;
}
.displayBlock {
  display : block;
}
 .projects-list {
   white-space: nowrap;
   width: 100%;
   overflow: hidden;
   text-overflow: ellipsis;
 }
 .proj-menu {
   width:200px;
 }
 .pl10 {
   padding-left:10px;
 }
 .fixed-col {
   width:15%;
 }
 .width100 {
   white-space: nowrap;
   width: 100px;
   overflow: hidden;
   text-overflow: ellipsis;
 }
 .l-input {
   height: 30px;
   width: 60%;
   margin-bottom: 10px;
   margin-right: 3px;
 }
 .modal {
   height: 90vh;
 }
 .modal-body {
   max-height:70vh;
   overflow:scroll;
 }
 .CodeMirror{
   height: auto;
 }
 pre {
   background-color : white;
 }

.processing-message {
  padding-left: 48%;
}
#projectsList .modal-body {
   max-height: 70vh;
   overflow-y: scroll;
   overflow-x: auto;
 }
#projectsDeleteConfirmation .modal-body {
   max-height: 70vh;
   overflow: auto;
 }
.tab-name {
  display: inline-block;
  max-width: 100px;
  text-overflow: ellipsis;
  white-space: nowrap;
  overflow: hidden;
  top: 5px;
  position: relative;
}
#stackTrace {
  word-wrap: break-word;
}
.dismissable-error-close {
  font-size: 21px;
  font-weight: bold;
  line-height: 1;
  -webkit-appearance: none;
  padding: 0;
  cursor: pointer;
  background: transparent;
  border: 0;
  position: relative;
  top: 4px;
  right: -9px;
  color: inherit;
}

.dismissable-error-close:focus, .dismissable-error-close:hover {
  color: #000;
  text-decoration: none;
  cursor: pointer;
  filter: alpha(opacity=50);
  opacity: .5;
}

#actions-list-header, #actions-list-body {
  margin-bottom: 0px;
}

#actions-list-header-conatiner {
  padding-right: 16px;
}

#actions-list-body-conatiner {
  max-height: 150px;
  overflow-y: scroll;
  margin-bottom: 10px;
}

#coord-actions-list-body-conatiner {
  max-height: 350px;
  overflow-y: scroll;
  margin-bottom: 10px;
<<<<<<< HEAD
=======
}

.note-info {
  position: relative;
  top: 10px;
>>>>>>> 9d802b7c
}<|MERGE_RESOLUTION|>--- conflicted
+++ resolved
@@ -1819,12 +1819,9 @@
   max-height: 350px;
   overflow-y: scroll;
   margin-bottom: 10px;
-<<<<<<< HEAD
-=======
 }
 
 .note-info {
   position: relative;
   top: 10px;
->>>>>>> 9d802b7c
 }