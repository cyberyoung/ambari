--- conflicted
+++ resolved
@@ -134,11 +134,7 @@
     sortProperties.add(new SortRequestProperty(
         StageResourceProvider.STAGE_LOG_INFO, SortRequest.Order.ASC));
 
-<<<<<<< HEAD
-    Request request = PropertyHelper.getReadRequest(new HashSet<>(Arrays.<String>asList()),
-=======
     Request request = PropertyHelper.getReadRequest(new HashSet<>(Arrays.asList()),
->>>>>>> 9d802b7c
         null, null, null, sortRequest);
 
     // get back all 5
