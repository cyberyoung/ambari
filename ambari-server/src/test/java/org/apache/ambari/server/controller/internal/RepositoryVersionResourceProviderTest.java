/*
 * Licensed to the Apache Software Foundation (ASF) under one
 * or more contributor license agreements.  See the NOTICE file
 * distributed with this work for additional information
 * regarding copyright ownership.  The ASF licenses this file
 * to you under the Apache License, Version 2.0 (the
 * "License"); you may not use this file except in compliance
 * with the License.  You may obtain a copy of the License at
 *
 *     http://www.apache.org/licenses/LICENSE-2.0
 *
 * Unless required by applicable law or agreed to in writing, software
 * distributed under the License is distributed on an "AS IS" BASIS,
 * WITHOUT WARRANTIES OR CONDITIONS OF ANY KIND, either express or implied.
 * See the License for the specific language governing permissions and
 * limitations under the License.
 */

package org.apache.ambari.server.controller.internal;

import java.sql.SQLException;
import java.util.HashMap;
import java.util.HashSet;
import java.util.LinkedHashMap;
import java.util.LinkedHashSet;
import java.util.List;
import java.util.Map;
import java.util.Set;

import org.apache.ambari.server.AmbariException;
import org.apache.ambari.server.H2DatabaseCleaner;
import org.apache.ambari.server.api.services.AmbariMetaInfo;
import org.apache.ambari.server.controller.ResourceProviderFactory;
import org.apache.ambari.server.controller.predicate.AndPredicate;
import org.apache.ambari.server.controller.spi.Predicate;
import org.apache.ambari.server.controller.spi.Request;
import org.apache.ambari.server.controller.spi.ResourceProvider;
import org.apache.ambari.server.controller.utilities.PredicateBuilder;
import org.apache.ambari.server.controller.utilities.PropertyHelper;
import org.apache.ambari.server.orm.GuiceJpaInitializer;
import org.apache.ambari.server.orm.InMemoryDefaultTestModule;
import org.apache.ambari.server.orm.dao.RepositoryVersionDAO;
import org.apache.ambari.server.orm.dao.StackDAO;
import org.apache.ambari.server.orm.entities.OperatingSystemEntity;
import org.apache.ambari.server.orm.entities.RepositoryEntity;
import org.apache.ambari.server.orm.entities.RepositoryVersionEntity;
import org.apache.ambari.server.orm.entities.StackEntity;
import org.apache.ambari.server.security.TestAuthenticationFactory;
import org.apache.ambari.server.security.authorization.AuthorizationException;
import org.apache.ambari.server.state.Clusters;
import org.apache.ambari.server.state.OperatingSystemInfo;
import org.apache.ambari.server.state.RepositoryInfo;
import org.apache.ambari.server.state.ServiceInfo;
import org.apache.ambari.server.state.StackId;
import org.apache.ambari.server.state.StackInfo;
import org.apache.ambari.server.state.stack.UpgradePack;
import org.apache.ambari.server.state.stack.upgrade.RepositoryVersionHelper;
import org.junit.After;
import org.junit.Assert;
import org.junit.Before;
import org.junit.Test;
import org.mockito.Mockito;
import org.mockito.invocation.InvocationOnMock;
import org.mockito.stubbing.Answer;
import org.springframework.security.core.Authentication;
import org.springframework.security.core.context.SecurityContextHolder;

import com.google.common.collect.Sets;
import com.google.gson.Gson;
import com.google.inject.Guice;
import com.google.inject.Injector;
/**
 * RepositoryVersionResourceProvider tests.
 */
public class RepositoryVersionResourceProviderTest {

  private static Injector injector;

  private static String jsonStringRedhat6 = "[{\"OperatingSystems\":{\"os_type\":\"redhat6\"},\"repositories\":[]}]";
  private static String jsonStringRedhat7 = "[{\"OperatingSystems\":{\"os_type\":\"redhat7\"},\"repositories\":[]}]";

<<<<<<< HEAD
  private List<ClusterVersionEntity> getNoClusterVersions() {
    final List<ClusterVersionEntity> emptyList = new ArrayList<>();
    return emptyList;
  }

  private List<ClusterVersionEntity> getInstallFailedClusterVersions() {
    ClusterEntity cluster = new ClusterEntity();
    cluster.setClusterName("c1");
    cluster.setClusterId(1L);

    final List<ClusterVersionEntity> clusterVersions = new ArrayList<>();
    final RepositoryVersionEntity repositoryVersion = new RepositoryVersionEntity();
    repositoryVersion.setId(1L);
    final ClusterVersionEntity installFailedVersion = new ClusterVersionEntity();
    installFailedVersion.setState(RepositoryVersionState.INSTALL_FAILED);
    installFailedVersion.setRepositoryVersion(repositoryVersion);
    installFailedVersion.setClusterEntity(cluster);
    clusterVersions.add(installFailedVersion);
    cluster.setClusterVersionEntities(clusterVersions);
    return clusterVersions;
  }

=======
>>>>>>> 9d802b7c
  @Before
  public void before() throws Exception {
    final Set<String> validVersions = Sets.newHashSet("1.1", "1.1-17", "1.1.1.1", "1.1.343432.2", "1.1.343432.2-234234324");
    final Set<StackInfo> stacks = new HashSet<>();

    final AmbariMetaInfo ambariMetaInfo = Mockito.mock(AmbariMetaInfo.class);

    final InMemoryDefaultTestModule injectorModule = new InMemoryDefaultTestModule() {
      @Override
      protected void configure() {
        super.configure();
        bind(AmbariMetaInfo.class).toInstance(ambariMetaInfo);
      };
    };
    injector = Guice.createInjector(injectorModule);

    final StackInfo stackInfo = new StackInfo() {
      @Override
      public Map<String, UpgradePack> getUpgradePacks() {
        final Map<String, UpgradePack> map = new HashMap<>();
        final UpgradePack pack1 = new UpgradePack() {
          @Override
          public String getName() {
            return "pack1";
          }

          @Override
          public String getTarget() {
            return "1.1.*.*";
          }
        };
        final UpgradePack pack2 = new UpgradePack() {
          @Override
          public String getName() {
            return "pack2";
          }

          @Override
          public String getTarget() {
            return "1.1.*.*";
          }
        };
        map.put("pack1", pack1);
        map.put("pack2", pack2);
        return map;
      }

      @Override
      public ServiceInfo getService(String name) {
        return new ServiceInfo();
      }

    };
    stackInfo.setName("HDP");
    stackInfo.setVersion("1.1");
    stacks.add(stackInfo);

    Mockito.when(ambariMetaInfo.getStack(Mockito.anyString(), Mockito.anyString())).thenAnswer(new Answer<StackInfo>() {
      @Override
      public StackInfo answer(InvocationOnMock invocation) throws Throwable {
        final String stack = invocation.getArguments()[0].toString();
        final String version = invocation.getArguments()[1].toString();
        if (stack.equals("HDP") && validVersions.contains(version)) {
          return stackInfo;
        } else {
          throw new Exception("error");
        }
      }

    });

    Mockito.when(ambariMetaInfo.getStacks()).thenReturn(stacks);
    Mockito.when(ambariMetaInfo.getUpgradePacks(Mockito.anyString(), Mockito.anyString())).thenAnswer(new Answer<Map<String, UpgradePack>>() {

      @Override
      public Map<String, UpgradePack> answer(InvocationOnMock invocation)
          throws Throwable {
        return stackInfo.getUpgradePacks();
      }

    });

    final HashSet<OperatingSystemInfo> osInfos = new HashSet<>();
    osInfos.add(new OperatingSystemInfo("redhat6"));
    osInfos.add(new OperatingSystemInfo("redhat7"));
    Mockito.when(ambariMetaInfo.getOperatingSystems(Mockito.anyString(), Mockito.anyString())).thenAnswer(new Answer<Set<OperatingSystemInfo>>() {

      @Override
      public Set<OperatingSystemInfo> answer(InvocationOnMock invocation)
          throws Throwable {
        final String stack = invocation.getArguments()[0].toString();
        final String version = invocation.getArguments()[1].toString();
        if (stack.equals("HDP") && validVersions.contains(version)) {
          return osInfos;
        } else {
          return new HashSet<>();
<<<<<<< HEAD
        }
      }
    });

    Mockito.when(clusterVersionDAO.findByStackAndVersion(Mockito.anyString(), Mockito.anyString(), Mockito.anyString())).thenAnswer(
        new Answer<List<ClusterVersionEntity>>() {
      @Override
      public List<ClusterVersionEntity> answer(InvocationOnMock invocation) throws Throwable {
        final String stack = invocation.getArguments()[0].toString();
        final String version = invocation.getArguments()[1].toString();

        if (stack.equals("HDP-1.1") && version.equals("1.1.1.1")) {
          return getNoClusterVersions();
        } else {
          return getInstallFailedClusterVersions();
=======
>>>>>>> 9d802b7c
        }
      }
    });

    H2DatabaseCleaner.resetSequences(injector);
    injector.getInstance(GuiceJpaInitializer.class);

    // because AmbariMetaInfo is mocked, the stacks are never inserted into
    // the database, so insert HDP-1.1 manually
    StackDAO stackDAO = injector.getInstance(StackDAO.class);
    StackEntity stackEntity = new StackEntity();
    stackEntity.setStackName("HDP");
    stackEntity.setStackVersion("1.1");
    stackDAO.create(stackEntity);

    Clusters clusters = injector.getInstance(Clusters.class);
    clusters.addCluster("c1", new StackId("HDP", "1.1"));
  }

  @Test
  public void testCreateResourcesAsAdministrator() throws Exception {
    testCreateResources(TestAuthenticationFactory.createAdministrator());
  }

  @Test(expected = AuthorizationException.class)
  public void testCreateResourcesAsClusterAdministrator() throws Exception {
    testCreateResources(TestAuthenticationFactory.createClusterAdministrator());
  }

  private void testCreateResources(Authentication authentication) throws Exception {
    SecurityContextHolder.getContext().setAuthentication(authentication);

    final ResourceProvider provider = injector.getInstance(ResourceProviderFactory.class).getRepositoryVersionResourceProvider();

    final Set<Map<String, Object>> propertySet = new LinkedHashSet<>();
    final Map<String, Object> properties = new LinkedHashMap<>();
    properties.put(RepositoryVersionResourceProvider.REPOSITORY_VERSION_DISPLAY_NAME_PROPERTY_ID, "name");
    properties.put(RepositoryVersionResourceProvider.SUBRESOURCE_OPERATING_SYSTEMS_PROPERTY_ID, new Gson().fromJson("[{\"OperatingSystems/os_type\":\"redhat6\",\"repositories\":[{\"Repositories/repo_id\":\"1\",\"Repositories/repo_name\":\"1\",\"Repositories/base_url\":\"1\",\"Repositories/unique\":\"true\"}]}]", Object.class));
    properties.put(RepositoryVersionResourceProvider.REPOSITORY_VERSION_STACK_NAME_PROPERTY_ID, "HDP");
    properties.put(RepositoryVersionResourceProvider.REPOSITORY_VERSION_STACK_VERSION_PROPERTY_ID, "1.1");
    properties.put(RepositoryVersionResourceProvider.REPOSITORY_VERSION_REPOSITORY_VERSION_PROPERTY_ID, "1.1.1.1");
    propertySet.add(properties);

    final Predicate predicateStackName = new PredicateBuilder().property(RepositoryVersionResourceProvider.REPOSITORY_VERSION_STACK_NAME_PROPERTY_ID).equals("HDP").toPredicate();
    final Predicate predicateStackVersion = new PredicateBuilder().property(RepositoryVersionResourceProvider.REPOSITORY_VERSION_STACK_VERSION_PROPERTY_ID).equals("1.1").toPredicate();
    final Request getRequest = PropertyHelper.getReadRequest(RepositoryVersionResourceProvider.REPOSITORY_VERSION_DISPLAY_NAME_PROPERTY_ID);
    Assert.assertEquals(0, provider.getResources(getRequest, new AndPredicate(predicateStackName, predicateStackVersion)).size());

    final Request createRequest = PropertyHelper.getCreateRequest(propertySet, null);
    provider.createResources(createRequest);

    Assert.assertEquals(1, provider.getResources(getRequest, new AndPredicate(predicateStackName, predicateStackVersion)).size());
  }




  @Test
  public void testGetResourcesAsAdministrator() throws Exception {
    testGetResources(TestAuthenticationFactory.createAdministrator());
  }

  @Test
  public void testGetResourcesAsClusterAdministrator() throws Exception {
    testGetResources(TestAuthenticationFactory.createClusterAdministrator());
  }

  private void testGetResources(Authentication authentication) throws Exception {
    SecurityContextHolder.getContext().setAuthentication(authentication);

    StackDAO stackDAO = injector.getInstance(StackDAO.class);
    StackEntity stackEntity = stackDAO.find("HDP", "1.1");
    Assert.assertNotNull(stackEntity);

    final ResourceProvider provider = injector.getInstance(ResourceProviderFactory.class).getRepositoryVersionResourceProvider();
    final RepositoryVersionDAO repositoryVersionDAO = injector.getInstance(RepositoryVersionDAO.class);
    final RepositoryVersionEntity entity = new RepositoryVersionEntity();
    entity.setDisplayName("name");
    entity.setOperatingSystems(jsonStringRedhat6);
    entity.setStack(stackEntity);
    entity.setVersion("1.1.1.1");

    final Request getRequest = PropertyHelper.getReadRequest(RepositoryVersionResourceProvider.REPOSITORY_VERSION_ID_PROPERTY_ID,
        RepositoryVersionResourceProvider.REPOSITORY_VERSION_STACK_NAME_PROPERTY_ID,
        RepositoryVersionResourceProvider.REPOSITORY_VERSION_STACK_VERSION_PROPERTY_ID);
    final Predicate predicateStackName = new PredicateBuilder().property(RepositoryVersionResourceProvider.REPOSITORY_VERSION_STACK_NAME_PROPERTY_ID).equals("HDP").toPredicate();
    final Predicate predicateStackVersion = new PredicateBuilder().property(RepositoryVersionResourceProvider.REPOSITORY_VERSION_STACK_VERSION_PROPERTY_ID).equals("1.1").toPredicate();
    Assert.assertEquals(0, provider.getResources(getRequest, new AndPredicate(predicateStackName, predicateStackVersion)).size());

    repositoryVersionDAO.create(entity);

    Assert.assertEquals(1, provider.getResources(getRequest, new AndPredicate(predicateStackName, predicateStackVersion)).size());
  }

  @Test
  public void testValidateRepositoryVersion() throws Exception {
    StackDAO stackDAO = injector.getInstance(StackDAO.class);
    StackEntity stackEntity = stackDAO.find("HDP", "1.1");
    Assert.assertNotNull(stackEntity);

    final RepositoryVersionEntity entity = new RepositoryVersionEntity();
    entity.setDisplayName("name");
    entity.setStack(stackEntity);
    entity.setVersion("1.1");
    entity.setOperatingSystems("[{\"OperatingSystems/os_type\":\"redhat6\",\"repositories\":[{\"Repositories/repo_id\":\"1\",\"Repositories/repo_name\":\"1\",\"Repositories/base_url\":\"http://example.com/repo1\",\"Repositories/unique\":\"true\"}]}]");

    final RepositoryVersionDAO repositoryVersionDAO = injector.getInstance(RepositoryVersionDAO.class);
    AmbariMetaInfo info = injector.getInstance(AmbariMetaInfo.class);

    // test valid usecases
    RepositoryVersionResourceProvider.validateRepositoryVersion(repositoryVersionDAO, info, entity);
    entity.setVersion("1.1-17");
    RepositoryVersionResourceProvider.validateRepositoryVersion(repositoryVersionDAO, info, entity);
    entity.setVersion("1.1.1.1");
    RepositoryVersionResourceProvider.validateRepositoryVersion(repositoryVersionDAO, info, entity);
    entity.setVersion("1.1.343432.2");
    RepositoryVersionResourceProvider.validateRepositoryVersion(repositoryVersionDAO, info, entity);
    entity.setVersion("1.1.343432.2-234234324");
    RepositoryVersionResourceProvider.validateRepositoryVersion(repositoryVersionDAO, info, entity);

    // test invalid usecases
    entity.setOperatingSystems(jsonStringRedhat7);
    try {
      RepositoryVersionResourceProvider.validateRepositoryVersion(repositoryVersionDAO, info, entity);
      Assert.fail("Should throw exception");
    } catch (Exception ex) {
    }

    entity.setOperatingSystems("");
    try {
      RepositoryVersionResourceProvider.validateRepositoryVersion(repositoryVersionDAO, info, entity);
      Assert.fail("Should throw exception");
    } catch (Exception ex) {
    }

    StackEntity bigtop = new StackEntity();
    bigtop.setStackName("BIGTOP");
    entity.setStack(bigtop);
    try {
      RepositoryVersionResourceProvider.validateRepositoryVersion(repositoryVersionDAO, info, entity);
      Assert.fail("Should throw exception");
    } catch (Exception ex) {
    }


    entity.setDisplayName("name");
    entity.setStack(stackEntity);
    entity.setVersion("1.1");
    entity.setOperatingSystems("[{\"OperatingSystems/os_type\":\"redhat6\",\"repositories\":[{\"Repositories/repo_id\":\"1\",\"Repositories/repo_name\":\"1\",\"Repositories/base_url\":\"http://example.com/repo1\",\"Repositories/unique\":\"true\"}]}]");
    repositoryVersionDAO.create(entity);

    final RepositoryVersionEntity entity2 = new RepositoryVersionEntity();
    entity2.setId(2l);
    entity2.setDisplayName("name2");
    entity2.setStack(stackEntity);
    entity2.setVersion("1.2");
    entity2.setOperatingSystems("[{\"OperatingSystems/os_type\":\"redhat6\",\"repositories\":[{\"Repositories/repo_id\":\"1\",\"Repositories/repo_name\":\"1\",\"Repositories/base_url\":\"http://example.com/repo1\",\"Repositories/unique\":\"true\"}]}]");

    try {
      RepositoryVersionResourceProvider.validateRepositoryVersion(repositoryVersionDAO, info, entity2);
      Assert.fail("Should throw exception: Base url http://example.com/repo1 is already defined for another repository version");
    } catch (Exception ex) {
    }

    final RepositoryVersionEntity entity3 = new RepositoryVersionEntity();
    entity3.setId(3l);
    entity3.setDisplayName("name2");
    entity3.setStack(stackEntity);
    entity3.setVersion("1.1");
    entity3.setOperatingSystems("[{\"OperatingSystems/ambari_managed_repositories\": true, \"OperatingSystems/os_type\":\"redhat6\",\"repositories\":[{\"Repositories/repo_id\":\"1\",\"Repositories/repo_name\":\"1\",\"Repositories/base_url\":\"http://example.com/repo1\",\"Repositories/unique\":\"true\"}]}]");

    try {
      RepositoryVersionResourceProvider.validateRepositoryVersion(repositoryVersionDAO, info, entity3);
      Assert.fail("Expected exception");
    } catch (AmbariException e) {
      // expected
    }

    entity3.setOperatingSystems("[{\"OperatingSystems/ambari_managed_repositories\": false, \"OperatingSystems/os_type\":\"redhat6\",\"repositories\":[{\"Repositories/repo_id\":\"1\",\"Repositories/repo_name\":\"1\",\"Repositories/base_url\":\"http://example.com/repo1\",\"Repositories/unique\":\"true\"}]}]");
    RepositoryVersionResourceProvider.validateRepositoryVersion(repositoryVersionDAO, info, entity3);

  }

  @Test
  public void testDeleteResourcesAsAdministrator() throws Exception {
    testDeleteResources(TestAuthenticationFactory.createAdministrator());
  }

  @Test(expected = AuthorizationException.class)
  public void testDeleteResourcesAsClusterAdministrator() throws Exception {
    testDeleteResources(TestAuthenticationFactory.createClusterAdministrator());
  }

  private void testDeleteResources(Authentication authentication) throws Exception {
    SecurityContextHolder.getContext().setAuthentication(authentication);

    final ResourceProvider provider = injector.getInstance(ResourceProviderFactory.class).getRepositoryVersionResourceProvider();

    final Set<Map<String, Object>> propertySet = new LinkedHashSet<>();
    final Map<String, Object> properties = new LinkedHashMap<>();
    properties.put(RepositoryVersionResourceProvider.REPOSITORY_VERSION_DISPLAY_NAME_PROPERTY_ID, "name");
    properties.put(RepositoryVersionResourceProvider.SUBRESOURCE_OPERATING_SYSTEMS_PROPERTY_ID, new Gson().fromJson("[{\"OperatingSystems/os_type\":\"redhat6\",\"repositories\":[{\"Repositories/repo_id\":\"1\",\"Repositories/repo_name\":\"1\",\"Repositories/base_url\":\"1\",\"Repositories/unique\":\"true\"}]}]", Object.class));
    properties.put(RepositoryVersionResourceProvider.REPOSITORY_VERSION_STACK_NAME_PROPERTY_ID, "HDP");
    properties.put(RepositoryVersionResourceProvider.REPOSITORY_VERSION_STACK_VERSION_PROPERTY_ID, "1.1");
    properties.put(RepositoryVersionResourceProvider.REPOSITORY_VERSION_REPOSITORY_VERSION_PROPERTY_ID, "1.1.1.2");
    propertySet.add(properties);

    final Predicate predicateStackName = new PredicateBuilder().property(RepositoryVersionResourceProvider.REPOSITORY_VERSION_STACK_NAME_PROPERTY_ID).equals("HDP").toPredicate();
    final Predicate predicateStackVersion = new PredicateBuilder().property(RepositoryVersionResourceProvider.REPOSITORY_VERSION_STACK_VERSION_PROPERTY_ID).equals("1.1").toPredicate();
    final Request getRequest = PropertyHelper.getReadRequest(RepositoryVersionResourceProvider.REPOSITORY_VERSION_DISPLAY_NAME_PROPERTY_ID);
    Assert.assertEquals(0, provider.getResources(getRequest, new AndPredicate(predicateStackName, predicateStackVersion)).size());

    final Request createRequest = PropertyHelper.getCreateRequest(propertySet, null);
    provider.createResources(createRequest);

    Assert.assertEquals(1, provider.getResources(getRequest, new AndPredicate(predicateStackName, predicateStackVersion)).size());

    final Predicate predicate = new PredicateBuilder().property(RepositoryVersionResourceProvider.REPOSITORY_VERSION_ID_PROPERTY_ID).equals("1").toPredicate();
    provider.deleteResources(new RequestImpl(null, null, null, null), predicate);

    Assert.assertEquals(0, provider.getResources(getRequest, new AndPredicate(predicateStackName, predicateStackVersion)).size());
  }

  @Test
  public void testUpdateResourcesAsAdministrator() throws Exception {
    testUpdateResources(TestAuthenticationFactory.createAdministrator());
  }

  @Test(expected = AuthorizationException.class)
  public void testUpdateResourcesAsClusterAdministrator() throws Exception {
    testUpdateResources(TestAuthenticationFactory.createClusterAdministrator());
  }

  private void testUpdateResources(Authentication authentication) throws Exception {
    SecurityContextHolder.getContext().setAuthentication(authentication);

    final ResourceProvider provider = injector.getInstance(ResourceProviderFactory.class).getRepositoryVersionResourceProvider();

<<<<<<< HEAD
    Mockito.when(clusterVersionDAO.findByStackAndVersion(Mockito.anyString(), Mockito.anyString(), Mockito.anyString())).thenAnswer(
        new Answer<List<ClusterVersionEntity>>() {
          @Override
          public List<ClusterVersionEntity> answer(InvocationOnMock invocation) throws Throwable {
            return getNoClusterVersions();
          }
        });

=======
>>>>>>> 9d802b7c
    final Set<Map<String, Object>> propertySet = new LinkedHashSet<>();
    final Map<String, Object> properties = new LinkedHashMap<>();
    properties.put(RepositoryVersionResourceProvider.REPOSITORY_VERSION_DISPLAY_NAME_PROPERTY_ID, "name");
    properties.put(RepositoryVersionResourceProvider.SUBRESOURCE_OPERATING_SYSTEMS_PROPERTY_ID, new Gson().fromJson("[{\"OperatingSystems/os_type\":\"redhat6\",\"repositories\":[{\"Repositories/repo_id\":\"1\",\"Repositories/repo_name\":\"1\",\"Repositories/base_url\":\"http://example.com/repo1\",\"Repositories/unique\":\"true\"}]}]", Object.class));
    properties.put(RepositoryVersionResourceProvider.REPOSITORY_VERSION_STACK_NAME_PROPERTY_ID, "HDP");
    properties.put(RepositoryVersionResourceProvider.REPOSITORY_VERSION_STACK_VERSION_PROPERTY_ID, "1.1");
    properties.put(RepositoryVersionResourceProvider.REPOSITORY_VERSION_REPOSITORY_VERSION_PROPERTY_ID, "1.1.1.1");
    propertySet.add(properties);

    final Predicate predicateStackName = new PredicateBuilder().property(RepositoryVersionResourceProvider.REPOSITORY_VERSION_STACK_NAME_PROPERTY_ID).equals("HDP").toPredicate();
    final Predicate predicateStackVersion = new PredicateBuilder().property(RepositoryVersionResourceProvider.REPOSITORY_VERSION_STACK_VERSION_PROPERTY_ID).equals("1.1").toPredicate();
    final Request getRequest = PropertyHelper.getReadRequest(
      RepositoryVersionResourceProvider.REPOSITORY_VERSION_DISPLAY_NAME_PROPERTY_ID,
      RepositoryVersionResourceProvider.SUBRESOURCE_OPERATING_SYSTEMS_PROPERTY_ID);
    Assert.assertEquals(0, provider.getResources(getRequest, new AndPredicate(predicateStackName, predicateStackVersion)).size());

    final Request createRequest = PropertyHelper.getCreateRequest(propertySet, null);
    provider.createResources(createRequest);

    Assert.assertEquals(1, provider.getResources(getRequest, new AndPredicate(predicateStackName, predicateStackVersion)).size());
    Assert.assertEquals("name", provider.getResources(getRequest, new AndPredicate(predicateStackName, predicateStackVersion)).iterator().next().getPropertyValue(RepositoryVersionResourceProvider.REPOSITORY_VERSION_DISPLAY_NAME_PROPERTY_ID));

    properties.put(RepositoryVersionResourceProvider.REPOSITORY_VERSION_ID_PROPERTY_ID, "1");
    properties.put(RepositoryVersionResourceProvider.REPOSITORY_VERSION_DISPLAY_NAME_PROPERTY_ID, "name2");
    final Request updateRequest = PropertyHelper.getUpdateRequest(properties, null);
    provider.updateResources(updateRequest, new AndPredicate(predicateStackName, predicateStackVersion));

    Assert.assertEquals("name2", provider.getResources(getRequest, new AndPredicate(predicateStackName, predicateStackVersion)).iterator().next().getPropertyValue(RepositoryVersionResourceProvider.REPOSITORY_VERSION_DISPLAY_NAME_PROPERTY_ID));

    AmbariMetaInfo ambariMetaInfo = injector.getInstance(AmbariMetaInfo.class);
    String stackName = properties.get(RepositoryVersionResourceProvider.REPOSITORY_VERSION_STACK_NAME_PROPERTY_ID).toString();
    String stackVersion = properties.get(RepositoryVersionResourceProvider.REPOSITORY_VERSION_STACK_VERSION_PROPERTY_ID).toString();
    Object operatingSystems = properties.get(RepositoryVersionResourceProvider.SUBRESOURCE_OPERATING_SYSTEMS_PROPERTY_ID);
    Gson gson = new Gson();
    String operatingSystemsJson = gson.toJson(operatingSystems);
    RepositoryVersionHelper repositoryVersionHelper = new RepositoryVersionHelper();
    List<OperatingSystemEntity> operatingSystemEntities = repositoryVersionHelper.parseOperatingSystems(operatingSystemsJson);
    for (OperatingSystemEntity operatingSystemEntity : operatingSystemEntities) {
      String osType = operatingSystemEntity.getOsType();
      List<RepositoryEntity> repositories = operatingSystemEntity.getRepositories();
      for (RepositoryEntity repository : repositories) {
        RepositoryInfo repo = ambariMetaInfo.getRepository(stackName, stackVersion, osType, repository.getRepositoryId());
        if (repo != null) {
          String baseUrlActual = repo.getBaseUrl();
          String baseUrlExpected = repository.getBaseUrl();
          Assert.assertEquals(baseUrlExpected, baseUrlActual);
        }
      }
    }

    properties.put(RepositoryVersionResourceProvider.SUBRESOURCE_OPERATING_SYSTEMS_PROPERTY_ID, new Gson().fromJson("[{\"OperatingSystems/os_type\":\"redhat6\",\"repositories\":[{\"Repositories/repo_id\":\"2\",\"Repositories/repo_name\":\"2\",\"Repositories/base_url\":\"2\",\"Repositories/unique\":\"true\"}]}]", Object.class));
    provider.updateResources(updateRequest, new AndPredicate(predicateStackName, predicateStackVersion));

    try {
      provider.updateResources(updateRequest, new AndPredicate(predicateStackName, predicateStackVersion));
    } catch (Exception ex) {
      Assert.fail("Update of repository should be allowed when repo version is installed on any cluster");
    }
  }

  @Test
  public void testUpdateResourcesNoManageRepos() throws Exception {
    Authentication authentication = TestAuthenticationFactory.createAdministrator();

    SecurityContextHolder.getContext().setAuthentication(authentication);

    final ResourceProvider provider = injector.getInstance(ResourceProviderFactory.class).getRepositoryVersionResourceProvider();

<<<<<<< HEAD
    Mockito.when(clusterVersionDAO.findByStackAndVersion(Mockito.anyString(), Mockito.anyString(), Mockito.anyString())).thenAnswer(
        new Answer<List<ClusterVersionEntity>>() {
          @Override
          public List<ClusterVersionEntity> answer(InvocationOnMock invocation) throws Throwable {
            return getNoClusterVersions();
          }
        });

=======
>>>>>>> 9d802b7c
    final Set<Map<String, Object>> propertySet = new LinkedHashSet<>();
    final Map<String, Object> properties = new LinkedHashMap<>();
    properties.put(RepositoryVersionResourceProvider.REPOSITORY_VERSION_DISPLAY_NAME_PROPERTY_ID, "name");
    properties.put(RepositoryVersionResourceProvider.SUBRESOURCE_OPERATING_SYSTEMS_PROPERTY_ID, new Gson().fromJson("[{\"OperatingSystems/os_type\":\"redhat6\",\"repositories\":[{\"Repositories/repo_id\":\"1\",\"Repositories/repo_name\":\"1\",\"Repositories/base_url\":\"http://example.com/repo1\",\"Repositories/unique\":\"true\"}]}]", Object.class));
    properties.put(RepositoryVersionResourceProvider.REPOSITORY_VERSION_STACK_NAME_PROPERTY_ID, "HDP");
    properties.put(RepositoryVersionResourceProvider.REPOSITORY_VERSION_STACK_VERSION_PROPERTY_ID, "1.1");
    properties.put(RepositoryVersionResourceProvider.REPOSITORY_VERSION_REPOSITORY_VERSION_PROPERTY_ID, "1.1.1.1");
    propertySet.add(properties);

    final Predicate predicateStackName = new PredicateBuilder().property(RepositoryVersionResourceProvider.REPOSITORY_VERSION_STACK_NAME_PROPERTY_ID).equals("HDP").toPredicate();
    final Predicate predicateStackVersion = new PredicateBuilder().property(RepositoryVersionResourceProvider.REPOSITORY_VERSION_STACK_VERSION_PROPERTY_ID).equals("1.1").toPredicate();
    final Request getRequest = PropertyHelper.getReadRequest(
      RepositoryVersionResourceProvider.REPOSITORY_VERSION_DISPLAY_NAME_PROPERTY_ID,
      RepositoryVersionResourceProvider.SUBRESOURCE_OPERATING_SYSTEMS_PROPERTY_ID);
    Assert.assertEquals(0, provider.getResources(getRequest, new AndPredicate(predicateStackName, predicateStackVersion)).size());

    final Request createRequest = PropertyHelper.getCreateRequest(propertySet, null);
    provider.createResources(createRequest);

    Assert.assertEquals(1, provider.getResources(getRequest, new AndPredicate(predicateStackName, predicateStackVersion)).size());
    Assert.assertEquals("name", provider.getResources(getRequest, new AndPredicate(predicateStackName, predicateStackVersion)).iterator().next().getPropertyValue(RepositoryVersionResourceProvider.REPOSITORY_VERSION_DISPLAY_NAME_PROPERTY_ID));

    properties.put(RepositoryVersionResourceProvider.REPOSITORY_VERSION_ID_PROPERTY_ID, "1");
    properties.put(RepositoryVersionResourceProvider.REPOSITORY_VERSION_DISPLAY_NAME_PROPERTY_ID, "name2");
    properties.put(RepositoryVersionResourceProvider.SUBRESOURCE_OPERATING_SYSTEMS_PROPERTY_ID, new Gson().fromJson("[{\"OperatingSystems/ambari_managed_repositories\":false, \"OperatingSystems/os_type\":\"redhat6\",\"repositories\":[{\"Repositories/repo_id\":\"1\",\"Repositories/repo_name\":\"1\",\"Repositories/base_url\":\"http://example.com/repo1\",\"Repositories/unique\":\"true\"}]}]", Object.class));
    final Request updateRequest = PropertyHelper.getUpdateRequest(properties, null);
    provider.updateResources(updateRequest, new AndPredicate(predicateStackName, predicateStackVersion));

    Assert.assertEquals("name2", provider.getResources(getRequest, new AndPredicate(predicateStackName, predicateStackVersion)).iterator().next().getPropertyValue(RepositoryVersionResourceProvider.REPOSITORY_VERSION_DISPLAY_NAME_PROPERTY_ID));

    AmbariMetaInfo ambariMetaInfo = injector.getInstance(AmbariMetaInfo.class);
    String stackName = properties.get(RepositoryVersionResourceProvider.REPOSITORY_VERSION_STACK_NAME_PROPERTY_ID).toString();
    String stackVersion = properties.get(RepositoryVersionResourceProvider.REPOSITORY_VERSION_STACK_VERSION_PROPERTY_ID).toString();
    Object operatingSystems = properties.get(RepositoryVersionResourceProvider.SUBRESOURCE_OPERATING_SYSTEMS_PROPERTY_ID);
    Gson gson = new Gson();
    String operatingSystemsJson = gson.toJson(operatingSystems);
    RepositoryVersionHelper repositoryVersionHelper = new RepositoryVersionHelper();
    List<OperatingSystemEntity> operatingSystemEntities = repositoryVersionHelper.parseOperatingSystems(operatingSystemsJson);
    for (OperatingSystemEntity operatingSystemEntity : operatingSystemEntities) {
      Assert.assertFalse(operatingSystemEntity.isAmbariManagedRepos());
      String osType = operatingSystemEntity.getOsType();
      List<RepositoryEntity> repositories = operatingSystemEntity.getRepositories();
      for (RepositoryEntity repository : repositories) {
        RepositoryInfo repo = ambariMetaInfo.getRepository(stackName, stackVersion, osType, repository.getRepositoryId());
        if (repo != null) {
          String baseUrlActual = repo.getBaseUrl();
          String baseUrlExpected = repository.getBaseUrl();
          Assert.assertEquals(baseUrlExpected, baseUrlActual);
        }
      }
    }

  }

  @Test
  public void testVersionInStack(){
    StackId sid = new StackId("HDP-2.3");
    StackId sid2 = new StackId("HDP-2.3.NEW");
    StackId sid3 = new StackId("HDF-2.3");

    Assert.assertEquals(true, RepositoryVersionEntity.isVersionInStack(sid, "2.3"));
    Assert.assertEquals(true, RepositoryVersionEntity.isVersionInStack(sid2, "2.3"));
    Assert.assertEquals(true, RepositoryVersionEntity.isVersionInStack(sid3, "2.3"));

    Assert.assertEquals(true, RepositoryVersionEntity.isVersionInStack(sid, "2.3.1"));
    Assert.assertEquals(true, RepositoryVersionEntity.isVersionInStack(sid2, "2.3.1"));
    Assert.assertEquals(true, RepositoryVersionEntity.isVersionInStack(sid3, "2.3.1"));

    Assert.assertEquals(true, RepositoryVersionEntity.isVersionInStack(sid, "2.3.2.0-2300"));
    Assert.assertEquals(true, RepositoryVersionEntity.isVersionInStack(sid2, "2.3.2.1-3562"));
    Assert.assertEquals(true, RepositoryVersionEntity.isVersionInStack(sid3, "2.3.2.1-3562"));

    Assert.assertEquals(true, RepositoryVersionEntity.isVersionInStack(sid, "HDP-2.3.2.0-2300"));
    Assert.assertEquals(true, RepositoryVersionEntity.isVersionInStack(sid2, "HDP-2.3.2.1-3562"));
    Assert.assertEquals(true, RepositoryVersionEntity.isVersionInStack(sid3, "HDF-2.3.2.1-3562"));

    Assert.assertEquals(false, RepositoryVersionEntity.isVersionInStack(sid, "2.4.2.0-2300"));
    Assert.assertEquals(false, RepositoryVersionEntity.isVersionInStack(sid2, "2.1"));
    Assert.assertEquals(false, RepositoryVersionEntity.isVersionInStack(sid3, "2.1"));

    Assert.assertEquals(false, RepositoryVersionEntity.isVersionInStack(sid, "HDP-2.4.2.0-2300"));
    Assert.assertEquals(false, RepositoryVersionEntity.isVersionInStack(sid2, "HDP-2.1"));
    Assert.assertEquals(false, RepositoryVersionEntity.isVersionInStack(sid3, "HDF-2.1"));
  }


  @After
  public void after() throws AmbariException, SQLException {
    H2DatabaseCleaner.clearDatabaseAndStopPersistenceService(injector);
    injector = null;

    SecurityContextHolder.getContext().setAuthentication(null);
  }
}<|MERGE_RESOLUTION|>--- conflicted
+++ resolved
@@ -79,31 +79,6 @@
   private static String jsonStringRedhat6 = "[{\"OperatingSystems\":{\"os_type\":\"redhat6\"},\"repositories\":[]}]";
   private static String jsonStringRedhat7 = "[{\"OperatingSystems\":{\"os_type\":\"redhat7\"},\"repositories\":[]}]";
 
-<<<<<<< HEAD
-  private List<ClusterVersionEntity> getNoClusterVersions() {
-    final List<ClusterVersionEntity> emptyList = new ArrayList<>();
-    return emptyList;
-  }
-
-  private List<ClusterVersionEntity> getInstallFailedClusterVersions() {
-    ClusterEntity cluster = new ClusterEntity();
-    cluster.setClusterName("c1");
-    cluster.setClusterId(1L);
-
-    final List<ClusterVersionEntity> clusterVersions = new ArrayList<>();
-    final RepositoryVersionEntity repositoryVersion = new RepositoryVersionEntity();
-    repositoryVersion.setId(1L);
-    final ClusterVersionEntity installFailedVersion = new ClusterVersionEntity();
-    installFailedVersion.setState(RepositoryVersionState.INSTALL_FAILED);
-    installFailedVersion.setRepositoryVersion(repositoryVersion);
-    installFailedVersion.setClusterEntity(cluster);
-    clusterVersions.add(installFailedVersion);
-    cluster.setClusterVersionEntities(clusterVersions);
-    return clusterVersions;
-  }
-
-=======
->>>>>>> 9d802b7c
   @Before
   public void before() throws Exception {
     final Set<String> validVersions = Sets.newHashSet("1.1", "1.1-17", "1.1.1.1", "1.1.343432.2", "1.1.343432.2-234234324");
@@ -200,24 +175,6 @@
           return osInfos;
         } else {
           return new HashSet<>();
-<<<<<<< HEAD
-        }
-      }
-    });
-
-    Mockito.when(clusterVersionDAO.findByStackAndVersion(Mockito.anyString(), Mockito.anyString(), Mockito.anyString())).thenAnswer(
-        new Answer<List<ClusterVersionEntity>>() {
-      @Override
-      public List<ClusterVersionEntity> answer(InvocationOnMock invocation) throws Throwable {
-        final String stack = invocation.getArguments()[0].toString();
-        final String version = invocation.getArguments()[1].toString();
-
-        if (stack.equals("HDP-1.1") && version.equals("1.1.1.1")) {
-          return getNoClusterVersions();
-        } else {
-          return getInstallFailedClusterVersions();
-=======
->>>>>>> 9d802b7c
         }
       }
     });
@@ -456,17 +413,6 @@
 
     final ResourceProvider provider = injector.getInstance(ResourceProviderFactory.class).getRepositoryVersionResourceProvider();
 
-<<<<<<< HEAD
-    Mockito.when(clusterVersionDAO.findByStackAndVersion(Mockito.anyString(), Mockito.anyString(), Mockito.anyString())).thenAnswer(
-        new Answer<List<ClusterVersionEntity>>() {
-          @Override
-          public List<ClusterVersionEntity> answer(InvocationOnMock invocation) throws Throwable {
-            return getNoClusterVersions();
-          }
-        });
-
-=======
->>>>>>> 9d802b7c
     final Set<Map<String, Object>> propertySet = new LinkedHashSet<>();
     final Map<String, Object> properties = new LinkedHashMap<>();
     properties.put(RepositoryVersionResourceProvider.REPOSITORY_VERSION_DISPLAY_NAME_PROPERTY_ID, "name");
@@ -535,17 +481,6 @@
 
     final ResourceProvider provider = injector.getInstance(ResourceProviderFactory.class).getRepositoryVersionResourceProvider();
 
-<<<<<<< HEAD
-    Mockito.when(clusterVersionDAO.findByStackAndVersion(Mockito.anyString(), Mockito.anyString(), Mockito.anyString())).thenAnswer(
-        new Answer<List<ClusterVersionEntity>>() {
-          @Override
-          public List<ClusterVersionEntity> answer(InvocationOnMock invocation) throws Throwable {
-            return getNoClusterVersions();
-          }
-        });
-
-=======
->>>>>>> 9d802b7c
     final Set<Map<String, Object>> propertySet = new LinkedHashSet<>();
     final Map<String, Object> properties = new LinkedHashMap<>();
     properties.put(RepositoryVersionResourceProvider.REPOSITORY_VERSION_DISPLAY_NAME_PROPERTY_ID, "name");
