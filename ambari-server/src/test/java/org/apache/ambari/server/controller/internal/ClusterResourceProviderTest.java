--- conflicted
+++ resolved
@@ -333,19 +333,6 @@
     Clusters clusters = createMock(Clusters.class);
 
     Set<ClusterResponse> allResponse = new HashSet<>();
-<<<<<<< HEAD
-    allResponse.add(new ClusterResponse(100L, "Cluster100", State.INSTALLED, SecurityType.NONE, null, null, null, null));
-    allResponse.add(new ClusterResponse(101L, "Cluster101", State.INSTALLED, SecurityType.NONE, null, null, null, null));
-    allResponse.add(new ClusterResponse(102L, "Cluster102", State.INSTALLED, SecurityType.NONE, null, null, null, null));
-    allResponse.add(new ClusterResponse(103L, "Cluster103", State.INSTALLED, SecurityType.NONE, null, null, null, null));
-    allResponse.add(new ClusterResponse(104L, "Cluster104", State.INSTALLED, SecurityType.NONE, null, null, null, null));
-
-    Set<ClusterResponse> nameResponse = new HashSet<>();
-    nameResponse.add(new ClusterResponse(102L, "Cluster102", State.INSTALLED, SecurityType.NONE, null, null, null, null));
-
-    Set<ClusterResponse> idResponse = new HashSet<>();
-    idResponse.add(new ClusterResponse(103L, "Cluster103", State.INSTALLED, SecurityType.NONE, null, null, null, null));
-=======
     allResponse.add(new ClusterResponse(100L, "Cluster100", State.INSTALLED, SecurityType.NONE, null, 0, null, null));
     allResponse.add(new ClusterResponse(101L, "Cluster101", State.INSTALLED, SecurityType.NONE, null, 0, null, null));
     allResponse.add(new ClusterResponse(102L, "Cluster102", State.INSTALLED, SecurityType.NONE, null, 0, null, null));
@@ -357,7 +344,6 @@
 
     Set<ClusterResponse> idResponse = new HashSet<>();
     idResponse.add(new ClusterResponse(103L, "Cluster103", State.INSTALLED, SecurityType.NONE, null, 0, null, null));
->>>>>>> 9d802b7c
 
     // set expectations
     Capture<Set<ClusterRequest>> captureClusterRequests = EasyMock.newCapture();
@@ -608,11 +594,7 @@
     RequestStatusResponse response = createNiceMock(RequestStatusResponse.class);
 
     Set<ClusterResponse> nameResponse = new HashSet<>();
-<<<<<<< HEAD
-    nameResponse.add(new ClusterResponse(102L, "Cluster102", State.INIT, SecurityType.NONE, null, null, null, null));
-=======
     nameResponse.add(new ClusterResponse(102L, "Cluster102", State.INIT, SecurityType.NONE, null, 0, null, null));
->>>>>>> 9d802b7c
 
     Map<String, String> mapRequestProps = new HashMap<>();
     mapRequestProps.put("context", "Called from a test");
@@ -680,11 +662,7 @@
     RequestStatusResponse response = createNiceMock(RequestStatusResponse.class);
 
     Set<ClusterResponse> nameResponse = new HashSet<>();
-<<<<<<< HEAD
-    nameResponse.add(new ClusterResponse(100L, "Cluster100", State.INSTALLED, SecurityType.NONE, null, null, null, null));
-=======
     nameResponse.add(new ClusterResponse(100L, "Cluster100", State.INSTALLED, SecurityType.NONE, null, 0, null, null));
->>>>>>> 9d802b7c
 
     Map<String, String> mapRequestProps = new HashMap<>();
     mapRequestProps.put("context", "Called from a test");
