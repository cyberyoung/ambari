--- conflicted
+++ resolved
@@ -176,17 +176,6 @@
 
   @Test
   public void testGetExecutionCommand() throws JSONException, AmbariException {
-<<<<<<< HEAD
-
-    Cluster cluster = clusters.getCluster(CLUSTER1);
-
-    OrmTestHelper helper = injector.getInstance(OrmTestHelper.class);
-    RepositoryVersionEntity repositoryVersion = helper.getOrCreateRepositoryVersion(cluster);
-
-    cluster.addService("HDFS", repositoryVersion);
-
-=======
->>>>>>> 2d52cfb3
     Map<String, Map<String, String>> confs = new HashMap<>();
     Map<String, String> configurationsGlobal = new HashMap<>();
     configurationsGlobal.put(GLOBAL_NAME1, GLOBAL_VAL1);
