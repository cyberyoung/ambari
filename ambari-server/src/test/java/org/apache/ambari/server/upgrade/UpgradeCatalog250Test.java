/*
 * Licensed to the Apache Software Foundation (ASF) under one
 * or more contributor license agreements.  See the NOTICE file
 * distributed with this work for additional information
 * regarding copyright ownership.  The ASF licenses this file
 * to you under the Apache License, Version 2.0 (the
 * "License"); you may not use this file except in compliance
 * with the License.  You may obtain a copy of the License at
 *
 *     http://www.apache.org/licenses/LICENSE-2.0
 *
 * Unless required by applicable law or agreed to in writing, software
 * distributed under the License is distributed on an "AS IS" BASIS,
 * WITHOUT WARRANTIES OR CONDITIONS OF ANY KIND, either express or implied.
 * See the License for the specific language governing permissions and
 * limitations under the License.
 */

package org.apache.ambari.server.upgrade;

import com.google.common.collect.Maps;
import com.google.gson.Gson;
import com.google.inject.Binder;
import com.google.inject.Guice;
import com.google.inject.Injector;
import com.google.inject.Module;
import com.google.inject.Provider;
import junit.framework.Assert;
import org.apache.ambari.server.actionmanager.ActionManager;
import org.apache.ambari.server.configuration.Configuration;
import org.apache.ambari.server.controller.AmbariManagementController;
import org.apache.ambari.server.controller.AmbariManagementControllerImpl;
import org.apache.ambari.server.controller.KerberosHelper;
import org.apache.ambari.server.controller.MaintenanceStateHelper;
import org.apache.ambari.server.orm.DBAccessor;
import org.apache.ambari.server.state.Cluster;
import org.apache.ambari.server.state.Clusters;
import org.apache.ambari.server.state.Config;
import org.apache.ambari.server.state.Service;
import org.apache.ambari.server.state.stack.OsFamily;
import org.easymock.Capture;
import org.easymock.EasyMock;
import org.easymock.EasyMockSupport;
import org.junit.After;
import org.junit.Before;
import org.junit.Test;

import javax.persistence.EntityManager;
import java.lang.reflect.Method;
import java.sql.Connection;
import java.sql.ResultSet;
import java.sql.Statement;
import java.util.HashMap;
import java.util.List;
import java.util.Map;

import static org.easymock.EasyMock.anyObject;
import static org.easymock.EasyMock.anyString;
import static org.easymock.EasyMock.capture;
import static org.easymock.EasyMock.createMockBuilder;
import static org.easymock.EasyMock.createNiceMock;
import static org.easymock.EasyMock.createStrictMock;
import static org.easymock.EasyMock.eq;
import static org.easymock.EasyMock.expect;
import static org.easymock.EasyMock.expectLastCall;
import static org.easymock.EasyMock.newCapture;
import static org.easymock.EasyMock.replay;
import static org.easymock.EasyMock.reset;
import static org.easymock.EasyMock.verify;
import static org.junit.Assert.assertTrue;

/**
 * {@link UpgradeCatalog250} unit tests.
 */
public class UpgradeCatalog250Test {

  //  private Injector injector;
  private Provider<EntityManager> entityManagerProvider = createStrictMock(Provider.class);
  private EntityManager entityManager = createNiceMock(EntityManager.class);

  @Before
  public void init() {
    reset(entityManagerProvider);
    expect(entityManagerProvider.get()).andReturn(entityManager).anyTimes();
    replay(entityManagerProvider);
  }

  @After
  public void tearDown() {
  }

  @Test
  public void testExecuteDDLUpdates() throws Exception {
    final DBAccessor dbAccessor = createNiceMock(DBAccessor.class);

    Configuration configuration = createNiceMock(Configuration.class);
    Connection connection = createNiceMock(Connection.class);
    Statement statement = createNiceMock(Statement.class);
    ResultSet resultSet = createNiceMock(ResultSet.class);


    // !!! setup capture for host_version
    dbAccessor.addUniqueConstraint("host_version", "UQ_host_repo", "repo_version_id", "host_id");

    Capture<DBAccessor.DBColumnInfo> groupGroupType = newCapture();
    dbAccessor.addColumn(eq(UpgradeCatalog250.GROUPS_TABLE), capture(groupGroupType));
    dbAccessor.addUniqueConstraint("groups", "UNQ_groups_0", "group_name", "group_type");

    expectLastCall().once();

    // !!! setup capture for servicecomponent_version
    Capture<List<DBAccessor.DBColumnInfo>> capturedComponentVersionColumns = newCapture();

    dbAccessor.createTable(eq(UpgradeCatalog250.COMPONENT_VERSION_TABLE), capture(capturedComponentVersionColumns),
      eq((String[]) null));

    dbAccessor.addPKConstraint(eq(UpgradeCatalog250.COMPONENT_VERSION_TABLE),
      eq(UpgradeCatalog250.COMPONENT_VERSION_PK), eq("id"));
    dbAccessor.addFKConstraint(eq(UpgradeCatalog250.COMPONENT_VERSION_TABLE),
      eq(UpgradeCatalog250.COMPONENT_VERSION_FK_COMPONENT), eq("component_id"),
      eq(UpgradeCatalog250.COMPONENT_TABLE), eq("id"), eq(false));
    dbAccessor.addFKConstraint(eq(UpgradeCatalog250.COMPONENT_VERSION_TABLE),
      eq(UpgradeCatalog250.COMPONENT_VERSION_FK_REPO_VERSION), eq("repo_version_id"),
      eq("repo_version"), eq("repo_version_id"), eq(false));

    // servicedesiredstate table
    Capture<DBAccessor.DBColumnInfo> capturedCredentialStoreSupportedCol = newCapture();
    Capture<DBAccessor.DBColumnInfo> capturedCredentialStoreEnabledCol = newCapture();
    dbAccessor.addColumn(eq(UpgradeCatalog250.SERVICE_DESIRED_STATE_TABLE), capture(capturedCredentialStoreSupportedCol));
    dbAccessor.addColumn(eq(UpgradeCatalog250.SERVICE_DESIRED_STATE_TABLE), capture(capturedCredentialStoreEnabledCol));

    expect(dbAccessor.getConnection()).andReturn(connection);
    expect(connection.createStatement()).andReturn(statement);
    expect(statement.executeQuery(anyObject(String.class))).andReturn(resultSet);

    replay(dbAccessor, configuration, connection, statement, resultSet);

    Module module = new Module() {
      @Override
      public void configure(Binder binder) {
        binder.bind(DBAccessor.class).toInstance(dbAccessor);
        binder.bind(OsFamily.class).toInstance(createNiceMock(OsFamily.class));
        binder.bind(EntityManager.class).toInstance(entityManager);
      }
    };

    Injector injector = Guice.createInjector(module);
    UpgradeCatalog250 upgradeCatalog250 = injector.getInstance(UpgradeCatalog250.class);
    upgradeCatalog250.executeDDLUpdates();

    DBAccessor.DBColumnInfo capturedGroupTypeColumn = groupGroupType.getValue();
    Assert.assertNotNull(capturedGroupTypeColumn);
    Assert.assertEquals(UpgradeCatalog250.GROUP_TYPE_COL, capturedGroupTypeColumn.getName());
    Assert.assertEquals(String.class, capturedGroupTypeColumn.getType());
    Assert.assertEquals(null, capturedGroupTypeColumn.getLength());
    Assert.assertEquals("LOCAL", capturedGroupTypeColumn.getDefaultValue());
    Assert.assertEquals(false, capturedGroupTypeColumn.isNullable());

    verify(dbAccessor);

    // !!! check the captured for host_version
    // (no checks)

    // !!! check the captured for servicecomponent_version
    Map<String, DBAccessor.DBColumnInfo> expected = new HashMap<>();
    expected.put("id", new DBAccessor.DBColumnInfo("id", Long.class, null, null, false));
    expected.put("component_id", new DBAccessor.DBColumnInfo("component_id", Long.class, null, null, false));
    expected.put("repo_version_id", new DBAccessor.DBColumnInfo("repo_version_id", Long.class, null, null, false));
    expected.put("state", new DBAccessor.DBColumnInfo("state", String.class, 32, null, false));
    expected.put("user_name", new DBAccessor.DBColumnInfo("user_name", String.class, 255, null, false));

    List<DBAccessor.DBColumnInfo> captured = capturedComponentVersionColumns.getValue();
    Assert.assertEquals(5, captured.size());

    for (DBAccessor.DBColumnInfo column : captured) {
      DBAccessor.DBColumnInfo expectedColumn = expected.remove(column.getName());

      Assert.assertNotNull(expectedColumn);
      Assert.assertEquals(expectedColumn.getDefaultValue(), column.getDefaultValue());
      Assert.assertEquals(expectedColumn.getName(), column.getName());
      Assert.assertEquals(expectedColumn.getLength(), column.getLength());
      Assert.assertEquals(expectedColumn.getType(), column.getType());
      Assert.assertEquals(expectedColumn.getClass(), column.getClass());
    }

    // did we get them all?
    Assert.assertEquals(0, expected.size());

    // Verify if credential_store_supported & credential_store_enabled columns
    // were added to servicedesiredstate table
    DBAccessor.DBColumnInfo capturedCredentialStoreSupportedColValues = capturedCredentialStoreSupportedCol.getValue();
    Assert.assertNotNull(capturedCredentialStoreSupportedColValues);

    Assert.assertEquals(UpgradeCatalog250.CREDENTIAL_STORE_SUPPORTED_COL, capturedCredentialStoreSupportedColValues.getName());
    Assert.assertEquals(null, capturedCredentialStoreSupportedColValues.getLength());
    Assert.assertEquals(Short.class, capturedCredentialStoreSupportedColValues.getType());
    Assert.assertEquals(0, capturedCredentialStoreSupportedColValues.getDefaultValue());
    Assert.assertEquals(false, capturedCredentialStoreSupportedColValues.isNullable());

    DBAccessor.DBColumnInfo capturedCredentialStoreEnabledColValues = capturedCredentialStoreEnabledCol.getValue();
    Assert.assertNotNull(capturedCredentialStoreEnabledColValues);

    Assert.assertEquals(UpgradeCatalog250.CREDENTIAL_STORE_ENABLED_COL, capturedCredentialStoreEnabledColValues.getName());
    Assert.assertEquals(null, capturedCredentialStoreEnabledColValues.getLength());
    Assert.assertEquals(Short.class, capturedCredentialStoreEnabledColValues.getType());
    Assert.assertEquals(0, capturedCredentialStoreEnabledColValues.getDefaultValue());
    Assert.assertEquals(false, capturedCredentialStoreEnabledColValues.isNullable());
  }

  @Test
  public void testExecuteDMLUpdates() throws Exception {
    Method updateAmsConfigs = UpgradeCatalog250.class.getDeclaredMethod("updateAMSConfigs");
    Method updateKafkaConfigs = UpgradeCatalog250.class.getDeclaredMethod("updateKafkaConfigs");
    Method updateHiveLlapConfigs = UpgradeCatalog250.class.getDeclaredMethod("updateHiveLlapConfigs");
    Method updateTablesForZeppelinViewRemoval = UpgradeCatalog250.class.getDeclaredMethod("updateTablesForZeppelinViewRemoval");
    Method updateAtlasConfigs = UpgradeCatalog250.class.getDeclaredMethod("updateAtlasConfigs");
    Method addNewConfigurationsFromXml = AbstractUpgradeCatalog.class.getDeclaredMethod("addNewConfigurationsFromXml");
    Method updateHIVEInteractiveConfigs = UpgradeCatalog250.class.getDeclaredMethod("updateHIVEInteractiveConfigs");
    Method updateTEZInteractiveConfigs = UpgradeCatalog250.class.getDeclaredMethod("updateTEZInteractiveConfigs");

    UpgradeCatalog250 upgradeCatalog250 = createMockBuilder(UpgradeCatalog250.class)
      .addMockedMethod(updateAmsConfigs)
      .addMockedMethod(updateKafkaConfigs)
      .addMockedMethod(updateHIVEInteractiveConfigs)
      .addMockedMethod(updateTEZInteractiveConfigs)
      .addMockedMethod(updateHiveLlapConfigs)
      .addMockedMethod(updateTablesForZeppelinViewRemoval)
      .addMockedMethod(updateAtlasConfigs)
      .addMockedMethod(addNewConfigurationsFromXml)
      .createMock();


    upgradeCatalog250.updateAMSConfigs();
    expectLastCall().once();

    upgradeCatalog250.addNewConfigurationsFromXml();
    expectLastCall().once();

    upgradeCatalog250.updateKafkaConfigs();
    expectLastCall().once();

    upgradeCatalog250.updateHIVEInteractiveConfigs();
    expectLastCall().once();

    upgradeCatalog250.updateTEZInteractiveConfigs();
    expectLastCall().once();

    upgradeCatalog250.updateHiveLlapConfigs();
    expectLastCall().once();

    upgradeCatalog250.updateTablesForZeppelinViewRemoval();
    expectLastCall().once();

    upgradeCatalog250.updateAtlasConfigs();
    expectLastCall().once();

    replay(upgradeCatalog250);

    upgradeCatalog250.executeDMLUpdates();

    verify(upgradeCatalog250);
  }

  @Test
  public void testAmsEnvUpdateConfigs() throws Exception {

    Map<String, String> oldPropertiesAmsEnv = new HashMap<String, String>() {
      {
        put("content", "\n" +
          "# AMS Collector heapsize\n" +
          "export AMS_COLLECTOR_HEAPSIZE={{metrics_collector_heapsize}}\n" +
          "\n" +
          "# HBase normalizer enabled\n" +
          "export AMS_HBASE_NORMALIZER_ENABLED={{ams_hbase_normalizer_enabled}}\n" +
          "\n" +
          "# HBase compaction policy enabled\n" +
          "export HBASE_FIFO_COMPACTION_POLICY_ENABLED={{ams_hbase_fifo_compaction_policy_enabled}}\n" +
          "\n" +
          "# HBase Tables Initialization check enabled\n" +
          "export AMS_HBASE_INIT_CHECK_ENABLED={{ams_hbase_init_check_enabled}}\n");
      }
    };
    Map<String, String> newPropertiesAmsEnv = new HashMap<String, String>() {
      {
        put("content", "\n" +
          "# AMS Collector heapsize\n" +
          "export AMS_COLLECTOR_HEAPSIZE={{metrics_collector_heapsize}}\n" +
          "\n" +
          "# HBase Tables Initialization check enabled\n" +
          "export AMS_HBASE_INIT_CHECK_ENABLED={{ams_hbase_init_check_enabled}}\n");
      }
    };
    EasyMockSupport easyMockSupport = new EasyMockSupport();

    Clusters clusters = easyMockSupport.createNiceMock(Clusters.class);
    final Cluster cluster = easyMockSupport.createNiceMock(Cluster.class);
    Config mockAmsEnv = easyMockSupport.createNiceMock(Config.class);

    expect(clusters.getClusters()).andReturn(new HashMap<String, Cluster>() {{
      put("normal", cluster);
    }}).once();
    expect(cluster.getDesiredConfigByType("ams-env")).andReturn(mockAmsEnv).atLeastOnce();
    expect(mockAmsEnv.getProperties()).andReturn(oldPropertiesAmsEnv).anyTimes();

    Injector injector = easyMockSupport.createNiceMock(Injector.class);
    expect(injector.getInstance(Gson.class)).andReturn(null).anyTimes();
    expect(injector.getInstance(MaintenanceStateHelper.class)).andReturn(null).anyTimes();
    expect(injector.getInstance(KerberosHelper.class)).andReturn(createNiceMock(KerberosHelper.class)).anyTimes();

    replay(injector, clusters, mockAmsEnv, cluster);

    AmbariManagementControllerImpl controller = createMockBuilder(AmbariManagementControllerImpl.class)
      .addMockedMethod("createConfiguration")
      .addMockedMethod("getClusters", new Class[]{})
      .addMockedMethod("createConfig")
      .withConstructor(createNiceMock(ActionManager.class), clusters, injector)
      .createNiceMock();

    Injector injector2 = easyMockSupport.createNiceMock(Injector.class);
    Capture<Map> propertiesCapture = EasyMock.newCapture();

    expect(injector2.getInstance(AmbariManagementController.class)).andReturn(controller).anyTimes();
    expect(controller.getClusters()).andReturn(clusters).anyTimes();
    expect(controller.createConfig(anyObject(Cluster.class), anyString(), capture(propertiesCapture), anyString(),
      anyObject(Map.class))).andReturn(createNiceMock(Config.class)).once();

    replay(controller, injector2);
    new UpgradeCatalog250(injector2).updateAMSConfigs();
    easyMockSupport.verifyAll();

    Map<String, String> updatedProperties = propertiesCapture.getValue();
    assertTrue(Maps.difference(newPropertiesAmsEnv, updatedProperties).areEqual());
  }

  @Test
  public void testKafkaUpdateConfigs() throws Exception {

    Map<String, String> oldProperties = new HashMap<String, String>() {
      {
        put("kafka.timeline.metrics.host", "{{metric_collector_host}}");
        put("kafka.timeline.metrics.port", "{{metric_collector_port}}");
      }
    };
    Map<String, String> newProperties = new HashMap<String, String>() {
      {
        put("kafka.timeline.metrics.port", "{{metric_collector_port}}");
      }
    };
    EasyMockSupport easyMockSupport = new EasyMockSupport();

    Clusters clusters = easyMockSupport.createNiceMock(Clusters.class);
    final Cluster cluster = easyMockSupport.createNiceMock(Cluster.class);
    Config mockKafkaBroker = easyMockSupport.createNiceMock(Config.class);

    expect(clusters.getClusters()).andReturn(new HashMap<String, Cluster>() {{
      put("normal", cluster);
    }}).once();
    expect(cluster.getDesiredConfigByType("kafka-broker")).andReturn(mockKafkaBroker).atLeastOnce();
    expect(mockKafkaBroker.getProperties()).andReturn(oldProperties).anyTimes();

    Injector injector = easyMockSupport.createNiceMock(Injector.class);
    expect(injector.getInstance(Gson.class)).andReturn(null).anyTimes();
    expect(injector.getInstance(MaintenanceStateHelper.class)).andReturn(null).anyTimes();
    expect(injector.getInstance(KerberosHelper.class)).andReturn(createNiceMock(KerberosHelper.class)).anyTimes();

    replay(injector, clusters, mockKafkaBroker, cluster);

    AmbariManagementControllerImpl controller = createMockBuilder(AmbariManagementControllerImpl.class)
      .addMockedMethod("createConfiguration")
      .addMockedMethod("getClusters", new Class[]{})
      .addMockedMethod("createConfig")
      .withConstructor(createNiceMock(ActionManager.class), clusters, injector)
      .createNiceMock();

    Injector injector2 = easyMockSupport.createNiceMock(Injector.class);
    Capture<Map> propertiesCapture = EasyMock.newCapture();

    expect(injector2.getInstance(AmbariManagementController.class)).andReturn(controller).anyTimes();
    expect(controller.getClusters()).andReturn(clusters).anyTimes();
    expect(controller.createConfig(anyObject(Cluster.class), anyString(), capture(propertiesCapture), anyString(),
      anyObject(Map.class))).andReturn(createNiceMock(Config.class)).once();

    replay(controller, injector2);
    new UpgradeCatalog250(injector2).updateKafkaConfigs();
    easyMockSupport.verifyAll();

    Map<String, String> updatedProperties = propertiesCapture.getValue();
    assertTrue(Maps.difference(newProperties, updatedProperties).areEqual());
  }

  @Test
<<<<<<< HEAD
  public void testHIVEInteractiveUpdateConfigHiveTezContSize() throws Exception {
    Map<String, String> oldProperties = new HashMap<String, String>() {
      {
        put("hive.tez.container.size", "2048");
      }
    };
    Map<String, String> newProperties = new HashMap<String, String>() {
      {
        put("hive.tez.container.size", "SET_ON_FIRST_INVOCATION");
      }
    };

    EasyMockSupport easyMockSupport = new EasyMockSupport();

    Clusters clusters = easyMockSupport.createNiceMock(Clusters.class);
    final Cluster cluster = easyMockSupport.createNiceMock(Cluster.class);
    Config mockHive = easyMockSupport.createNiceMock(Config.class);

    expect(clusters.getClusters()).andReturn(new HashMap<String, Cluster>() {{
      put("normal", cluster);
    }}).anyTimes();
    expect(cluster.getDesiredConfigByType("hive-interactive-site")).andReturn(mockHive).atLeastOnce();
    expect(mockHive.getProperties()).andReturn(oldProperties).anyTimes();

    Injector injector = easyMockSupport.createNiceMock(Injector.class);
    expect(injector.getInstance(Gson.class)).andReturn(null).anyTimes();
    expect(injector.getInstance(MaintenanceStateHelper.class)).andReturn(null).anyTimes();
    expect(injector.getInstance(KerberosHelper.class)).andReturn(createNiceMock(KerberosHelper.class)).anyTimes();

    replay(injector, clusters, mockHive, cluster);

    AmbariManagementControllerImpl controller = createMockBuilder(AmbariManagementControllerImpl.class)
      .addMockedMethod("createConfiguration")
      .addMockedMethod("getClusters", new Class[] { })
      .addMockedMethod("createConfig")
      .withConstructor(createNiceMock(ActionManager.class), clusters, injector)
      .createNiceMock();

    Injector injector2 = easyMockSupport.createNiceMock(Injector.class);
    Capture<Map> propertiesCapture = EasyMock.newCapture();

    expect(injector2.getInstance(AmbariManagementController.class)).andReturn(controller).anyTimes();
    expect(controller.getClusters()).andReturn(clusters).anyTimes();
    expect(controller.createConfig(anyObject(Cluster.class), anyString(), capture(propertiesCapture), anyString(),
      anyObject(Map.class))).andReturn(createNiceMock(Config.class)).once();
    replay(controller, injector2);
    new UpgradeCatalog250(injector2).updateHIVEInteractiveConfigs();
    easyMockSupport.verifyAll();

    Map<String, String> updatedProperties = propertiesCapture.getValue();
    assertTrue(Maps.difference(updatedProperties, newProperties).areEqual());
  }

  @Test
  public void testHIVEInteractiveUpdateConfigHiveJoinSize() throws Exception {
    Map<String, String> oldProperties = new HashMap<String, String>() {
      {
        put("hive.auto.convert.join.noconditionaltask.size", "3");
      }
    };
    Map<String, String> newProperties = new HashMap<String, String>() {
      {
        put("hive.auto.convert.join.noconditionaltask.size", "1000000000");
      }
    };

    EasyMockSupport easyMockSupport = new EasyMockSupport();

    Clusters clusters = easyMockSupport.createNiceMock(Clusters.class);
    final Cluster cluster = easyMockSupport.createNiceMock(Cluster.class);
    Config mockHive = easyMockSupport.createNiceMock(Config.class);

    expect(clusters.getClusters()).andReturn(new HashMap<String, Cluster>() {{
      put("normal", cluster);
    }}).anyTimes();
    expect(cluster.getDesiredConfigByType("hive-interactive-site")).andReturn(mockHive).atLeastOnce();
    expect(mockHive.getProperties()).andReturn(oldProperties).anyTimes();

    Injector injector = easyMockSupport.createNiceMock(Injector.class);
    expect(injector.getInstance(Gson.class)).andReturn(null).anyTimes();
    expect(injector.getInstance(MaintenanceStateHelper.class)).andReturn(null).anyTimes();
    expect(injector.getInstance(KerberosHelper.class)).andReturn(createNiceMock(KerberosHelper.class)).anyTimes();

    replay(injector, clusters, mockHive, cluster);

    AmbariManagementControllerImpl controller = createMockBuilder(AmbariManagementControllerImpl.class)
      .addMockedMethod("createConfiguration")
      .addMockedMethod("getClusters", new Class[] { })
      .addMockedMethod("createConfig")
      .withConstructor(createNiceMock(ActionManager.class), clusters, injector)
      .createNiceMock();

    Injector injector2 = easyMockSupport.createNiceMock(Injector.class);
    Capture<Map> propertiesCapture = EasyMock.newCapture();

    expect(injector2.getInstance(AmbariManagementController.class)).andReturn(controller).anyTimes();
    expect(controller.getClusters()).andReturn(clusters).anyTimes();
    expect(controller.createConfig(anyObject(Cluster.class), anyString(), capture(propertiesCapture), anyString(),
      anyObject(Map.class))).andReturn(createNiceMock(Config.class)).anyTimes();
    replay(controller, injector2);
    new UpgradeCatalog250(injector2).updateHIVEInteractiveConfigs();
    easyMockSupport.verifyAll();

    Map<String, String> updatedProperties = propertiesCapture.getValue();
    assertTrue(Maps.difference(updatedProperties, newProperties).areEqual());
  }

  @Test
  public void testTEZInteractiveUpdateConfigTezRunTimeIoMb() throws Exception {
    Map<String, String> oldProperties = new HashMap<String, String>() {
      {
        put("tez.runtime.io.sort.mb", "1024");
      }
    };
    Map<String, String> newProperties = new HashMap<String, String>() {
      {
        put("tez.runtime.io.sort.mb", "512");
      }
    };
    EasyMockSupport easyMockSupport = new EasyMockSupport();

    Clusters clusters = easyMockSupport.createNiceMock(Clusters.class);
    final Cluster cluster = easyMockSupport.createNiceMock(Cluster.class);
    Config mockHive = easyMockSupport.createNiceMock(Config.class);

    expect(clusters.getClusters()).andReturn(new HashMap<String, Cluster>() {{
      put("normal", cluster);
    }}).anyTimes();
    expect(cluster.getDesiredConfigByType("tez-interactive-site")).andReturn(mockHive).atLeastOnce();
    expect(mockHive.getProperties()).andReturn(oldProperties).anyTimes();

    Injector injector = easyMockSupport.createNiceMock(Injector.class);
    expect(injector.getInstance(Gson.class)).andReturn(null).anyTimes();
    expect(injector.getInstance(MaintenanceStateHelper.class)).andReturn(null).anyTimes();
    expect(injector.getInstance(KerberosHelper.class)).andReturn(createNiceMock(KerberosHelper.class)).anyTimes();

    replay(injector, clusters, mockHive, cluster);

    AmbariManagementControllerImpl controller = createMockBuilder(AmbariManagementControllerImpl.class)
      .addMockedMethod("createConfiguration")
      .addMockedMethod("getClusters", new Class[] { })
      .addMockedMethod("createConfig")
      .withConstructor(createNiceMock(ActionManager.class), clusters, injector)
      .createNiceMock();

    Injector injector2 = easyMockSupport.createNiceMock(Injector.class);
    Capture<Map> propertiesCapture = EasyMock.newCapture();

    expect(injector2.getInstance(AmbariManagementController.class)).andReturn(controller).anyTimes();
    expect(controller.getClusters()).andReturn(clusters).anyTimes();
    expect(controller.createConfig(anyObject(Cluster.class), anyString(), capture(propertiesCapture), anyString(),
      anyObject(Map.class))).andReturn(createNiceMock(Config.class)).once();

    replay(controller, injector2);
    new UpgradeCatalog250(injector2).updateTEZInteractiveConfigs();
    easyMockSupport.verifyAll();

    Map<String, String> updatedProperties = propertiesCapture.getValue();
    assertTrue(Maps.difference(newProperties, updatedProperties).areEqual());
  }

  @Test
  public void testTEZInteractiveUpdateConfigTezOutputBufferMb() throws Exception {
    Map<String, String> oldProperties = new HashMap<String, String>() {
      {
        put("tez.runtime.unordered.output.buffer.size-mb", "1024");
      }
    };
    Map<String, String> newProperties = new HashMap<String, String>() {
      {
        put("tez.runtime.unordered.output.buffer.size-mb", "100");
      }
    };
    EasyMockSupport easyMockSupport = new EasyMockSupport();

    Clusters clusters = easyMockSupport.createNiceMock(Clusters.class);
    final Cluster cluster = easyMockSupport.createNiceMock(Cluster.class);
    Config mockHive = easyMockSupport.createNiceMock(Config.class);

    expect(clusters.getClusters()).andReturn(new HashMap<String, Cluster>() {{
      put("normal", cluster);
    }}).anyTimes();
    expect(cluster.getDesiredConfigByType("tez-interactive-site")).andReturn(mockHive).atLeastOnce();
    expect(mockHive.getProperties()).andReturn(oldProperties).anyTimes();

    Injector injector = easyMockSupport.createNiceMock(Injector.class);
    expect(injector.getInstance(Gson.class)).andReturn(null).anyTimes();
    expect(injector.getInstance(MaintenanceStateHelper.class)).andReturn(null).anyTimes();
    expect(injector.getInstance(KerberosHelper.class)).andReturn(createNiceMock(KerberosHelper.class)).anyTimes();

    replay(injector, clusters, mockHive, cluster);

    AmbariManagementControllerImpl controller = createMockBuilder(AmbariManagementControllerImpl.class)
      .addMockedMethod("createConfiguration")
      .addMockedMethod("getClusters", new Class[] { })
      .addMockedMethod("createConfig")
      .withConstructor(createNiceMock(ActionManager.class), clusters, injector)
      .createNiceMock();

    Injector injector2 = easyMockSupport.createNiceMock(Injector.class);
    Capture<Map> propertiesCapture = EasyMock.newCapture();

    expect(injector2.getInstance(AmbariManagementController.class)).andReturn(controller).anyTimes();
    expect(controller.getClusters()).andReturn(clusters).anyTimes();
    expect(controller.createConfig(anyObject(Cluster.class), anyString(), capture(propertiesCapture), anyString(),
      anyObject(Map.class))).andReturn(createNiceMock(Config.class)).anyTimes();

    replay(controller, injector2);
    new UpgradeCatalog250(injector2).updateTEZInteractiveConfigs();
    easyMockSupport.verifyAll();

    Map<String, String> updatedProperties = propertiesCapture.getValue();
    assertTrue(Maps.difference(newProperties, updatedProperties).areEqual());
  }

  @Test
=======
>>>>>>> 93bc5d81
  public void testUpdateAtlasConfigs() throws Exception {

    Map<String, String> oldHiveProperties = new HashMap<String, String>();
    Map<String, String> newHiveProperties = new HashMap<String, String>();

    oldHiveProperties.put("hive.atlas.hook", "false");
    newHiveProperties.put("hive.atlas.hook", "true");
    testUpdateAtlasHookConfig(oldHiveProperties, newHiveProperties, "hive-env");

    Map<String, String> oldStormProperties = new HashMap<String, String>();
    Map<String, String> newStormProperties = new HashMap<String, String>();
    oldStormProperties.put("storm.atlas.hook", "false");
    newStormProperties.put("storm.atlas.hook", "true");
    testUpdateAtlasHookConfig(oldStormProperties, newStormProperties, "storm-env");

    Map<String, String> oldFalconProperties = new HashMap<String, String>();
    Map<String, String> newFalconProperties = new HashMap<String, String>();
    oldFalconProperties.put("falcon.atlas.hook", "false");
    newFalconProperties.put("falcon.atlas.hook", "true");
    testUpdateAtlasHookConfig(oldFalconProperties, newFalconProperties, "falcon-env");

    Map<String, String> oldSqoopProperties = new HashMap<String, String>();
    Map<String, String> newSqoopProperties = new HashMap<String, String>();
    oldSqoopProperties.put("sqoop.atlas.hook", "false");
    newSqoopProperties.put("sqoop.atlas.hook", "true");
    testUpdateAtlasHookConfig(oldSqoopProperties, newSqoopProperties, "sqoop-env");
  }

  public void testUpdateAtlasHookConfig(Map<String, String> oldProperties, Map<String, String> newProperties, String configType) throws Exception {

    Map<String, Service> installedServices = new HashMap<String, Service>() {
      {
        put("ATLAS", null);
        put("HIVE", null);
        put("STORM", null);
        put("FALCON", null);
        put("SQOOP", null);
      }
    };

    EasyMockSupport easyMockSupport = new EasyMockSupport();

    Clusters clusters = easyMockSupport.createNiceMock(Clusters.class);
    final Cluster cluster = easyMockSupport.createNiceMock(Cluster.class);
    final Service service = createStrictMock(Service.class);

    expect(clusters.getClusters()).andReturn(new HashMap<String, Cluster>() {{
      put("normal", cluster);
    }}).once();
    expect(cluster.getClusterName()).andReturn("cl1").once();
    expect(cluster.getServices()).andReturn(installedServices).atLeastOnce();

    Config mockAtlasConfig = easyMockSupport.createNiceMock(Config.class);
    expect(cluster.getDesiredConfigByType(configType)).andReturn(mockAtlasConfig).atLeastOnce();
    expect(mockAtlasConfig.getProperties()).andReturn(oldProperties).anyTimes();

    Injector injector = easyMockSupport.createNiceMock(Injector.class);
    expect(injector.getInstance(Gson.class)).andReturn(null).anyTimes();
    expect(injector.getInstance(MaintenanceStateHelper.class)).andReturn(null).anyTimes();
    expect(injector.getInstance(KerberosHelper.class)).andReturn(createNiceMock(KerberosHelper.class)).anyTimes();

    replay(injector, clusters, mockAtlasConfig, cluster);

    AmbariManagementControllerImpl controller = createMockBuilder(AmbariManagementControllerImpl.class)
      .addMockedMethod("createConfiguration")
      .addMockedMethod("getClusters", new Class[] { })
      .addMockedMethod("createConfig")
      .withConstructor(createNiceMock(ActionManager.class), clusters, injector)
      .createNiceMock();

    Injector injector2 = easyMockSupport.createNiceMock(Injector.class);
    Capture<Map> propertiesCapture = EasyMock.newCapture();

    expect(injector2.getInstance(AmbariManagementController.class)).andReturn(controller).anyTimes();
    expect(controller.getClusters()).andReturn(clusters).anyTimes();
    expect(controller.createConfig(anyObject(Cluster.class), anyString(), capture(propertiesCapture), anyString(),
      anyObject(Map.class))).andReturn(createNiceMock(Config.class)).once();

    replay(controller, injector2);
    new UpgradeCatalog250(injector2).updateAtlasConfigs();
    easyMockSupport.verifyAll();

    Map<String, String> updatedProperties = propertiesCapture.getValue();
    assertTrue(Maps.difference(newProperties, updatedProperties).areEqual());
  }
}<|MERGE_RESOLUTION|>--- conflicted
+++ resolved
@@ -389,225 +389,6 @@
   }
 
   @Test
-<<<<<<< HEAD
-  public void testHIVEInteractiveUpdateConfigHiveTezContSize() throws Exception {
-    Map<String, String> oldProperties = new HashMap<String, String>() {
-      {
-        put("hive.tez.container.size", "2048");
-      }
-    };
-    Map<String, String> newProperties = new HashMap<String, String>() {
-      {
-        put("hive.tez.container.size", "SET_ON_FIRST_INVOCATION");
-      }
-    };
-
-    EasyMockSupport easyMockSupport = new EasyMockSupport();
-
-    Clusters clusters = easyMockSupport.createNiceMock(Clusters.class);
-    final Cluster cluster = easyMockSupport.createNiceMock(Cluster.class);
-    Config mockHive = easyMockSupport.createNiceMock(Config.class);
-
-    expect(clusters.getClusters()).andReturn(new HashMap<String, Cluster>() {{
-      put("normal", cluster);
-    }}).anyTimes();
-    expect(cluster.getDesiredConfigByType("hive-interactive-site")).andReturn(mockHive).atLeastOnce();
-    expect(mockHive.getProperties()).andReturn(oldProperties).anyTimes();
-
-    Injector injector = easyMockSupport.createNiceMock(Injector.class);
-    expect(injector.getInstance(Gson.class)).andReturn(null).anyTimes();
-    expect(injector.getInstance(MaintenanceStateHelper.class)).andReturn(null).anyTimes();
-    expect(injector.getInstance(KerberosHelper.class)).andReturn(createNiceMock(KerberosHelper.class)).anyTimes();
-
-    replay(injector, clusters, mockHive, cluster);
-
-    AmbariManagementControllerImpl controller = createMockBuilder(AmbariManagementControllerImpl.class)
-      .addMockedMethod("createConfiguration")
-      .addMockedMethod("getClusters", new Class[] { })
-      .addMockedMethod("createConfig")
-      .withConstructor(createNiceMock(ActionManager.class), clusters, injector)
-      .createNiceMock();
-
-    Injector injector2 = easyMockSupport.createNiceMock(Injector.class);
-    Capture<Map> propertiesCapture = EasyMock.newCapture();
-
-    expect(injector2.getInstance(AmbariManagementController.class)).andReturn(controller).anyTimes();
-    expect(controller.getClusters()).andReturn(clusters).anyTimes();
-    expect(controller.createConfig(anyObject(Cluster.class), anyString(), capture(propertiesCapture), anyString(),
-      anyObject(Map.class))).andReturn(createNiceMock(Config.class)).once();
-    replay(controller, injector2);
-    new UpgradeCatalog250(injector2).updateHIVEInteractiveConfigs();
-    easyMockSupport.verifyAll();
-
-    Map<String, String> updatedProperties = propertiesCapture.getValue();
-    assertTrue(Maps.difference(updatedProperties, newProperties).areEqual());
-  }
-
-  @Test
-  public void testHIVEInteractiveUpdateConfigHiveJoinSize() throws Exception {
-    Map<String, String> oldProperties = new HashMap<String, String>() {
-      {
-        put("hive.auto.convert.join.noconditionaltask.size", "3");
-      }
-    };
-    Map<String, String> newProperties = new HashMap<String, String>() {
-      {
-        put("hive.auto.convert.join.noconditionaltask.size", "1000000000");
-      }
-    };
-
-    EasyMockSupport easyMockSupport = new EasyMockSupport();
-
-    Clusters clusters = easyMockSupport.createNiceMock(Clusters.class);
-    final Cluster cluster = easyMockSupport.createNiceMock(Cluster.class);
-    Config mockHive = easyMockSupport.createNiceMock(Config.class);
-
-    expect(clusters.getClusters()).andReturn(new HashMap<String, Cluster>() {{
-      put("normal", cluster);
-    }}).anyTimes();
-    expect(cluster.getDesiredConfigByType("hive-interactive-site")).andReturn(mockHive).atLeastOnce();
-    expect(mockHive.getProperties()).andReturn(oldProperties).anyTimes();
-
-    Injector injector = easyMockSupport.createNiceMock(Injector.class);
-    expect(injector.getInstance(Gson.class)).andReturn(null).anyTimes();
-    expect(injector.getInstance(MaintenanceStateHelper.class)).andReturn(null).anyTimes();
-    expect(injector.getInstance(KerberosHelper.class)).andReturn(createNiceMock(KerberosHelper.class)).anyTimes();
-
-    replay(injector, clusters, mockHive, cluster);
-
-    AmbariManagementControllerImpl controller = createMockBuilder(AmbariManagementControllerImpl.class)
-      .addMockedMethod("createConfiguration")
-      .addMockedMethod("getClusters", new Class[] { })
-      .addMockedMethod("createConfig")
-      .withConstructor(createNiceMock(ActionManager.class), clusters, injector)
-      .createNiceMock();
-
-    Injector injector2 = easyMockSupport.createNiceMock(Injector.class);
-    Capture<Map> propertiesCapture = EasyMock.newCapture();
-
-    expect(injector2.getInstance(AmbariManagementController.class)).andReturn(controller).anyTimes();
-    expect(controller.getClusters()).andReturn(clusters).anyTimes();
-    expect(controller.createConfig(anyObject(Cluster.class), anyString(), capture(propertiesCapture), anyString(),
-      anyObject(Map.class))).andReturn(createNiceMock(Config.class)).anyTimes();
-    replay(controller, injector2);
-    new UpgradeCatalog250(injector2).updateHIVEInteractiveConfigs();
-    easyMockSupport.verifyAll();
-
-    Map<String, String> updatedProperties = propertiesCapture.getValue();
-    assertTrue(Maps.difference(updatedProperties, newProperties).areEqual());
-  }
-
-  @Test
-  public void testTEZInteractiveUpdateConfigTezRunTimeIoMb() throws Exception {
-    Map<String, String> oldProperties = new HashMap<String, String>() {
-      {
-        put("tez.runtime.io.sort.mb", "1024");
-      }
-    };
-    Map<String, String> newProperties = new HashMap<String, String>() {
-      {
-        put("tez.runtime.io.sort.mb", "512");
-      }
-    };
-    EasyMockSupport easyMockSupport = new EasyMockSupport();
-
-    Clusters clusters = easyMockSupport.createNiceMock(Clusters.class);
-    final Cluster cluster = easyMockSupport.createNiceMock(Cluster.class);
-    Config mockHive = easyMockSupport.createNiceMock(Config.class);
-
-    expect(clusters.getClusters()).andReturn(new HashMap<String, Cluster>() {{
-      put("normal", cluster);
-    }}).anyTimes();
-    expect(cluster.getDesiredConfigByType("tez-interactive-site")).andReturn(mockHive).atLeastOnce();
-    expect(mockHive.getProperties()).andReturn(oldProperties).anyTimes();
-
-    Injector injector = easyMockSupport.createNiceMock(Injector.class);
-    expect(injector.getInstance(Gson.class)).andReturn(null).anyTimes();
-    expect(injector.getInstance(MaintenanceStateHelper.class)).andReturn(null).anyTimes();
-    expect(injector.getInstance(KerberosHelper.class)).andReturn(createNiceMock(KerberosHelper.class)).anyTimes();
-
-    replay(injector, clusters, mockHive, cluster);
-
-    AmbariManagementControllerImpl controller = createMockBuilder(AmbariManagementControllerImpl.class)
-      .addMockedMethod("createConfiguration")
-      .addMockedMethod("getClusters", new Class[] { })
-      .addMockedMethod("createConfig")
-      .withConstructor(createNiceMock(ActionManager.class), clusters, injector)
-      .createNiceMock();
-
-    Injector injector2 = easyMockSupport.createNiceMock(Injector.class);
-    Capture<Map> propertiesCapture = EasyMock.newCapture();
-
-    expect(injector2.getInstance(AmbariManagementController.class)).andReturn(controller).anyTimes();
-    expect(controller.getClusters()).andReturn(clusters).anyTimes();
-    expect(controller.createConfig(anyObject(Cluster.class), anyString(), capture(propertiesCapture), anyString(),
-      anyObject(Map.class))).andReturn(createNiceMock(Config.class)).once();
-
-    replay(controller, injector2);
-    new UpgradeCatalog250(injector2).updateTEZInteractiveConfigs();
-    easyMockSupport.verifyAll();
-
-    Map<String, String> updatedProperties = propertiesCapture.getValue();
-    assertTrue(Maps.difference(newProperties, updatedProperties).areEqual());
-  }
-
-  @Test
-  public void testTEZInteractiveUpdateConfigTezOutputBufferMb() throws Exception {
-    Map<String, String> oldProperties = new HashMap<String, String>() {
-      {
-        put("tez.runtime.unordered.output.buffer.size-mb", "1024");
-      }
-    };
-    Map<String, String> newProperties = new HashMap<String, String>() {
-      {
-        put("tez.runtime.unordered.output.buffer.size-mb", "100");
-      }
-    };
-    EasyMockSupport easyMockSupport = new EasyMockSupport();
-
-    Clusters clusters = easyMockSupport.createNiceMock(Clusters.class);
-    final Cluster cluster = easyMockSupport.createNiceMock(Cluster.class);
-    Config mockHive = easyMockSupport.createNiceMock(Config.class);
-
-    expect(clusters.getClusters()).andReturn(new HashMap<String, Cluster>() {{
-      put("normal", cluster);
-    }}).anyTimes();
-    expect(cluster.getDesiredConfigByType("tez-interactive-site")).andReturn(mockHive).atLeastOnce();
-    expect(mockHive.getProperties()).andReturn(oldProperties).anyTimes();
-
-    Injector injector = easyMockSupport.createNiceMock(Injector.class);
-    expect(injector.getInstance(Gson.class)).andReturn(null).anyTimes();
-    expect(injector.getInstance(MaintenanceStateHelper.class)).andReturn(null).anyTimes();
-    expect(injector.getInstance(KerberosHelper.class)).andReturn(createNiceMock(KerberosHelper.class)).anyTimes();
-
-    replay(injector, clusters, mockHive, cluster);
-
-    AmbariManagementControllerImpl controller = createMockBuilder(AmbariManagementControllerImpl.class)
-      .addMockedMethod("createConfiguration")
-      .addMockedMethod("getClusters", new Class[] { })
-      .addMockedMethod("createConfig")
-      .withConstructor(createNiceMock(ActionManager.class), clusters, injector)
-      .createNiceMock();
-
-    Injector injector2 = easyMockSupport.createNiceMock(Injector.class);
-    Capture<Map> propertiesCapture = EasyMock.newCapture();
-
-    expect(injector2.getInstance(AmbariManagementController.class)).andReturn(controller).anyTimes();
-    expect(controller.getClusters()).andReturn(clusters).anyTimes();
-    expect(controller.createConfig(anyObject(Cluster.class), anyString(), capture(propertiesCapture), anyString(),
-      anyObject(Map.class))).andReturn(createNiceMock(Config.class)).anyTimes();
-
-    replay(controller, injector2);
-    new UpgradeCatalog250(injector2).updateTEZInteractiveConfigs();
-    easyMockSupport.verifyAll();
-
-    Map<String, String> updatedProperties = propertiesCapture.getValue();
-    assertTrue(Maps.difference(newProperties, updatedProperties).areEqual());
-  }
-
-  @Test
-=======
->>>>>>> 93bc5d81
   public void testUpdateAtlasConfigs() throws Exception {
 
     Map<String, String> oldHiveProperties = new HashMap<String, String>();
