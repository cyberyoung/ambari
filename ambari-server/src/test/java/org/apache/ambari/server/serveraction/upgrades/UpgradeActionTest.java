--- conflicted
+++ resolved
@@ -196,72 +196,8 @@
     hostVersionDAO.create(entity);
   }
 
-<<<<<<< HEAD
-  private void makeTwoUpgradesWhereLastDidNotComplete(StackId sourceStack, String sourceRepo, StackId midStack, String midRepo, StackId targetStack, String targetRepo) throws Exception {
-    String hostName = "h1";
-
-    clusters.addCluster(clusterName, sourceStack);
-
-    Cluster c = clusters.getCluster(clusterName);
-
-    // add a host component
-    clusters.addHost(hostName);
-
-    Host host = clusters.getHost(hostName);
-
-    Map<String, String> hostAttributes = new HashMap<>();
-    hostAttributes.put("os_family", "redhat");
-    hostAttributes.put("os_release_version", "6");
-    host.setHostAttributes(hostAttributes);
-
-    // Create the starting repo version
-    m_helper.getOrCreateRepositoryVersion(sourceStack, sourceRepo);
-    c.createClusterVersion(sourceStack, sourceRepo, "admin", RepositoryVersionState.INSTALLING);
-    c.transitionClusterVersion(sourceStack, sourceRepo, RepositoryVersionState.CURRENT);
-
-    // Start upgrading the mid repo
-    m_helper.getOrCreateRepositoryVersion(midStack, midRepo);
-    c.setDesiredStackVersion(midStack);
-    c.createClusterVersion(midStack, midRepo, "admin", RepositoryVersionState.INSTALLING);
-    c.transitionClusterVersion(midStack, midRepo, RepositoryVersionState.INSTALLED);
-    c.transitionClusterVersion(midStack, midRepo, RepositoryVersionState.CURRENT);
-
-    // Set original version as INSTALLED
-    c.transitionClusterVersion(sourceStack, sourceRepo, RepositoryVersionState.INSTALLED);
-
-    // Notice that we have not yet changed the cluster current stack to the mid stack to simulate
-    // the user skipping this step.
-
-    m_helper.getOrCreateRepositoryVersion(targetStack, targetRepo);
-    c.setDesiredStackVersion(targetStack);
-    c.createClusterVersion(targetStack, targetRepo, "admin", RepositoryVersionState.INSTALLING);
-    c.transitionClusterVersion(targetStack, targetRepo, RepositoryVersionState.INSTALLED);
-
-    // Create a host version for the starting repo in INSTALLED
-    HostVersionEntity entitySource = new HostVersionEntity();
-    entitySource.setHostEntity(hostDAO.findByName(hostName));
-    entitySource.setRepositoryVersion(repoVersionDAO.findByStackAndVersion(sourceStack, sourceRepo));
-    entitySource.setState(RepositoryVersionState.INSTALL_FAILED);
-    hostVersionDAO.create(entitySource);
-
-    // Create a host version for the mid repo in CURRENT
-    c.mapHostVersions(Collections.singleton(hostName), c.getCurrentClusterVersion(),
-            RepositoryVersionState.CURRENT);
-
-    // Create a host version for the target repo in UPGRADED
-    HostVersionEntity entityTarget = new HostVersionEntity();
-    entityTarget.setHostEntity(hostDAO.findByName(hostName));
-    entityTarget.setRepositoryVersion(repoVersionDAO.findByStackAndVersion(targetStack, targetRepo));
-    entityTarget.setState(RepositoryVersionState.INSTALLED);
-    hostVersionDAO.create(entityTarget);
-  }
-
-  private void createUpgradeClusterAndSourceRepo(StackId sourceStack, String sourceRepo,
-                                                 String hostName) throws Exception {
-=======
   private Cluster createUpgradeCluster(
       RepositoryVersionEntity sourceRepoVersion, String hostName) throws Exception {
->>>>>>> 9d802b7c
 
     clusters.addCluster(clusterName, sourceRepoVersion.getStackId());
     Cluster cluster = clusters.getCluster(clusterName);
@@ -399,15 +335,6 @@
     Assert.assertFalse(configs.isEmpty());
 
     Map<String, String> commandParams = new HashMap<>();
-<<<<<<< HEAD
-    commandParams.put(UpdateDesiredStackAction.COMMAND_PARAM_ORIGINAL_STACK, sourceStack.getStackId());
-    commandParams.put(UpdateDesiredStackAction.COMMAND_PARAM_TARGET_STACK, targetStack.getStackId());
-    commandParams.put(UpdateDesiredStackAction.COMMAND_PARAM_DIRECTION, Direction.UPGRADE.toString());
-    commandParams.put(UpdateDesiredStackAction.COMMAND_PARAM_VERSION, targetRepo);
-    commandParams.put(UpdateDesiredStackAction.COMMAND_PARAM_UPGRADE_PACK, upgradePackName);
-
-=======
->>>>>>> 9d802b7c
     ExecutionCommand executionCommand = new ExecutionCommand();
     executionCommand.setCommandParams(commandParams);
     Map<String, String> roleParams = new HashMap<>();
@@ -445,15 +372,7 @@
 
     Cluster cluster = clusters.getCluster(clusterName);
 
-<<<<<<< HEAD
-    Map<String, String> commandParams = new HashMap<>();
-    commandParams.put(FinalizeUpgradeAction.UPGRADE_DIRECTION_KEY, "downgrade");
-    commandParams.put(FinalizeUpgradeAction.VERSION_KEY, sourceRepo);
-    commandParams.put(FinalizeUpgradeAction.ORIGINAL_STACK_KEY, sourceStack.getStackId());
-    commandParams.put(FinalizeUpgradeAction.TARGET_STACK_KEY, targetStack.getStackId());
-=======
     createUpgrade(cluster, repositoryVersion2111);
->>>>>>> 9d802b7c
 
     Map<String, String> commandParams = new HashMap<>();
     ExecutionCommand executionCommand = new ExecutionCommand();
@@ -479,34 +398,19 @@
     }
   }
 
-<<<<<<< HEAD
-  /**
-   * Test a case in which a customer performs an upgrade from HDP 2.1 to 2.2 (e.g., 2.2.0.0), but skips the step to
-   * finalize, which calls "Save DB State". Therefore, the cluster's current stack is still on HDP 2.1.
-   * They can still modify the database manually to mark HDP 2.2 as CURRENT in the cluster_version and then begin
-   * another upgrade to 2.2.0.2 and then downgrade.
-   * In the downgrade, the original stack is still 2.1 but the stack for the version marked as CURRENT is 2.2; this
-   * mismatch means that the downgrade should not delete configs and will report a warning.
-   * @throws Exception
-   */
   @Test
-  public void testFinalizeDowngradeWhenDidNotFinalizePreviousUpgrade() throws Exception {
-    StackId sourceStack = HDP_21_STACK;
-    StackId midStack = HDP_22_STACK;
-    StackId targetStack = HDP_22_STACK;
-
-    String sourceRepo = HDP_2_1_1_0;
-    String midRepo = HDP_2_2_0_1;
-    String targetRepo = HDP_2_2_0_2;
-
-    makeTwoUpgradesWhereLastDidNotComplete(sourceStack, sourceRepo, midStack, midRepo, targetStack, targetRepo);
-
+  public void testFinalizeUpgrade() throws Exception {
+    String hostName = "h1";
+
+    createUpgradeCluster(repositoryVersion2110, hostName);
+    createHostVersions(repositoryVersion2111, hostName);
+
+    Cluster cluster = clusters.getCluster(clusterName);
+
+    createUpgrade(cluster, repositoryVersion2111);
+
+    // Finalize the upgrade
     Map<String, String> commandParams = new HashMap<>();
-    commandParams.put(FinalizeUpgradeAction.UPGRADE_DIRECTION_KEY, "downgrade");
-    commandParams.put(FinalizeUpgradeAction.VERSION_KEY, midRepo);
-    commandParams.put(FinalizeUpgradeAction.ORIGINAL_STACK_KEY, sourceStack.getStackId());
-    commandParams.put(FinalizeUpgradeAction.TARGET_STACK_KEY, targetStack.getStackId());
-
     ExecutionCommand executionCommand = new ExecutionCommand();
     executionCommand.setCommandParams(commandParams);
     executionCommand.setClusterName(clusterName);
@@ -517,54 +421,6 @@
     finalizeUpgradeAction.setExecutionCommand(executionCommand);
     finalizeUpgradeAction.setHostRoleCommand(hostRoleCommand);
 
-    CommandReport report = finalizeUpgradeAction.execute(null);
-    assertNotNull(report);
-    assertEquals(HostRoleStatus.FAILED.name(), report.getStatus());
-    assertTrue(report.getStdErr().contains(FinalizeUpgradeAction.PREVIOUS_UPGRADE_NOT_COMPLETED_MSG));
-  }
-
-=======
->>>>>>> 9d802b7c
-  @Test
-  public void testFinalizeUpgrade() throws Exception {
-    String hostName = "h1";
-
-    createUpgradeCluster(repositoryVersion2110, hostName);
-    createHostVersions(repositoryVersion2111, hostName);
-
-<<<<<<< HEAD
-    // Verify the repo before calling Finalize
-    AmbariMetaInfo ambariMetaInfo = m_injector.getInstance(AmbariMetaInfo.class);
-    Host host = clusters.getHost("h1");
-    Cluster cluster = clusters.getCluster(clusterName);
-
-    RepositoryInfo repo = ambariMetaInfo.getRepository(sourceStack.getStackName(), sourceStack.getStackVersion(), "redhat6", sourceStack.getStackId());
-    assertEquals(HDP_211_CENTOS6_REPO_URL, repo.getBaseUrl());
-    verifyBaseRepoURL(ambariMetaInfo, cluster, host, HDP_211_CENTOS6_REPO_URL);
-
-    // Finalize the upgrade
-    Map<String, String> commandParams = new HashMap<>();
-    commandParams.put(FinalizeUpgradeAction.UPGRADE_DIRECTION_KEY, "upgrade");
-    commandParams.put(FinalizeUpgradeAction.VERSION_KEY, targetRepo);
-
-=======
-    Cluster cluster = clusters.getCluster(clusterName);
-
-    createUpgrade(cluster, repositoryVersion2111);
-
-    // Finalize the upgrade
-    Map<String, String> commandParams = new HashMap<>();
->>>>>>> 9d802b7c
-    ExecutionCommand executionCommand = new ExecutionCommand();
-    executionCommand.setCommandParams(commandParams);
-    executionCommand.setClusterName(clusterName);
-
-    HostRoleCommand hostRoleCommand = hostRoleCommandFactory.create(null, null, null, null);
-    hostRoleCommand.setExecutionCommandWrapper(new ExecutionCommandWrapper(executionCommand));
-
-    finalizeUpgradeAction.setExecutionCommand(executionCommand);
-    finalizeUpgradeAction.setHostRoleCommand(hostRoleCommand);
-
     // this should fail since the host versions have not moved to current
     CommandReport report = finalizeUpgradeAction.execute(null);
     assertEquals(HostRoleStatus.FAILED.name(), report.getStatus());
@@ -579,10 +435,6 @@
     report = finalizeUpgradeAction.execute(null);
     assertEquals(HostRoleStatus.COMPLETED.name(), report.getStatus());
 
-<<<<<<< HEAD
-    // Verify the metainfo url
-    verifyBaseRepoURL(ambariMetaInfo, cluster, host, "http://foo1");
-=======
     hostVersions = hostVersionDAO.findHostVersionByClusterAndRepository(cluster.getClusterId(),
         repositoryVersion2111);
 
@@ -592,7 +444,6 @@
        assertEquals(UpgradeState.NONE, hostComponentStateEntity.getUpgradeState());
       }
     }
->>>>>>> 9d802b7c
   }
 
   /**
@@ -623,28 +474,12 @@
     }
 
     // Verify the repo before calling Finalize
-<<<<<<< HEAD
-    AmbariMetaInfo ambariMetaInfo = m_injector.getInstance(AmbariMetaInfo.class);
-    Host host = clusters.getHost("h1");
     Cluster cluster = clusters.getCluster(clusterName);
 
-    RepositoryInfo repo = ambariMetaInfo.getRepository(sourceStack.getStackName(),
-            sourceStack.getStackVersion(), "redhat6", sourceStack.getStackId());
-    assertEquals(HDP_211_CENTOS6_REPO_URL, repo.getBaseUrl());
-    verifyBaseRepoURL(ambariMetaInfo, cluster, host, HDP_211_CENTOS6_REPO_URL);
+    createUpgrade(cluster, repositoryVersion2111);
 
     // Finalize the upgrade
     Map<String, String> commandParams = new HashMap<>();
-    commandParams.put(FinalizeUpgradeAction.UPGRADE_DIRECTION_KEY, "upgrade");
-    commandParams.put(FinalizeUpgradeAction.VERSION_KEY, targetRepo);
-=======
-    Cluster cluster = clusters.getCluster(clusterName);
-
-    createUpgrade(cluster, repositoryVersion2111);
-
-    // Finalize the upgrade
-    Map<String, String> commandParams = new HashMap<>();
->>>>>>> 9d802b7c
 
     ExecutionCommand executionCommand = new ExecutionCommand();
     executionCommand.setCommandParams(commandParams);
@@ -661,69 +496,6 @@
     assertEquals(HostRoleStatus.COMPLETED.name(), report.getStatus());
   }
 
-<<<<<<< HEAD
-  private void verifyBaseRepoURL(AmbariMetaInfo ambariMetaInfo, Cluster cluster, Host host, String expectedRepoBaseURL) throws AmbariException {
-    String repoInfo = ambariMetaInfo.getRepoInfoString(cluster, host);
-    Gson gson = new Gson();
-    JsonElement element = gson.fromJson(repoInfo, JsonElement.class);
-    assertTrue(element.isJsonArray());
-    JsonArray list = JsonArray.class.cast(element);
-    assertEquals(1, list.size());
-
-    JsonObject o = list.get(0).getAsJsonObject();
-    assertTrue(o.has("baseUrl"));
-    assertEquals(expectedRepoBaseURL, o.get("baseUrl").getAsString());
-  }
-
-  @Test
-  public void testFinalizeUpgradeAcrossStacks() throws Exception {
-    StackId sourceStack = HDP_21_STACK;
-    StackId targetStack = HDP_22_STACK;
-    String sourceRepo = HDP_2_1_1_0;
-    String targetRepo = HDP_2_2_0_1;
-    String hostName = "h1";
-
-    makeCrossStackUpgradeClusterAndSourceRepo(sourceStack, sourceRepo, hostName);
-    makeCrossStackUpgradeTargetRepo(targetStack, targetRepo, hostName);
-
-    Cluster cluster = clusters.getCluster(clusterName);
-
-    // setup the cluster for the upgrade across stacks
-    cluster.setCurrentStackVersion(sourceStack);
-    cluster.setDesiredStackVersion(targetStack);
-
-    Map<String, String> commandParams = new HashMap<>();
-    commandParams.put(FinalizeUpgradeAction.UPGRADE_DIRECTION_KEY, "upgrade");
-    commandParams.put(FinalizeUpgradeAction.VERSION_KEY, targetRepo);
-    commandParams.put(FinalizeUpgradeAction.ORIGINAL_STACK_KEY, sourceStack.getStackId());
-    commandParams.put(FinalizeUpgradeAction.TARGET_STACK_KEY, targetStack.getStackId());
-
-    ExecutionCommand executionCommand = new ExecutionCommand();
-    executionCommand.setCommandParams(commandParams);
-    executionCommand.setClusterName(clusterName);
-
-    HostRoleCommand hostRoleCommand = hostRoleCommandFactory.create(null, null, null, null);
-
-    hostRoleCommand.setExecutionCommandWrapper(new ExecutionCommandWrapper(executionCommand));
-
-    finalizeUpgradeAction.setExecutionCommand(executionCommand);
-    finalizeUpgradeAction.setHostRoleCommand(hostRoleCommand);
-
-    CommandReport report = finalizeUpgradeAction.execute(null);
-    assertNotNull(report);
-    assertEquals(HostRoleStatus.COMPLETED.name(), report.getStatus());
-
-    StackId currentStackId = cluster.getCurrentStackVersion();
-    StackId desiredStackId = cluster.getDesiredStackVersion();
-
-    // verify current/desired stacks are updated to the new stack
-    assertEquals(desiredStackId, currentStackId);
-    assertEquals(targetStack, currentStackId);
-    assertEquals(targetStack, desiredStackId);
-  }
-
-=======
->>>>>>> 9d802b7c
   /**
    * Tests that all host versions are correct after upgrade. This test will
    * ensure that the prior CURRENT versions are moved to INSTALLED while not
@@ -738,55 +510,12 @@
     createHostVersions(repositoryVersion2111, hostName);
     createHostVersions(repositoryVersion2201, hostName);
 
-<<<<<<< HEAD
-    makeCrossStackUpgradeClusterAndSourceRepo(sourceStack, sourceRepo, hostName);
-    Cluster cluster = clusters.getCluster(clusterName);
-
-
-    // install HDFS with some components
-    Service service = installService(cluster, "HDFS");
-    addServiceComponent(cluster, service, "NAMENODE");
-    addServiceComponent(cluster, service, "DATANODE");
-    createNewServiceComponentHost(cluster, "HDFS", "NAMENODE", "h1");
-    createNewServiceComponentHost(cluster, "HDFS", "DATANODE", "h1");
-
-    makeCrossStackUpgradeTargetRepo(targetStack, targetRepo, hostName);
-
-    // create some configs
-    createConfigs(cluster);
-
-    // setup the cluster for the upgrade across stacks
-    cluster.setCurrentStackVersion(sourceStack);
-    cluster.setDesiredStackVersion(targetStack);
-
-    // now that the desired version is set, we can create some new configs in
-    // the new stack version
-    createConfigs(cluster);
-
-    // verify we have configs in both HDP stacks
-    cluster = clusters.getCluster(clusterName);
-    Collection<Config> configs = cluster.getAllConfigs();
-    assertEquals(8, configs.size());
-
-    Map<String, String> commandParams = new HashMap<>();
-    commandParams.put(FinalizeUpgradeAction.UPGRADE_DIRECTION_KEY, "downgrade");
-    commandParams.put(FinalizeUpgradeAction.VERSION_KEY, sourceRepo);
-    commandParams.put(FinalizeUpgradeAction.ORIGINAL_STACK_KEY, sourceStack.getStackId());
-    commandParams.put(FinalizeUpgradeAction.TARGET_STACK_KEY, targetStack.getStackId());
-
-    ExecutionCommand executionCommand = new ExecutionCommand();
-    executionCommand.setCommandParams(commandParams);
-    executionCommand.setClusterName(clusterName);
-
-    HostRoleCommand hostRoleCommand = hostRoleCommandFactory.create(null, null, null, null);
-=======
     // Install ZK with some components
     Service zk = installService(cluster, "ZOOKEEPER", repositoryVersion2110);
     addServiceComponent(cluster, zk, "ZOOKEEPER_SERVER");
     addServiceComponent(cluster, zk, "ZOOKEEPER_CLIENT");
     createNewServiceComponentHost(cluster, "ZOOKEEPER", "ZOOKEEPER_SERVER", hostName);
     createNewServiceComponentHost(cluster, "ZOOKEEPER", "ZOOKEEPER_CLIENT", hostName);
->>>>>>> 9d802b7c
 
     List<HostVersionEntity> hostVersions = hostVersionDAO.findAll();
     assertEquals(3, hostVersions.size());
@@ -824,18 +553,7 @@
       hostComponentStateDAO.merge(hostComponentState);
     }
 
-<<<<<<< HEAD
-    // now finalize and ensure we can transition from UPGRADING to UPGRADED
-    // automatically before CURRENT
     Map<String, String> commandParams = new HashMap<>();
-    commandParams.put(FinalizeUpgradeAction.UPGRADE_DIRECTION_KEY, "upgrade");
-    commandParams.put(FinalizeUpgradeAction.VERSION_KEY, targetRepo);
-    commandParams.put(FinalizeUpgradeAction.ORIGINAL_STACK_KEY, sourceStack.getStackId());
-    commandParams.put(FinalizeUpgradeAction.TARGET_STACK_KEY, targetStack.getStackId());
-
-=======
-    Map<String, String> commandParams = new HashMap<>();
->>>>>>> 9d802b7c
     ExecutionCommand executionCommand = new ExecutionCommand();
     executionCommand.setCommandParams(commandParams);
     executionCommand.setClusterName(clusterName);
@@ -851,106 +569,6 @@
     assertNotNull(report);
     assertEquals(HostRoleStatus.COMPLETED.name(), report.getStatus());
 
-<<<<<<< HEAD
-    StackId currentStackId = cluster.getCurrentStackVersion();
-    StackId desiredStackId = cluster.getDesiredStackVersion();
-
-    // verify current/desired stacks are updated to the new stack
-    assertEquals(desiredStackId, currentStackId);
-    assertEquals(targetStack, currentStackId);
-    assertEquals(targetStack, desiredStackId);
-  }
-
-  @Test
-  public void testUpgradeHistory() throws Exception {
-    StackId sourceStack = HDP_21_STACK;
-    StackId targetStack = HDP_21_STACK;
-    String sourceRepo = HDP_2_1_1_0;
-    String targetRepo = HDP_2_1_1_1;
-    String hostName = "h1";
-
-    createUpgradeClusterAndSourceRepo(sourceStack, sourceRepo, hostName);
-
-    // Verify the repo before calling Finalize
-    AmbariMetaInfo ambariMetaInfo = m_injector.getInstance(AmbariMetaInfo.class);
-    Host host = clusters.getHost("h1");
-    Cluster cluster = clusters.getCluster(clusterName);
-
-    // install HDFS with some components
-    Service service = installService(cluster, "HDFS");
-    addServiceComponent(cluster, service, "NAMENODE");
-    addServiceComponent(cluster, service, "DATANODE");
-    ServiceComponentHost nnSCH = createNewServiceComponentHost(cluster, "HDFS", "NAMENODE", "h1");
-    ServiceComponentHost dnSCH = createNewServiceComponentHost(cluster, "HDFS", "DATANODE", "h1");
-
-    createUpgradeClusterTargetRepo(targetStack, targetRepo, hostName);
-
-    // fake their upgrade
-    nnSCH.setStackVersion(nnSCH.getDesiredStackVersion());
-    nnSCH.setVersion(targetRepo);
-    dnSCH.setStackVersion(nnSCH.getDesiredStackVersion());
-    dnSCH.setVersion(targetRepo);
-
-    // create some entities for the finalize action to work with for patch
-    // history
-    RequestEntity requestEntity = new RequestEntity();
-    requestEntity.setClusterId(cluster.getClusterId());
-    requestEntity.setRequestId(1L);
-    requestEntity.setStartTime(System.currentTimeMillis());
-    requestEntity.setCreateTime(System.currentTimeMillis());
-    requestDAO.create(requestEntity);
-
-    UpgradeEntity upgradeEntity = new UpgradeEntity();
-    upgradeEntity.setId(1L);
-    upgradeEntity.setClusterId(cluster.getClusterId());
-    upgradeEntity.setRequestEntity(requestEntity);
-    upgradeEntity.setUpgradePackage("");
-    upgradeEntity.setFromVersion(sourceRepo);
-    upgradeEntity.setToVersion(targetRepo);
-    upgradeEntity.setUpgradeType(UpgradeType.NON_ROLLING);
-    upgradeDAO.create(upgradeEntity);
-
-    // verify that no history exist exists yet
-    List<ServiceComponentHistoryEntity> historyEntites = serviceComponentDesiredStateDAO.findHistory(
-            cluster.getClusterId(), nnSCH.getServiceName(),
-            nnSCH.getServiceComponentName());
-
-    assertEquals(0, historyEntites.size());
-
-    RepositoryInfo repo = ambariMetaInfo.getRepository(sourceStack.getStackName(), sourceStack.getStackVersion(), "redhat6", sourceStack.getStackId());
-    assertEquals(HDP_211_CENTOS6_REPO_URL, repo.getBaseUrl());
-    verifyBaseRepoURL(ambariMetaInfo, cluster, host, HDP_211_CENTOS6_REPO_URL);
-
-    // Finalize the upgrade, passing in the request ID so that history is
-    // created
-    Map<String, String> commandParams = new HashMap<>();
-    commandParams.put(FinalizeUpgradeAction.REQUEST_ID, String.valueOf(requestEntity.getRequestId()));
-    commandParams.put(FinalizeUpgradeAction.UPGRADE_DIRECTION_KEY, "upgrade");
-    commandParams.put(FinalizeUpgradeAction.VERSION_KEY, targetRepo);
-
-    ExecutionCommand executionCommand = new ExecutionCommand();
-    executionCommand.setCommandParams(commandParams);
-    executionCommand.setClusterName(clusterName);
-
-    HostRoleCommand hostRoleCommand = hostRoleCommandFactory.create(null, null, null, null);
-    hostRoleCommand.setExecutionCommandWrapper(new ExecutionCommandWrapper(executionCommand));
-
-    finalizeUpgradeAction.setExecutionCommand(executionCommand);
-    finalizeUpgradeAction.setHostRoleCommand(hostRoleCommand);
-
-    CommandReport report = finalizeUpgradeAction.execute(null);
-    assertNotNull(report);
-    assertEquals(HostRoleStatus.COMPLETED.name(), report.getStatus());
-
-    // Verify the metainfo url
-    verifyBaseRepoURL(ambariMetaInfo, cluster, host, "http://foo1");
-
-    // ensure that history now exists
-    historyEntites = serviceComponentDesiredStateDAO.findHistory(cluster.getClusterId(),
-            nnSCH.getServiceName(), nnSCH.getServiceComponentName());
-
-    assertEquals(1, historyEntites.size());
-=======
     for (HostVersionEntity hostVersion : hostVersions) {
       RepositoryVersionEntity hostRepoVersion = hostVersion.getRepositoryVersion();
       if (repositoryVersion2110.equals(hostRepoVersion)) {
@@ -961,7 +579,6 @@
         assertEquals(RepositoryVersionState.NOT_REQUIRED, hostVersion.getState());
       }
     }
->>>>>>> 9d802b7c
   }
 
   private ServiceComponentHost createNewServiceComponentHost(Cluster cluster, String svc,
