--- conflicted
+++ resolved
@@ -63,11 +63,7 @@
 
     replay(schemaFactory, schema);
 
-<<<<<<< HEAD
-    QueryInfo rootQuery = new QueryInfo(new ServiceResourceDefinition(), new HashSet<String>());
-=======
     QueryInfo rootQuery = new QueryInfo(new ServiceResourceDefinition(), new HashSet<>());
->>>>>>> 9d802b7c
     TreeNode<QueryInfo> queryTree = new TreeNodeImpl<>(null, rootQuery, "Service");
 
     MinimalRenderer renderer = new MinimalRenderer();
@@ -186,11 +182,7 @@
     HashSet<String> serviceProperties = new HashSet<>();
     QueryInfo rootQuery = new QueryInfo(new ServiceResourceDefinition(), serviceProperties);
     TreeNode<QueryInfo> queryTree = new TreeNodeImpl<>(null, rootQuery, "Service");
-<<<<<<< HEAD
-    queryTree.addChild(new QueryInfo(new ComponentResourceDefinition(), new HashSet<String>()), "Component");
-=======
     queryTree.addChild(new QueryInfo(new ComponentResourceDefinition(), new HashSet<>()), "Component");
->>>>>>> 9d802b7c
 
     MinimalRenderer renderer = new MinimalRenderer();
     renderer.init(schemaFactory);
@@ -267,11 +259,7 @@
     HashSet<String> serviceProperties = new HashSet<>();
     QueryInfo rootQuery = new QueryInfo(new ServiceResourceDefinition(), serviceProperties);
     TreeNode<QueryInfo> queryTree = new TreeNodeImpl<>(null, rootQuery, "Service");
-<<<<<<< HEAD
-    queryTree.addChild(new QueryInfo(new ComponentResourceDefinition(), new HashSet<String>()), "Component");
-=======
     queryTree.addChild(new QueryInfo(new ComponentResourceDefinition(), new HashSet<>()), "Component");
->>>>>>> 9d802b7c
 
     MinimalRenderer renderer = new MinimalRenderer();
     renderer.init(schemaFactory);
@@ -308,11 +296,7 @@
     serviceProperties.add("foo/bar");
     QueryInfo rootQuery = new QueryInfo(new ServiceResourceDefinition(), serviceProperties);
     TreeNode<QueryInfo> queryTree = new TreeNodeImpl<>(null, rootQuery, "Service");
-<<<<<<< HEAD
-    queryTree.addChild(new QueryInfo(new ComponentResourceDefinition(), new HashSet<String>()), "Component");
-=======
     queryTree.addChild(new QueryInfo(new ComponentResourceDefinition(), new HashSet<>()), "Component");
->>>>>>> 9d802b7c
 
     MinimalRenderer renderer = new MinimalRenderer();
     renderer.init(schemaFactory);
@@ -473,11 +457,7 @@
 
   private TreeNode<QueryInfo> createPropertyTree() {
     TreeNode<QueryInfo> propertyTree = new TreeNodeImpl<>(null, new QueryInfo(
-<<<<<<< HEAD
-      new ClusterResourceDefinition(), new HashSet<String>()), "Cluster");
-=======
       new ClusterResourceDefinition(), new HashSet<>()), "Cluster");
->>>>>>> 9d802b7c
     Set<String> clusterProperties = propertyTree.getObject().getProperties();
     clusterProperties.add("Clusters/cluster_name");
     clusterProperties.add("Clusters/version");
@@ -489,11 +469,7 @@
 
   private TreeNode<QueryInfo> createPropertyTreeWithSubProps() {
     TreeNode<QueryInfo> propertyTree = new TreeNodeImpl<>(null, new QueryInfo(
-<<<<<<< HEAD
-      new ClusterResourceDefinition(), new HashSet<String>()), "Cluster");
-=======
       new ClusterResourceDefinition(), new HashSet<>()), "Cluster");
->>>>>>> 9d802b7c
     Set<String> clusterProperties = propertyTree.getObject().getProperties();
     clusterProperties.add("Clusters/cluster_name");
     clusterProperties.add("Clusters/version");
