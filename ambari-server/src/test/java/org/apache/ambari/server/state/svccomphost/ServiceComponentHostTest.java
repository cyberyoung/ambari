/*
* Licensed to the Apache Software Foundation (ASF) under one
* or more contributor license agreements.  See the NOTICE file
* distributed with this work for additional information
* regarding copyright ownership.  The ASF licenses this file
* to you under the Apache License, Version 2.0 (the
* "License"); you may not use this file except in compliance
* with the License.  You may obtain a copy of the License at
*
*     http://www.apache.org/licenses/LICENSE-2.0
*
* Unless required by applicable law or agreed to in writing, software
* distributed under the License is distributed on an "AS IS" BASIS,
* WITHOUT WARRANTIES OR CONDITIONS OF ANY KIND, either express or implied.
* See the License for the specific language governing permissions and
* limitations under the License.
*/

package org.apache.ambari.server.state.svccomphost;

import java.sql.SQLException;
import java.util.ArrayList;
import java.util.Collections;
import java.util.HashMap;
import java.util.HashSet;
import java.util.List;
import java.util.Map;
import java.util.Set;

import org.apache.ambari.server.AmbariException;
import org.apache.ambari.server.H2DatabaseCleaner;
import org.apache.ambari.server.ServiceComponentNotFoundException;
import org.apache.ambari.server.ServiceNotFoundException;
import org.apache.ambari.server.controller.ServiceComponentHostResponse;
import org.apache.ambari.server.orm.GuiceJpaInitializer;
import org.apache.ambari.server.orm.InMemoryDefaultTestModule;
import org.apache.ambari.server.orm.OrmTestHelper;
import org.apache.ambari.server.orm.dao.ClusterDAO;
import org.apache.ambari.server.orm.dao.HostComponentDesiredStateDAO;
import org.apache.ambari.server.orm.dao.HostComponentStateDAO;
import org.apache.ambari.server.orm.dao.HostDAO;
import org.apache.ambari.server.orm.entities.ClusterEntity;
import org.apache.ambari.server.orm.entities.HostComponentDesiredStateEntity;
import org.apache.ambari.server.orm.entities.HostEntity;
import org.apache.ambari.server.orm.entities.RepositoryVersionEntity;
import org.apache.ambari.server.state.Cluster;
import org.apache.ambari.server.state.Clusters;
import org.apache.ambari.server.state.Config;
import org.apache.ambari.server.state.ConfigFactory;
import org.apache.ambari.server.state.Host;
import org.apache.ambari.server.state.HostConfig;
import org.apache.ambari.server.state.MaintenanceState;
import org.apache.ambari.server.state.Service;
import org.apache.ambari.server.state.ServiceComponent;
import org.apache.ambari.server.state.ServiceComponentFactory;
import org.apache.ambari.server.state.ServiceComponentHost;
import org.apache.ambari.server.state.ServiceComponentHostEvent;
import org.apache.ambari.server.state.ServiceComponentHostEventType;
import org.apache.ambari.server.state.ServiceComponentHostFactory;
import org.apache.ambari.server.state.ServiceFactory;
import org.apache.ambari.server.state.StackId;
import org.apache.ambari.server.state.State;
import org.apache.ambari.server.state.configgroup.ConfigGroup;
import org.apache.ambari.server.state.configgroup.ConfigGroupFactory;
import org.apache.ambari.server.state.fsm.InvalidStateTransitionException;
import org.junit.After;
import org.junit.Assert;
import org.junit.Before;
import org.junit.Ignore;
import org.junit.Test;
import org.slf4j.Logger;
import org.slf4j.LoggerFactory;

import com.google.inject.Guice;
import com.google.inject.Inject;
import com.google.inject.Injector;

public class ServiceComponentHostTest {
  private static final Logger LOG = LoggerFactory.getLogger(ServiceComponentHostTest.class);
  @Inject
  private Injector injector;
  @Inject
  private Clusters clusters;
  @Inject
  private ServiceFactory serviceFactory;
  @Inject
  private ServiceComponentFactory serviceComponentFactory;
  @Inject
  private ServiceComponentHostFactory serviceComponentHostFactory;
  @Inject
  private ConfigFactory configFactory;
  @Inject
  private ConfigGroupFactory configGroupFactory;
  @Inject
  private OrmTestHelper helper;
  @Inject
  private ClusterDAO clusterDAO;
  @Inject
  private HostDAO hostDAO;
  @Inject
  private HostComponentDesiredStateDAO hostComponentDesiredStateDAO;
  @Inject
  private HostComponentStateDAO hostComponentStateDAO;

  private String clusterName = "c1";
  private String hostName1 = "h1";
  private Map<String, String> hostAttributes = new HashMap<>();
<<<<<<< HEAD
=======
  private RepositoryVersionEntity repositoryVersion;
>>>>>>> 9d802b7c


  @Before
  public void setup() throws Exception {
    injector = Guice.createInjector(new InMemoryDefaultTestModule());
    injector.getInstance(GuiceJpaInitializer.class);
    injector.injectMembers(this);

    StackId stackId = new StackId("HDP-2.0.6");
    createCluster(stackId, clusterName);
    hostAttributes.put("os_family", "redhat");
    hostAttributes.put("os_release_version", "5.9");

    Set<String> hostNames = new HashSet<>();
    hostNames.add(hostName1);
    addHostsToCluster(clusterName, hostAttributes, hostNames);

    repositoryVersion = helper.getOrCreateRepositoryVersion(stackId, stackId.getStackVersion());
  }

  @After
  public void teardown() throws AmbariException, SQLException {
    H2DatabaseCleaner.clearDatabaseAndStopPersistenceService(injector);
  }

  private ClusterEntity createCluster(StackId stackId, String clusterName) throws AmbariException {
    helper.createStack(stackId);
    clusters.addCluster(clusterName, stackId);
    ClusterEntity clusterEntity = clusterDAO.findByName(clusterName);
    Assert.assertNotNull(clusterEntity);
    return clusterEntity;
  }

  private void addHostsToCluster(String clusterName, Map<String, String> hostAttributes, Set<String> hostNames) throws AmbariException {
    ClusterEntity clusterEntity = clusterDAO.findByName(clusterName);

    List<HostEntity> hostEntities = new ArrayList<>();
    for (String hostName : hostNames) {
      clusters.addHost(hostName);
      Host host = clusters.getHost(hostName);
      host.setHostAttributes(hostAttributes);
    }

    clusterEntity.setHostEntities(hostEntities);
    clusterDAO.merge(clusterEntity);

    clusters.mapAndPublishHostsToCluster(hostNames, clusterName);
  }

  private ServiceComponentHost createNewServiceComponentHost(String clusterName,
      String svc,
      String svcComponent,
      String hostName, boolean isClient) throws AmbariException{
    Cluster c = clusters.getCluster(clusterName);
    Assert.assertNotNull(c.getConfigGroups());
    return createNewServiceComponentHost(c, svc, svcComponent, hostName);
  }

  private ServiceComponentHost createNewServiceComponentHost(
      Cluster c,
      String svc,
      String svcComponent,
      String hostName) throws AmbariException{

    Service s = null;

    try {
      s = c.getService(svc);
    } catch (ServiceNotFoundException e) {
      LOG.debug("Calling service create, serviceName={}", svc);

      s = serviceFactory.createNew(c, svc, repositoryVersion);
      c.addService(s);
    }

    ServiceComponent sc = null;
    try {
      sc = s.getServiceComponent(svcComponent);
    } catch (ServiceComponentNotFoundException e) {
      sc = serviceComponentFactory.createNew(s, svcComponent);
      s.addServiceComponent(sc);
    }

    ServiceComponentHost impl = serviceComponentHostFactory.createNew(
        sc, hostName);

    Assert.assertEquals(State.INIT, impl.getState());
    Assert.assertEquals(State.INIT, impl.getDesiredState());
    Assert.assertEquals(c.getClusterName(), impl.getClusterName());
    Assert.assertEquals(c.getClusterId(), impl.getClusterId());
    Assert.assertEquals(s.getName(), impl.getServiceName());
    Assert.assertEquals(sc.getName(), impl.getServiceComponentName());
    Assert.assertEquals(hostName, impl.getHostName());

    Assert.assertNotNull(c.getServiceComponentHosts(hostName));

    Assert.assertNotNull(sc.getDesiredRepositoryVersion());

    return impl;
  }

  private ServiceComponentHostEvent createEvent(ServiceComponentHostImpl impl,
      long timestamp, ServiceComponentHostEventType eventType)
      throws AmbariException {

    Cluster c = clusters.getCluster(clusterName);
    if (c.getConfig("time", String.valueOf(timestamp)) == null) {
      Config config = configFactory.createNew (c, "time", String.valueOf(timestamp),
        new HashMap<>(), new HashMap<>());
    }

    switch (eventType) {
      case HOST_SVCCOMP_INSTALL:
        return new ServiceComponentHostInstallEvent(
            impl.getServiceComponentName(), impl.getHostName(), timestamp,
            impl.getServiceComponent().getDesiredStackId().toString());
      case HOST_SVCCOMP_START:
        return new ServiceComponentHostStartEvent(
            impl.getServiceComponentName(), impl.getHostName(), timestamp);
      case HOST_SVCCOMP_STOP:
        return new ServiceComponentHostStopEvent(
            impl.getServiceComponentName(), impl.getHostName(), timestamp);
      case HOST_SVCCOMP_UNINSTALL:
        return new ServiceComponentHostUninstallEvent(
            impl.getServiceComponentName(), impl.getHostName(), timestamp);
      case HOST_SVCCOMP_OP_FAILED:
        return new ServiceComponentHostOpFailedEvent(
            impl.getServiceComponentName(), impl.getHostName(), timestamp);
      case HOST_SVCCOMP_OP_SUCCEEDED:
        return new ServiceComponentHostOpSucceededEvent(
            impl.getServiceComponentName(), impl.getHostName(), timestamp);
      case HOST_SVCCOMP_OP_IN_PROGRESS:
        return new ServiceComponentHostOpInProgressEvent(
            impl.getServiceComponentName(), impl.getHostName(), timestamp);
      case HOST_SVCCOMP_OP_RESTART:
        return new ServiceComponentHostOpRestartedEvent(
            impl.getServiceComponentName(), impl.getHostName(), timestamp);
      case HOST_SVCCOMP_DISABLE:
          return new ServiceComponentHostDisableEvent(
            impl.getServiceComponentName(), impl.getHostName(), timestamp);
      case HOST_SVCCOMP_WIPEOUT:
        return new ServiceComponentHostWipeoutEvent(
            impl.getServiceComponentName(), impl.getHostName(), timestamp);
      default:
        return null;
    }
  }

  private void runStateChanges(ServiceComponentHostImpl impl,
      ServiceComponentHostEventType startEventType,
      State startState,
      State inProgressState,
      State failedState,
      State completedState)
    throws Exception {
    long timestamp = 0;

    boolean checkStack = false;
    if (startEventType == ServiceComponentHostEventType.HOST_SVCCOMP_INSTALL) {
      checkStack = true;
    }

    Assert.assertEquals(startState,
        impl.getState());
    ServiceComponentHostEvent startEvent = createEvent(impl, ++timestamp,
        startEventType);

    long startTime = timestamp;
    impl.handleEvent(startEvent);
    Assert.assertEquals(startTime, impl.getLastOpStartTime());
    Assert.assertEquals(-1, impl.getLastOpLastUpdateTime());
    Assert.assertEquals(-1, impl.getLastOpEndTime());
    Assert.assertEquals(inProgressState,
        impl.getState());
    if (checkStack) {
      Assert.assertNotNull(impl.getServiceComponent().getDesiredStackId());
    }

    ServiceComponentHostEvent installEvent2 = createEvent(impl, ++timestamp,
        startEventType);

    boolean exceptionThrown = false;
    LOG.info("Transitioning from " + impl.getState() + " " + installEvent2.getType());
    try {
      impl.handleEvent(installEvent2);
    } catch (Exception e) {
      exceptionThrown = true;
    }
    if (impl.getState() == State.INSTALLING || impl.getState() == State.STARTING
      || impl.getState() == State.UNINSTALLING
        || impl.getState() == State.WIPING_OUT
        || impl.getState() == State.STARTED
        ) {
      startTime = timestamp;
    // Exception is not expected on valid event
      Assert.assertTrue("Exception not thrown on invalid event", !exceptionThrown);
    }
    else {
      Assert.assertTrue("Exception not thrown on invalid event", exceptionThrown);
    }
    Assert.assertEquals(startTime, impl.getLastOpStartTime());
    Assert.assertEquals(-1, impl.getLastOpLastUpdateTime());
    Assert.assertEquals(-1, impl.getLastOpEndTime());
    Assert.assertEquals(inProgressState,
        impl.getState());

    ServiceComponentHostOpInProgressEvent inProgressEvent1 = new
        ServiceComponentHostOpInProgressEvent(impl.getServiceComponentName(),
            impl.getHostName(), ++timestamp);
    impl.handleEvent(inProgressEvent1);
    Assert.assertEquals(startTime, impl.getLastOpStartTime());
    Assert.assertEquals(timestamp, impl.getLastOpLastUpdateTime());
    Assert.assertEquals(-1, impl.getLastOpEndTime());
    Assert.assertEquals(inProgressState,
        impl.getState());

    ServiceComponentHostOpInProgressEvent inProgressEvent2 = new
        ServiceComponentHostOpInProgressEvent(impl.getServiceComponentName(),
            impl.getHostName(), ++timestamp);
    impl.handleEvent(inProgressEvent2);
    Assert.assertEquals(startTime, impl.getLastOpStartTime());
    Assert.assertEquals(timestamp, impl.getLastOpLastUpdateTime());
    Assert.assertEquals(-1, impl.getLastOpEndTime());
    Assert.assertEquals(inProgressState,
        impl.getState());


    ServiceComponentHostOpFailedEvent failEvent = new
        ServiceComponentHostOpFailedEvent(impl.getServiceComponentName(),
            impl.getHostName(), ++timestamp);
    long endTime = timestamp;
    impl.handleEvent(failEvent);
    Assert.assertEquals(startTime, impl.getLastOpStartTime());
    Assert.assertEquals(timestamp, impl.getLastOpLastUpdateTime());
    Assert.assertEquals(endTime, impl.getLastOpEndTime());
    Assert.assertEquals(failedState,
        impl.getState());

    ServiceComponentHostOpRestartedEvent restartEvent = new
        ServiceComponentHostOpRestartedEvent(impl.getServiceComponentName(),
            impl.getHostName(), ++timestamp);
    startTime = timestamp;
    impl.handleEvent(restartEvent);
    Assert.assertEquals(startTime, impl.getLastOpStartTime());
    Assert.assertEquals(-1, impl.getLastOpLastUpdateTime());
    Assert.assertEquals(-1, impl.getLastOpEndTime());
    Assert.assertEquals(inProgressState,
        impl.getState());

    ServiceComponentHostOpInProgressEvent inProgressEvent3 = new
        ServiceComponentHostOpInProgressEvent(impl.getServiceComponentName(),
            impl.getHostName(), ++timestamp);
    impl.handleEvent(inProgressEvent3);
    Assert.assertEquals(startTime, impl.getLastOpStartTime());
    Assert.assertEquals(timestamp, impl.getLastOpLastUpdateTime());
    Assert.assertEquals(-1, impl.getLastOpEndTime());
    Assert.assertEquals(inProgressState,
        impl.getState());

    ServiceComponentHostOpFailedEvent failEvent2 = new
        ServiceComponentHostOpFailedEvent(impl.getServiceComponentName(),
            impl.getHostName(), ++timestamp);
    endTime = timestamp;
    impl.handleEvent(failEvent2);
    Assert.assertEquals(startTime, impl.getLastOpStartTime());
    Assert.assertEquals(timestamp, impl.getLastOpLastUpdateTime());
    Assert.assertEquals(endTime, impl.getLastOpEndTime());
    Assert.assertEquals(failedState,
        impl.getState());

    ServiceComponentHostEvent startEvent2 = createEvent(impl, ++timestamp,
        startEventType);
    startTime = timestamp;
    impl.handleEvent(startEvent2);
    Assert.assertEquals(-1, impl.getLastOpLastUpdateTime());
    Assert.assertEquals(-1, impl.getLastOpEndTime());
    Assert.assertEquals(inProgressState,
        impl.getState());

    ServiceComponentHostOpInProgressEvent inProgressEvent4 = new
        ServiceComponentHostOpInProgressEvent(impl.getServiceComponentName(),
            impl.getHostName(), ++timestamp);
    impl.handleEvent(inProgressEvent4);
    Assert.assertEquals(startTime, impl.getLastOpStartTime());
    Assert.assertEquals(timestamp, impl.getLastOpLastUpdateTime());
    Assert.assertEquals(-1, impl.getLastOpEndTime());
    Assert.assertEquals(inProgressState,
        impl.getState());

    ServiceComponentHostEvent succeededEvent;
    if (startEventType == ServiceComponentHostEventType.HOST_SVCCOMP_START) {
      succeededEvent = new ServiceComponentHostStartedEvent(impl.getServiceComponentName(),
          impl.getHostName(), ++timestamp);
    } else if (startEventType == ServiceComponentHostEventType.HOST_SVCCOMP_STOP) {
      succeededEvent = new ServiceComponentHostStoppedEvent(impl.getServiceComponentName(),
          impl.getHostName(), ++timestamp);
    } else {
      succeededEvent = new
          ServiceComponentHostOpSucceededEvent(impl.getServiceComponentName(),
          impl.getHostName(), ++timestamp);
    }

    endTime = timestamp;
    impl.handleEvent(succeededEvent);
    Assert.assertEquals(startTime, impl.getLastOpStartTime());
    Assert.assertEquals(timestamp, impl.getLastOpLastUpdateTime());
    Assert.assertEquals(endTime, impl.getLastOpEndTime());
    Assert.assertEquals(completedState,
        impl.getState());

  }

  @Test
  public void testClientStateFlow() throws Exception {
    ServiceComponentHostImpl impl = (ServiceComponentHostImpl)
        createNewServiceComponentHost(clusterName, "HDFS", "HDFS_CLIENT", hostName1, true);

    runStateChanges(impl, ServiceComponentHostEventType.HOST_SVCCOMP_INSTALL,
        State.INIT,
        State.INSTALLING,
        State.INSTALL_FAILED,
        State.INSTALLED);

    boolean exceptionThrown = false;
    try {
      runStateChanges(impl, ServiceComponentHostEventType.HOST_SVCCOMP_START,
        State.INSTALLED,
        State.STARTING,
        State.INSTALLED,
        State.STARTED);
    }
    catch (Exception e) {
      exceptionThrown = true;
    }
    Assert.assertTrue("Exception not thrown on invalid event", exceptionThrown);

    runStateChanges(impl, ServiceComponentHostEventType.HOST_SVCCOMP_UNINSTALL,
        State.INSTALLED,
        State.UNINSTALLING,
        State.UNINSTALLING,
        State.UNINSTALLED);

    runStateChanges(impl, ServiceComponentHostEventType.HOST_SVCCOMP_WIPEOUT,
        State.UNINSTALLED,
        State.WIPING_OUT,
        State.WIPING_OUT,
        State.INIT);

    // check can be removed
    for (State state : State.values()) {
      impl.setState(state);

      if (state.isRemovableState()) {
        Assert.assertTrue(impl.canBeRemoved());
      }
      else {
        Assert.assertFalse(impl.canBeRemoved());
      }
    }

  }

  @Test
  public void testDaemonStateFlow() throws Exception {
    ServiceComponentHostImpl impl = (ServiceComponentHostImpl)
        createNewServiceComponentHost(clusterName, "HDFS", "DATANODE", hostName1, false);

    runStateChanges(impl, ServiceComponentHostEventType.HOST_SVCCOMP_INSTALL,
        State.INIT,
        State.INSTALLING,
        State.INSTALL_FAILED,
        State.INSTALLED);

    runStateChanges(impl, ServiceComponentHostEventType.HOST_SVCCOMP_START,
      State.INSTALLED,
      State.STARTING,
      State.INSTALLED,
      State.STARTED);

    runStateChanges(impl, ServiceComponentHostEventType.HOST_SVCCOMP_STOP,
      State.STARTED,
      State.STOPPING,
      State.STARTED,
      State.INSTALLED);

    runStateChanges(impl, ServiceComponentHostEventType.HOST_SVCCOMP_UNINSTALL,
        State.INSTALLED,
        State.UNINSTALLING,
        State.UNINSTALLING,
        State.UNINSTALLED);

    runStateChanges(impl, ServiceComponentHostEventType.HOST_SVCCOMP_WIPEOUT,
            State.UNINSTALLED,
            State.WIPING_OUT,
            State.WIPING_OUT,
            State.INIT);
  }

  @Ignore
  @Test
  public void testJobHandling() {
    // TODO fix once jobs are handled
  }

  @Ignore
  @Test
  public void testGetAndSetConfigs() {
    // FIXME config handling
    /*
    public Map<String, Config> getDesiredConfigs();
    public void updateDesiredConfigs(Map<String, Config> configs);
    public Map<String, Config> getConfigs();
    public void updateConfigs(Map<String, Config> configs);
    */
  }

  @Test
  public void testGetAndSetBasicInfo() throws AmbariException {
    ServiceComponentHost sch = createNewServiceComponentHost(clusterName, "HDFS", "NAMENODE", hostName1, false);
    sch.setDesiredState(State.INSTALLED);
    sch.setState(State.INSTALLING);

    Assert.assertEquals(State.INSTALLING, sch.getState());
    Assert.assertEquals(State.INSTALLED, sch.getDesiredState());
  }

  @Test
  public void testActualConfigs() throws Exception {
    ServiceComponentHost sch = createNewServiceComponentHost(clusterName, "HDFS", "NAMENODE", hostName1, false);
    sch.setDesiredState(State.INSTALLED);
    sch.setState(State.INSTALLING);

    Cluster cluster = clusters.getCluster(clusterName);

    final ConfigGroup configGroup = configGroupFactory.createNew(cluster, "HDFS",
      "cg1", "t1", "", new HashMap<>(), new HashMap<>());

    cluster.addConfigGroup(configGroup);

    Map<String, Map<String,String>> actual =
        new HashMap<String, Map<String, String>>() {{
          put("global", new HashMap<String,String>() {{ put("tag", "version1"); }});
          put("core-site", new HashMap<String,String>() {{ put("tag", "version1");
            put(configGroup.getId().toString(), "version2"); }});
        }};

    sch.updateActualConfigs(actual);

    Map<String, HostConfig> confirm = sch.getActualConfigs();

    Assert.assertEquals(2, confirm.size());
    Assert.assertTrue(confirm.containsKey("global"));
    Assert.assertTrue(confirm.containsKey("core-site"));
    Assert.assertEquals(1, confirm.get("core-site").getConfigGroupOverrides().size());
  }

  @Test
  public void testConvertToResponse() throws AmbariException {
    ServiceComponentHost sch = createNewServiceComponentHost(clusterName, "HDFS", "DATANODE", hostName1, false);
    sch.setDesiredState(State.INSTALLED);
    sch.setState(State.INSTALLING);
    ServiceComponentHostResponse r = sch.convertToResponse(null);
    Assert.assertEquals("HDFS", r.getServiceName());
    Assert.assertEquals("DATANODE", r.getComponentName());
    Assert.assertEquals(hostName1, r.getHostname());
    Assert.assertEquals(clusterName, r.getClusterName());
    Assert.assertEquals(State.INSTALLED.toString(), r.getDesiredState());
    Assert.assertEquals(State.INSTALLING.toString(), r.getLiveState());
    Assert.assertEquals(repositoryVersion.getStackId().toString(), r.getDesiredStackVersion());

    Assert.assertFalse(r.isStaleConfig());

    // TODO check configs

    StringBuilder sb = new StringBuilder();
    sch.debugDump(sb);
    Assert.assertFalse(sb.toString().isEmpty());
  }

  @Test
  public void testStopInVariousStates() throws AmbariException, InvalidStateTransitionException {
    ServiceComponentHost sch = createNewServiceComponentHost(clusterName, "HDFS", "DATANODE", hostName1, false);
    ServiceComponentHostImpl impl =  (ServiceComponentHostImpl) sch;

    sch.setDesiredState(State.STARTED);
    sch.setState(State.INSTALLED);

    long timestamp = 0;

    ServiceComponentHostEvent stopEvent = createEvent(impl, ++timestamp,
        ServiceComponentHostEventType.HOST_SVCCOMP_STOP);

    long startTime = timestamp;
    impl.handleEvent(stopEvent);
    Assert.assertEquals(startTime, impl.getLastOpStartTime());
    Assert.assertEquals(-1, impl.getLastOpLastUpdateTime());
    Assert.assertEquals(-1, impl.getLastOpEndTime());
    Assert.assertEquals(State.STOPPING,
        impl.getState());

    sch.setState(State.INSTALL_FAILED);

    boolean exceptionThrown = false;
    try {
      impl.handleEvent(stopEvent);
    } catch (Exception e) {
      exceptionThrown = true;
    }
    Assert.assertTrue("Exception not thrown on invalid event", exceptionThrown);

    Assert.assertEquals(startTime, impl.getLastOpStartTime());
    Assert.assertEquals(-1, impl.getLastOpLastUpdateTime());
    Assert.assertEquals(-1, impl.getLastOpEndTime());

    sch.setState(State.INSTALLED);
    ServiceComponentHostEvent stopEvent2 = createEvent(impl, ++timestamp,
        ServiceComponentHostEventType.HOST_SVCCOMP_STOP);

    startTime = timestamp;
    impl.handleEvent(stopEvent2);
    Assert.assertEquals(startTime, impl.getLastOpStartTime());
    Assert.assertEquals(-1, impl.getLastOpLastUpdateTime());
    Assert.assertEquals(-1, impl.getLastOpEndTime());
    Assert.assertEquals(State.STOPPING,
            impl.getState());
  }

  @Test
  public void testDisableInVariousStates() throws AmbariException, InvalidStateTransitionException {
    ServiceComponentHost sch = createNewServiceComponentHost(clusterName, "HDFS",
        "DATANODE", hostName1, false);
    ServiceComponentHostImpl impl = (ServiceComponentHostImpl) sch;

    // Test valid states in which host component can be disabled
    long timestamp = 0;
    HashSet<State> validStates = new HashSet<>();
    validStates.add(State.INSTALLED);
    validStates.add(State.INSTALL_FAILED);
    validStates.add(State.UNKNOWN);
    validStates.add(State.DISABLED);
    for (State state : validStates) {
      sch.setState(state);
      ServiceComponentHostEvent disableEvent = createEvent(impl, ++timestamp,
          ServiceComponentHostEventType.HOST_SVCCOMP_DISABLE);
      impl.handleEvent(disableEvent);
      // TODO: At present operation timestamps are not getting updated.
      Assert.assertEquals(-1, impl.getLastOpStartTime());
      Assert.assertEquals(-1, impl.getLastOpLastUpdateTime());
      Assert.assertEquals(-1, impl.getLastOpEndTime());
      Assert.assertEquals(State.DISABLED, impl.getState());
    }

    // Test invalid states in which host component cannot be disabled
    HashSet<State> invalidStates = new HashSet<>();
    invalidStates.add(State.INIT);
    invalidStates.add(State.INSTALLING);
    invalidStates.add(State.STARTING);
    invalidStates.add(State.STARTED);
    invalidStates.add(State.STOPPING);
    invalidStates.add(State.UNINSTALLING);
    invalidStates.add(State.UNINSTALLED);
    invalidStates.add(State.UPGRADING);

    for (State state : invalidStates) {
      sch.setState(state);
      ServiceComponentHostEvent disableEvent = createEvent(impl, ++timestamp,
          ServiceComponentHostEventType.HOST_SVCCOMP_DISABLE);
      boolean exceptionThrown = false;
      try {
        impl.handleEvent(disableEvent);
      } catch (Exception e) {
        exceptionThrown = true;
      }
      Assert.assertTrue("Exception not thrown on invalid event",
          exceptionThrown);
      // TODO: At present operation timestamps are not getting updated.
      Assert.assertEquals(-1, impl.getLastOpStartTime());
      Assert.assertEquals(-1, impl.getLastOpLastUpdateTime());
      Assert.assertEquals(-1, impl.getLastOpEndTime());
    }
  }


  @Test
  public void testStaleConfigs() throws Exception {
    String stackVersion = "HDP-2.0.6";
    StackId stackId = new StackId(stackVersion);
    String clusterName = "c2";
    createCluster(stackId, clusterName);

    final String hostName = "h3";
    Set<String> hostNames = new HashSet<>();
    hostNames.add(hostName);
    addHostsToCluster(clusterName, hostAttributes, hostNames);

    final HostEntity hostEntity = hostDAO.findByName(hostName);
    Assert.assertNotNull(hostEntity.getHostId());

    Cluster cluster = clusters.getCluster(clusterName);
    Assert.assertNotNull(cluster);

    RepositoryVersionEntity repositoryVersion = helper.getOrCreateRepositoryVersion(stackId, stackId.getStackVersion());

    ServiceComponentHost sch1 = createNewServiceComponentHost(cluster, "HDFS", "NAMENODE", hostName);
    ServiceComponentHost sch2 = createNewServiceComponentHost(cluster, "HDFS", "DATANODE", hostName);
    ServiceComponentHost sch3 = createNewServiceComponentHost(cluster, "MAPREDUCE2", "HISTORYSERVER", hostName);

    sch1.getServiceComponent().setDesiredRepositoryVersion(repositoryVersion);

    sch1.setDesiredState(State.INSTALLED);
    sch1.setState(State.INSTALLING);

    sch2.setDesiredState(State.INSTALLED);
    sch2.setState(State.INSTALLING);

    sch3.setDesiredState(State.INSTALLED);
    sch3.setState(State.INSTALLING);

    Assert.assertFalse(sch1.convertToResponse(null).isStaleConfig());
    Assert.assertFalse(sch2.convertToResponse(null).isStaleConfig());

    makeConfig(cluster, "hdfs-site", "version0",
        new HashMap<String,String>() {{
          put("a", "b");
        }}, new HashMap<>());

    Map<String, Map<String, String>> actual = new HashMap<String, Map<String, String>>() {{
      put("hdfs-site", new HashMap<String,String>() {{ put("tag", "version0"); }});
    }};

    sch1.updateActualConfigs(actual);
    sch2.updateActualConfigs(actual);
    sch3.updateActualConfigs(actual);

    makeConfig(cluster, "foo", "version1",
        new HashMap<String,String>() {{ put("a", "c"); }}, new HashMap<>());

    // HDP-x/HDFS does not define type 'foo', so changes do not count to stale
    Assert.assertFalse(sch1.convertToResponse(null).isStaleConfig());
    Assert.assertFalse(sch2.convertToResponse(null).isStaleConfig());

    makeConfig(cluster, "hdfs-site", "version1",
        new HashMap<String,String>() {{ put("a1", "b1"); }}, new HashMap<>());

    // HDP-x/HDFS/hdfs-site is not on the actual, but it is defined, so it is stale
    Assert.assertTrue(sch1.convertToResponse(null).isStaleConfig());
    Assert.assertTrue(sch2.convertToResponse(null).isStaleConfig());

    actual.put("hdfs-site", new HashMap<String, String>() {{ put ("tag", "version1"); }});

    sch1.updateActualConfigs(actual);
    // HDP-x/HDFS/hdfs-site up to date, only for sch1
    Assert.assertFalse(sch1.convertToResponse(null).isStaleConfig());
    Assert.assertTrue(sch2.convertToResponse(null).isStaleConfig());

    sch2.updateActualConfigs(actual);
    // HDP-x/HDFS/hdfs-site up to date for both
    Assert.assertFalse(sch1.convertToResponse(null).isStaleConfig());
    Assert.assertFalse(sch2.convertToResponse(null).isStaleConfig());

    makeConfig(cluster, "hdfs-site", "version2",
        new HashMap<String, String>() {{ put("dfs.journalnode.http-address", "http://foo"); }},
      new HashMap<>());

    // HDP-x/HDFS/hdfs-site updated to changed property
    Assert.assertTrue(sch1.convertToResponse(null).isStaleConfig());
    Assert.assertTrue(sch2.convertToResponse(null).isStaleConfig());

    actual.get("hdfs-site").put("tag", "version2");
    sch1.updateActualConfigs(actual);
    sch2.updateActualConfigs(actual);
    //reset restartRequired flag + invalidating isStale cache
    // after start/restart command execution completed
    sch1.setRestartRequired(false);
    sch2.setRestartRequired(false);
    // HDP-x/HDFS/hdfs-site updated to changed property
    Assert.assertFalse(sch1.convertToResponse(null).isStaleConfig());
    Assert.assertFalse(sch2.convertToResponse(null).isStaleConfig());

    // make a host override
    final Host host = clusters.getHostsForCluster(clusterName).get(hostName);
    Assert.assertNotNull(host);

    final Config c = configFactory.createNew(cluster, "hdfs-site", "version3",
        new HashMap<String, String>() {{ put("dfs.journalnode.http-address", "http://goo"); }},
      new HashMap<>());

    host.addDesiredConfig(cluster.getClusterId(), true, "user", c);
    ConfigGroup configGroup = configGroupFactory.createNew(cluster, "HDFS", "g1",
      "t1", "", new HashMap<String, Config>() {{ put("hdfs-site", c); }},
      new HashMap<Long, Host>() {{ put(hostEntity.getHostId(), host); }});
    cluster.addConfigGroup(configGroup);

    // HDP-x/HDFS/hdfs-site updated host to changed property
    Assert.assertTrue(sch1.convertToResponse(null).isStaleConfig());
    Assert.assertTrue(sch2.convertToResponse(null).isStaleConfig());

    actual.get("hdfs-site").put(configGroup.getId().toString(), "version3");
    sch2.updateActualConfigs(actual);
    // HDP-x/HDFS/hdfs-site updated host to changed property
    Assert.assertTrue(sch1.convertToResponse(null).isStaleConfig());
    Assert.assertFalse(sch2.convertToResponse(null).isStaleConfig());

    sch1.updateActualConfigs(actual);
    // HDP-x/HDFS/hdfs-site updated host to changed property
    Assert.assertFalse(sch1.convertToResponse(null).isStaleConfig());
    Assert.assertFalse(sch2.convertToResponse(null).isStaleConfig());

    makeConfig(cluster, "mapred-site", "version1",
      new HashMap<String, String>() {{ put("a", "b"); }},
      new HashMap<>());

    actual.put("mapred-site", new HashMap<String, String>() {{ put ("tag", "version1"); }});

    Assert.assertFalse(sch1.convertToResponse(null).isStaleConfig());
    Assert.assertFalse(sch2.convertToResponse(null).isStaleConfig());
    Assert.assertTrue(sch3.convertToResponse(null).isStaleConfig());

    sch3.updateActualConfigs(actual);

    Assert.assertFalse(sch1.convertToResponse(null).isStaleConfig());
    Assert.assertFalse(sch2.convertToResponse(null).isStaleConfig());
    Assert.assertFalse(sch3.convertToResponse(null).isStaleConfig());

    // Change core-site property, only HDFS property
    makeConfig(cluster, "core-site", "version1",
      new HashMap<String,String>() {{
        put("a", "b");
        put("fs.trash.interval", "360"); // HDFS only
      }}, new HashMap<>());

    Assert.assertTrue(sch1.convertToResponse(null).isStaleConfig());
    Assert.assertTrue(sch2.convertToResponse(null).isStaleConfig());
    Assert.assertTrue(sch3.convertToResponse(null).isStaleConfig());

    actual.put("core-site", new HashMap<String, String>() {{
      put("tag", "version1");
    }});

    sch1.updateActualConfigs(actual);

    final Config c1 = configFactory.createNew(cluster, "core-site", "version2",
      new HashMap<String, String>() {{ put("fs.trash.interval", "400"); }},
      new HashMap<>());
    configGroup = configGroupFactory.createNew(cluster, "HDFS", "g2",
      "t2", "", new HashMap<String, Config>() {{ put("core-site", c1); }},
      new HashMap<Long, Host>() {{ put(hostEntity.getHostId(), host); }});
    cluster.addConfigGroup(configGroup);

    Assert.assertTrue(sch1.convertToResponse(null).isStaleConfig());
    Assert.assertTrue(sch2.convertToResponse(null).isStaleConfig());
    Assert.assertTrue(sch3.convertToResponse(null).isStaleConfig());

    // Test actual configs are updated for deleted config group
    Long id = configGroup.getId();
    HashMap<String, String> tags = new HashMap<>(2);
    tags.put("tag", "version1");
    tags.put(id.toString(), "version2");
    actual.put("core-site", tags);
    sch3.updateActualConfigs(actual);

    Assert.assertFalse(sch3.convertToResponse(null).isStaleConfig());

    cluster.deleteConfigGroup(id);
    Assert.assertNull(cluster.getConfigGroups().get(id));

    sch3.updateActualConfigs(actual);
    Assert.assertTrue(sch3.convertToResponse(null).isStaleConfig());

    tags.remove(id.toString());
    sch3.updateActualConfigs(actual);
    Assert.assertFalse(sch3.convertToResponse(null).isStaleConfig());
  }

  @Test
  public void testStaleConfigsAttributes() throws Exception {
    String stackVersion = "HDP-2.0.6";
    StackId stackId = new StackId(stackVersion);
    String clusterName = "c2";
    createCluster(stackId, clusterName);

    final String hostName = "h3";
    Set<String> hostNames = new HashSet<>();
    hostNames.add(hostName);
    addHostsToCluster(clusterName, hostAttributes, hostNames);

    Cluster cluster = clusters.getCluster(clusterName);

    RepositoryVersionEntity repositoryVersion = helper.getOrCreateRepositoryVersion(stackId, stackId.getStackVersion());

    ServiceComponentHost sch1 = createNewServiceComponentHost(cluster, "HDFS", "NAMENODE", hostName);
    ServiceComponentHost sch2 = createNewServiceComponentHost(cluster, "HDFS", "DATANODE", hostName);
    ServiceComponentHost sch3 = createNewServiceComponentHost(cluster, "MAPREDUCE2", "HISTORYSERVER", hostName);

    sch1.getServiceComponent().setDesiredRepositoryVersion(repositoryVersion);

    sch1.setDesiredState(State.INSTALLED);
    sch1.setState(State.INSTALLING);

    sch2.setDesiredState(State.INSTALLED);
    sch2.setState(State.INSTALLING);

    sch3.setDesiredState(State.INSTALLED);
    sch3.setState(State.INSTALLING);

    Assert.assertFalse(sch1.convertToResponse(null).isStaleConfig());
    Assert.assertFalse(sch2.convertToResponse(null).isStaleConfig());

    makeConfig(cluster, "global", "version1",
        new HashMap<String,String>() {{
          put("a", "b");
          put("dfs_namenode_name_dir", "/foo1"); // HDFS only
          put("mapred_log_dir_prefix", "/foo2"); // MR2 only
        }}, new HashMap<>());
    makeConfig(cluster, "hdfs-site", "version1",
        new HashMap<String,String>() {{
          put("hdfs1", "hdfs1value1");
        }}, new HashMap<>());
    Map<String, Map<String, String>> actual = new HashMap<String, Map<String, String>>() {{
      put("global", new HashMap<String,String>() {{ put("tag", "version1"); }});
      put("hdfs-site", new HashMap<String,String>() {{ put("tag", "version1"); }});
    }};

    sch1.updateActualConfigs(actual);
    sch2.updateActualConfigs(actual);
    sch3.updateActualConfigs(actual);

    makeConfig(cluster, "mapred-site", "version1",
      new HashMap<String,String>() {{ put("a", "c"); }},new HashMap<String, Map<String,String>>(){{
       put("final", new HashMap<String, String>(){{
         put("a", "true");
       }});
      }});
    // HDP-x/HDFS does not define type 'foo', so changes do not count to stale
    Assert.assertFalse(sch1.convertToResponse(null).isStaleConfig());
    Assert.assertFalse(sch2.convertToResponse(null).isStaleConfig());
    Assert.assertTrue(sch3.convertToResponse(null).isStaleConfig());
    actual = new HashMap<String, Map<String, String>>() {{
      put("global", new HashMap<String,String>() {{ put("tag", "version1"); }});
      put("mapred-site", new HashMap<String,String>() {{ put("tag", "version1"); }});
    }};
    sch3.setRestartRequired(false);
    sch3.updateActualConfigs(actual);
    Assert.assertFalse(sch3.convertToResponse(null).isStaleConfig());

    // Now add config-attributes
    Map<String, Map<String, String>> c1PropAttributes = new HashMap<>();
<<<<<<< HEAD
    c1PropAttributes.put("final", new HashMap<String, String>());
=======
    c1PropAttributes.put("final", new HashMap<>());
>>>>>>> 9d802b7c
    c1PropAttributes.get("final").put("hdfs1", "true");
    makeConfig(cluster, "hdfs-site", "version2",
        new HashMap<String,String>() {{
          put("hdfs1", "hdfs1value1");
        }}, c1PropAttributes);
    sch1.setRestartRequired(false);
    sch2.setRestartRequired(false);
    sch3.setRestartRequired(false);
    Assert.assertTrue(sch1.convertToResponse(null).isStaleConfig());
    Assert.assertTrue(sch2.convertToResponse(null).isStaleConfig());
    Assert.assertFalse(sch3.convertToResponse(null).isStaleConfig());

    // Now change config-attributes
    Map<String, Map<String, String>> c2PropAttributes = new HashMap<>();
<<<<<<< HEAD
    c2PropAttributes.put("final", new HashMap<String, String>());
=======
    c2PropAttributes.put("final", new HashMap<>());
>>>>>>> 9d802b7c
    c2PropAttributes.get("final").put("hdfs1", "false");
    makeConfig(cluster, "hdfs-site", "version3",
        new HashMap<String,String>() {{
          put("hdfs1", "hdfs1value1");
        }}, c2PropAttributes);
    sch1.setRestartRequired(false);
    sch2.setRestartRequired(false);
    sch3.setRestartRequired(false);
    Assert.assertTrue(sch1.convertToResponse(null).isStaleConfig());
    Assert.assertTrue(sch2.convertToResponse(null).isStaleConfig());
    Assert.assertFalse(sch3.convertToResponse(null).isStaleConfig());

    // Now change config-attributes
    makeConfig(cluster, "hdfs-site", "version4",
        new HashMap<String,String>() {{
          put("hdfs1", "hdfs1value1");
        }}, new HashMap<>());
    sch1.setRestartRequired(false);
    sch2.setRestartRequired(false);
    sch3.setRestartRequired(false);
    Assert.assertTrue(sch1.convertToResponse(null).isStaleConfig());
    Assert.assertTrue(sch2.convertToResponse(null).isStaleConfig());
    Assert.assertFalse(sch3.convertToResponse(null).isStaleConfig());

  }

  /**
   * Helper method to create a configuration
   * @param cluster the cluster
   * @param type the config type
   * @param tag the config tag
   * @param values the values for the config
   */
  private void makeConfig(Cluster cluster, String type, String tag, Map<String, String> values, Map<String, Map<String, String>> attributes) {
    Config config = configFactory.createNew(cluster, type, tag, values, attributes);
    cluster.addDesiredConfig("user", Collections.singleton(config));
  }

  @Test
  public void testMaintenance() throws Exception {
    String stackVersion = "HDP-2.0.6";
    StackId stackId = new StackId(stackVersion);
    String clusterName = "c2";
    createCluster(stackId, clusterName);

    final String hostName = "h3";
    Set<String> hostNames = new HashSet<>();
    hostNames.add(hostName);
    addHostsToCluster(clusterName, hostAttributes, hostNames);

    Cluster cluster = clusters.getCluster(clusterName);

    helper.getOrCreateRepositoryVersion(stackId, stackId.getStackVersion());

    HostEntity hostEntity = hostDAO.findByName(hostName);
    Assert.assertNotNull(hostEntity);

    ServiceComponentHost sch1 = createNewServiceComponentHost(cluster, "HDFS", "NAMENODE", hostName);
    //ServiceComponentHost sch2 = createNewServiceComponentHost(cluster, "HDFS", "DATANODE", hostName);
    //ServiceComponentHost sch3 = createNewServiceComponentHost(cluster, "MAPREDUCE2", "HISTORYSERVER", hostName);

    HostComponentDesiredStateEntity entity = hostComponentDesiredStateDAO.findByIndex(
      cluster.getClusterId(),
      sch1.getServiceName(),
      sch1.getServiceComponentName(),
      hostEntity.getHostId()
    );
    Assert.assertEquals(MaintenanceState.OFF, entity.getMaintenanceState());
    Assert.assertEquals(MaintenanceState.OFF, sch1.getMaintenanceState());

    sch1.setMaintenanceState(MaintenanceState.ON);
    Assert.assertEquals(MaintenanceState.ON, sch1.getMaintenanceState());

    entity = hostComponentDesiredStateDAO.findByIndex(
      cluster.getClusterId(),
      sch1.getServiceName(),
      sch1.getServiceComponentName(),
      hostEntity.getHostId()
    );
    Assert.assertEquals(MaintenanceState.ON, entity.getMaintenanceState());
  }
<<<<<<< HEAD


  @Test
  public void testSecurityState() throws Exception {
    String stackVersion = "HDP-2.0.6";
    StackId stackId = new StackId(stackVersion);
    String clusterName = "c2";
    createCluster(stackId, clusterName);

    final String hostName = "h3";
    Set<String> hostNames = new HashSet<>();
    hostNames.add(hostName);
    addHostsToCluster(clusterName, hostAttributes, hostNames);

    Cluster cluster = clusters.getCluster(clusterName);

    helper.getOrCreateRepositoryVersion(stackId, stackId.getStackVersion());
    cluster.createClusterVersion(stackId, stackId.getStackVersion(), "admin",
        RepositoryVersionState.INSTALLING);

    HostEntity hostEntity = hostDAO.findByName(hostName);
    ServiceComponentHost sch1 = createNewServiceComponentHost(cluster, "HDFS", "NAMENODE", hostName);

    HostComponentDesiredStateEntity entityHostComponentDesiredState;
    HostComponentStateEntity entityHostComponentState;

    for(SecurityState state: SecurityState.values()) {
      sch1.setSecurityState(state);
      entityHostComponentState = hostComponentStateDAO.findByIndex(cluster.getClusterId(),
          sch1.getServiceName(), sch1.getServiceComponentName(), hostEntity.getHostId());

      Assert.assertNotNull(entityHostComponentState);
      Assert.assertEquals(state, entityHostComponentState.getSecurityState());

      try {
        sch1.setDesiredSecurityState(state);
        Assert.assertTrue(state.isEndpoint());
        entityHostComponentDesiredState = hostComponentDesiredStateDAO.findByIndex(
          cluster.getClusterId(),
          sch1.getServiceName(),
          sch1.getServiceComponentName(),
          hostEntity.getHostId()
        );
        Assert.assertNotNull(entityHostComponentDesiredState);
        Assert.assertEquals(state, entityHostComponentDesiredState.getSecurityState());
      } catch (AmbariException e) {
        Assert.assertFalse(state.isEndpoint());
      }
    }
  }
=======
>>>>>>> 9d802b7c
}<|MERGE_RESOLUTION|>--- conflicted
+++ resolved
@@ -105,10 +105,7 @@
   private String clusterName = "c1";
   private String hostName1 = "h1";
   private Map<String, String> hostAttributes = new HashMap<>();
-<<<<<<< HEAD
-=======
   private RepositoryVersionEntity repositoryVersion;
->>>>>>> 9d802b7c
 
 
   @Before
@@ -956,11 +953,7 @@
 
     // Now add config-attributes
     Map<String, Map<String, String>> c1PropAttributes = new HashMap<>();
-<<<<<<< HEAD
-    c1PropAttributes.put("final", new HashMap<String, String>());
-=======
     c1PropAttributes.put("final", new HashMap<>());
->>>>>>> 9d802b7c
     c1PropAttributes.get("final").put("hdfs1", "true");
     makeConfig(cluster, "hdfs-site", "version2",
         new HashMap<String,String>() {{
@@ -975,11 +968,7 @@
 
     // Now change config-attributes
     Map<String, Map<String, String>> c2PropAttributes = new HashMap<>();
-<<<<<<< HEAD
-    c2PropAttributes.put("final", new HashMap<String, String>());
-=======
     c2PropAttributes.put("final", new HashMap<>());
->>>>>>> 9d802b7c
     c2PropAttributes.get("final").put("hdfs1", "false");
     makeConfig(cluster, "hdfs-site", "version3",
         new HashMap<String,String>() {{
@@ -1061,57 +1050,4 @@
     );
     Assert.assertEquals(MaintenanceState.ON, entity.getMaintenanceState());
   }
-<<<<<<< HEAD
-
-
-  @Test
-  public void testSecurityState() throws Exception {
-    String stackVersion = "HDP-2.0.6";
-    StackId stackId = new StackId(stackVersion);
-    String clusterName = "c2";
-    createCluster(stackId, clusterName);
-
-    final String hostName = "h3";
-    Set<String> hostNames = new HashSet<>();
-    hostNames.add(hostName);
-    addHostsToCluster(clusterName, hostAttributes, hostNames);
-
-    Cluster cluster = clusters.getCluster(clusterName);
-
-    helper.getOrCreateRepositoryVersion(stackId, stackId.getStackVersion());
-    cluster.createClusterVersion(stackId, stackId.getStackVersion(), "admin",
-        RepositoryVersionState.INSTALLING);
-
-    HostEntity hostEntity = hostDAO.findByName(hostName);
-    ServiceComponentHost sch1 = createNewServiceComponentHost(cluster, "HDFS", "NAMENODE", hostName);
-
-    HostComponentDesiredStateEntity entityHostComponentDesiredState;
-    HostComponentStateEntity entityHostComponentState;
-
-    for(SecurityState state: SecurityState.values()) {
-      sch1.setSecurityState(state);
-      entityHostComponentState = hostComponentStateDAO.findByIndex(cluster.getClusterId(),
-          sch1.getServiceName(), sch1.getServiceComponentName(), hostEntity.getHostId());
-
-      Assert.assertNotNull(entityHostComponentState);
-      Assert.assertEquals(state, entityHostComponentState.getSecurityState());
-
-      try {
-        sch1.setDesiredSecurityState(state);
-        Assert.assertTrue(state.isEndpoint());
-        entityHostComponentDesiredState = hostComponentDesiredStateDAO.findByIndex(
-          cluster.getClusterId(),
-          sch1.getServiceName(),
-          sch1.getServiceComponentName(),
-          hostEntity.getHostId()
-        );
-        Assert.assertNotNull(entityHostComponentDesiredState);
-        Assert.assertEquals(state, entityHostComponentDesiredState.getSecurityState());
-      } catch (AmbariException e) {
-        Assert.assertFalse(state.isEndpoint());
-      }
-    }
-  }
-=======
->>>>>>> 9d802b7c
 }