--- conflicted
+++ resolved
@@ -105,15 +105,12 @@
     // make sure the stacks are different
     Assert.assertFalse(stackId.equals(newStackId));
 
-<<<<<<< HEAD
-=======
     // add a service
     String serviceName = "ZOOKEEPER";
     RepositoryVersionEntity repositoryVersion = ormTestHelper.getOrCreateRepositoryVersion(cluster);
     Service service = cluster.addService(serviceName, repositoryVersion);
     String configType = "zoo.cfg";
 
->>>>>>> 9d802b7c
     Map<String, String> properties = new HashMap<>();
     Map<String, Map<String, String>> propertiesAttributes = new HashMap<>();
 
