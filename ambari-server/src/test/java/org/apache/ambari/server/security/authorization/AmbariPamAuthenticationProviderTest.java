--- conflicted
+++ resolved
@@ -22,10 +22,6 @@
 import static org.easymock.EasyMock.expect;
 import static org.easymock.EasyMock.expectLastCall;
 
-<<<<<<< HEAD
-import java.util.Collection;
-=======
->>>>>>> 19fe4cf1
 import java.util.Collections;
 
 import javax.persistence.EntityManager;
@@ -34,13 +30,12 @@
 import org.apache.ambari.server.hooks.HookContextFactory;
 import org.apache.ambari.server.hooks.HookService;
 import org.apache.ambari.server.orm.DBAccessor;
+import org.apache.ambari.server.orm.dao.MemberDAO;
+import org.apache.ambari.server.orm.dao.PrivilegeDAO;
 import org.apache.ambari.server.orm.dao.UserDAO;
-<<<<<<< HEAD
 import org.apache.ambari.server.orm.entities.PrincipalEntity;
 import org.apache.ambari.server.orm.entities.UserAuthenticationEntity;
 import org.apache.ambari.server.orm.entities.UserEntity;
-=======
->>>>>>> 19fe4cf1
 import org.apache.ambari.server.security.ClientSecurityType;
 import org.apache.ambari.server.security.authentication.pam.PamAuthenticationFactory;
 import org.apache.ambari.server.state.stack.OsFamily;
@@ -53,11 +48,8 @@
 import org.springframework.security.authentication.UsernamePasswordAuthenticationToken;
 import org.springframework.security.core.Authentication;
 import org.springframework.security.core.AuthenticationException;
-<<<<<<< HEAD
-=======
 import org.springframework.security.crypto.password.PasswordEncoder;
 import org.springframework.security.crypto.password.StandardPasswordEncoder;
->>>>>>> 19fe4cf1
 
 import com.google.inject.AbstractModule;
 import com.google.inject.Guice;
@@ -65,20 +57,11 @@
 
 import junit.framework.Assert;
 
-<<<<<<< HEAD
-public class AmbariPamAuthenticationProviderTest {
-
-  private static Injector injector;
-
-  @Inject
-  private AmbariPamAuthenticationProvider authenticationProvider;
-  @Inject
-  private Configuration configuration;
-=======
 public class AmbariPamAuthenticationProviderTest extends EasyMockSupport {
->>>>>>> 19fe4cf1
 
   private static final String TEST_USER_NAME = "userName";
+  private static final String TEST_USER_PASS = "userPass";
+  private static final String TEST_USER_INCORRECT_PASS = "userIncorrectPass";
 
   private Injector injector;
 
@@ -94,6 +77,8 @@
         bind(HookService.class).toInstance(createNiceMock(HookService.class));
         bind(OsFamily.class).toInstance(createNiceMock(OsFamily.class));
         bind(UserDAO.class).toInstance(createNiceMock(UserDAO.class));
+        bind(MemberDAO.class).toInstance(createNiceMock(MemberDAO.class));
+        bind(PrivilegeDAO.class).toInstance(createNiceMock(PrivilegeDAO.class));
         bind(PamAuthenticationFactory.class).toInstance(createMock(PamAuthenticationFactory.class));
         bind(PasswordEncoder.class).toInstance(new StandardPasswordEncoder());
       }
@@ -131,46 +116,33 @@
   public void testAuthenticate() throws Exception {
 
     UnixUser unixUser = createNiceMock(UnixUser.class);
-<<<<<<< HEAD
     expect(unixUser.getUserName()).andReturn(TEST_USER_NAME).atLeastOnce();
-    UserEntity userEntity = combineUserEntity();
-    User user = new User(userEntity);
-    UserDAO userDAO = createNiceMock(UserDAO.class);
-    Collection<AmbariGrantedAuthority> userAuthorities = Collections.singletonList(createNiceMock(AmbariGrantedAuthority.class));
-    expect(pam.authenticate(EasyMock.anyObject(String.class), EasyMock.anyObject(String.class))).andReturn(unixUser).atLeastOnce();
-    expect(unixUser.getGroups()).andReturn(Collections.singleton("group")).atLeastOnce();
-    EasyMock.replay(unixUser);
-    EasyMock.replay(pam);
-    Authentication authentication = new AmbariUserAuthentication("userPass", user, userAuthorities);
-    Authentication result = authenticationProvider.authenticateViaPam(pam,authentication);
-    expect(userDAO.findUserByName("userName")).andReturn(null).once();
-=======
-    expect(unixUser.getGroups()).andReturn(Collections.singleton("group")).atLeastOnce();
 
     PAM pam = createMock(PAM.class);
-    expect(pam.authenticate(eq(TEST_USER_NAME), eq(TEST_USER_PASS)))
-        .andReturn(unixUser)
-        .once();
-    pam.dispose();
-    expectLastCall().once();
+    expect(pam.authenticate(eq(TEST_USER_NAME), eq(TEST_USER_PASS))).andReturn(unixUser).once();
 
-    PamAuthenticationFactory pamAuthenticationFactory = injector.getInstance(PamAuthenticationFactory.class);
-    expect(pamAuthenticationFactory.createInstance(anyObject(String.class))).andReturn(pam).once();
+    UserEntity userEntity = combineUserEntity();
+
+    UserDAO userDAO = injector.getInstance(UserDAO.class);
+    expect(userDAO.findUserByName(TEST_USER_NAME)).andReturn(userEntity).once();
+
+    MemberDAO memberDAO = injector.getInstance(MemberDAO.class);
+    expect(memberDAO.findAllMembersByUser(userEntity)).andReturn(Collections.emptyList()).once();
+
+    PrivilegeDAO privilegeDAO = injector.getInstance(PrivilegeDAO.class);
+    expect(privilegeDAO.findAllByPrincipal(anyObject())).andReturn(Collections.emptyList()).once();
 
     replayAll();
 
     Authentication authentication = new UsernamePasswordAuthenticationToken(TEST_USER_NAME, TEST_USER_PASS);
-
     AmbariPamAuthenticationProvider authenticationProvider = injector.getInstance(AmbariPamAuthenticationProvider.class);
 
-    Authentication result = authenticationProvider.authenticate(authentication);
-
-    verifyAll();
-
->>>>>>> 19fe4cf1
+    Authentication result = authenticationProvider.authenticateViaPam(pam, authentication);
     Assert.assertNotNull(result);
     Assert.assertEquals(true, result.isAuthenticated());
     Assert.assertTrue(result instanceof AmbariUserAuthentication);
+
+    verifyAll();
   }
 
   @Test
@@ -185,7 +157,6 @@
     Authentication auth = authenticationProvider.authenticate(authentication);
     Assert.assertTrue(auth == null);
   }
-<<<<<<< HEAD
 
   private UserEntity combineUserEntity() {
     PrincipalEntity principalEntity = new PrincipalEntity();
@@ -202,6 +173,4 @@
     return userEntity;
   }
 
-=======
->>>>>>> 19fe4cf1
 }