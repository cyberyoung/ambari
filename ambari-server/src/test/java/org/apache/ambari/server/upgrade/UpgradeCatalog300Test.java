/*
 * Licensed to the Apache Software Foundation (ASF) under one
 * or more contributor license agreements.  See the NOTICE file
 * distributed with this work for additional information
 * regarding copyright ownership.  The ASF licenses this file
 * to you under the Apache License, Version 2.0 (the
 * "License"); you may not use this file except in compliance
 * with the License.  You may obtain a copy of the License at
 *
 *     http://www.apache.org/licenses/LICENSE-2.0
 *
 * Unless required by applicable law or agreed to in writing, software
 * distributed under the License is distributed on an "AS IS" BASIS,
 * WITHOUT WARRANTIES OR CONDITIONS OF ANY KIND, either express or implied.
 * See the License for the specific language governing permissions and
 * limitations under the License.
 */
package org.apache.ambari.server.upgrade;

import static org.easymock.EasyMock.anyObject;
import static org.easymock.EasyMock.capture;
import static org.easymock.EasyMock.createMockBuilder;
import static org.easymock.EasyMock.createNiceMock;
import static org.easymock.EasyMock.createStrictMock;
import static org.easymock.EasyMock.eq;
import static org.easymock.EasyMock.expect;
import static org.easymock.EasyMock.newCapture;
import static org.easymock.EasyMock.replay;
import static org.easymock.EasyMock.verify;

import java.lang.reflect.Method;
import java.sql.Connection;
import java.sql.ResultSet;
import java.sql.Statement;
import java.util.HashMap;
import java.util.List;
import java.util.Map;

import javax.persistence.EntityManager;

import org.apache.ambari.server.configuration.Configuration;
import org.apache.ambari.server.orm.DBAccessor;
import org.apache.ambari.server.state.stack.OsFamily;
import org.easymock.Capture;
import org.junit.Assert;
import org.junit.Test;
import org.springframework.security.crypto.password.PasswordEncoder;

import com.google.inject.Binder;
import com.google.inject.Guice;
import com.google.inject.Injector;
import com.google.inject.Module;

public class UpgradeCatalog300Test {

  @Test
  public void testExecuteDMLUpdates() throws Exception {
    Method addNewConfigurationsFromXml = AbstractUpgradeCatalog.class.getDeclaredMethod("addNewConfigurationsFromXml");
    Method showHcatDeletedUserMessage = UpgradeCatalog300.class.getDeclaredMethod("showHcatDeletedUserMessage");

   UpgradeCatalog300 upgradeCatalog300 = createMockBuilder(UpgradeCatalog300.class)
            .addMockedMethod(showHcatDeletedUserMessage)
            .addMockedMethod(addNewConfigurationsFromXml)
            .createMock();


    upgradeCatalog300.addNewConfigurationsFromXml();
    upgradeCatalog300.showHcatDeletedUserMessage();


    replay(upgradeCatalog300);

    upgradeCatalog300.executeDMLUpdates();

    verify(upgradeCatalog300);
<<<<<<< HEAD
  }

  @Test
  public void testExecuteDDLUpdates() throws Exception {

    final EntityManager entityManager = createNiceMock(EntityManager.class);
    final DBAccessor dbAccessor = createStrictMock(DBAccessor.class);
    Configuration configuration = createNiceMock(Configuration.class);
    Connection connection = createNiceMock(Connection.class);
    Statement statement = createNiceMock(Statement.class);
    ResultSet resultSet = createNiceMock(ResultSet.class);


    // !!! setup capture for servicecomponent_version
    Capture<List<DBAccessor.DBColumnInfo>> capturedComponentVersionColumns = newCapture();

    dbAccessor.createTable(eq(UpgradeCatalog300.COMPONENT_VERSION_TABLE), capture(capturedComponentVersionColumns),
        eq((String[]) null));

    dbAccessor.addPKConstraint(eq(UpgradeCatalog300.COMPONENT_VERSION_TABLE),
        eq(UpgradeCatalog300.COMPONENT_VERSION_PK), eq("id"));
    dbAccessor.addFKConstraint(eq(UpgradeCatalog300.COMPONENT_VERSION_TABLE),
        eq(UpgradeCatalog300.COMPONENT_VERSION_FK_COMPONENT), eq("component_id"),
        eq(UpgradeCatalog300.COMPONENT_TABLE), eq("id"), eq(false));
    dbAccessor.addFKConstraint(eq(UpgradeCatalog300.COMPONENT_VERSION_TABLE),
        eq(UpgradeCatalog300.COMPONENT_VERSION_FK_REPO_VERSION), eq("repo_version_id"),
        eq("repo_version"), eq("id"), eq(false));


    expect(dbAccessor.getConnection()).andReturn(connection);
    expect(connection.createStatement()).andReturn(statement);
    expect(statement.executeQuery(anyObject(String.class))).andReturn(resultSet);

    replay(dbAccessor, configuration, connection, statement, resultSet);

    Module module = new Module() {
      @Override
      public void configure(Binder binder) {
        binder.bind(DBAccessor.class).toInstance(dbAccessor);
        binder.bind(OsFamily.class).toInstance(createNiceMock(OsFamily.class));
        binder.bind(EntityManager.class).toInstance(entityManager);
        binder.bind(PasswordEncoder.class).toInstance(createNiceMock(PasswordEncoder.class));
      }
    };

    Injector injector = Guice.createInjector(module);
    UpgradeCatalog300 upgradeCatalog300 = injector.getInstance(UpgradeCatalog300.class);
    upgradeCatalog300.executeDDLUpdates();

    verify(dbAccessor);

    // !!! check the captured for servicecomponent_version
    Map<String, DBAccessor.DBColumnInfo> expected = new HashMap<>();
    expected.put("id", new DBAccessor.DBColumnInfo("id", Long.class, null, null, false));
    expected.put("component_id", new DBAccessor.DBColumnInfo("component_id", Long.class, null, null, false));
    expected.put("repo_version_id", new DBAccessor.DBColumnInfo("repo_version_id", Long.class, null, null, false));
    expected.put("state", new DBAccessor.DBColumnInfo("state", String.class, 32, null, false));
    expected.put("user_name", new DBAccessor.DBColumnInfo("user_name", String.class, 255, null, false));

    List<DBAccessor.DBColumnInfo> captured = capturedComponentVersionColumns.getValue();
    Assert.assertEquals(5, captured.size());

    for (DBAccessor.DBColumnInfo column : captured) {
      DBAccessor.DBColumnInfo expectedColumn = expected.remove(column.getName());

      Assert.assertNotNull(expectedColumn);
      Assert.assertEquals(expectedColumn.getDefaultValue(), column.getDefaultValue());
      Assert.assertEquals(expectedColumn.getName(), column.getName());
      Assert.assertEquals(expectedColumn.getLength(), column.getLength());
      Assert.assertEquals(expectedColumn.getType(), column.getType());
      Assert.assertEquals(expectedColumn.getClass(), column.getClass());
    }

    // did we get them all?
    Assert.assertEquals(0, expected.size());
=======
>>>>>>> 3d6ddc2a
  }

}<|MERGE_RESOLUTION|>--- conflicted
+++ resolved
@@ -73,84 +73,6 @@
     upgradeCatalog300.executeDMLUpdates();
 
     verify(upgradeCatalog300);
-<<<<<<< HEAD
-  }
-
-  @Test
-  public void testExecuteDDLUpdates() throws Exception {
-
-    final EntityManager entityManager = createNiceMock(EntityManager.class);
-    final DBAccessor dbAccessor = createStrictMock(DBAccessor.class);
-    Configuration configuration = createNiceMock(Configuration.class);
-    Connection connection = createNiceMock(Connection.class);
-    Statement statement = createNiceMock(Statement.class);
-    ResultSet resultSet = createNiceMock(ResultSet.class);
-
-
-    // !!! setup capture for servicecomponent_version
-    Capture<List<DBAccessor.DBColumnInfo>> capturedComponentVersionColumns = newCapture();
-
-    dbAccessor.createTable(eq(UpgradeCatalog300.COMPONENT_VERSION_TABLE), capture(capturedComponentVersionColumns),
-        eq((String[]) null));
-
-    dbAccessor.addPKConstraint(eq(UpgradeCatalog300.COMPONENT_VERSION_TABLE),
-        eq(UpgradeCatalog300.COMPONENT_VERSION_PK), eq("id"));
-    dbAccessor.addFKConstraint(eq(UpgradeCatalog300.COMPONENT_VERSION_TABLE),
-        eq(UpgradeCatalog300.COMPONENT_VERSION_FK_COMPONENT), eq("component_id"),
-        eq(UpgradeCatalog300.COMPONENT_TABLE), eq("id"), eq(false));
-    dbAccessor.addFKConstraint(eq(UpgradeCatalog300.COMPONENT_VERSION_TABLE),
-        eq(UpgradeCatalog300.COMPONENT_VERSION_FK_REPO_VERSION), eq("repo_version_id"),
-        eq("repo_version"), eq("id"), eq(false));
-
-
-    expect(dbAccessor.getConnection()).andReturn(connection);
-    expect(connection.createStatement()).andReturn(statement);
-    expect(statement.executeQuery(anyObject(String.class))).andReturn(resultSet);
-
-    replay(dbAccessor, configuration, connection, statement, resultSet);
-
-    Module module = new Module() {
-      @Override
-      public void configure(Binder binder) {
-        binder.bind(DBAccessor.class).toInstance(dbAccessor);
-        binder.bind(OsFamily.class).toInstance(createNiceMock(OsFamily.class));
-        binder.bind(EntityManager.class).toInstance(entityManager);
-        binder.bind(PasswordEncoder.class).toInstance(createNiceMock(PasswordEncoder.class));
-      }
-    };
-
-    Injector injector = Guice.createInjector(module);
-    UpgradeCatalog300 upgradeCatalog300 = injector.getInstance(UpgradeCatalog300.class);
-    upgradeCatalog300.executeDDLUpdates();
-
-    verify(dbAccessor);
-
-    // !!! check the captured for servicecomponent_version
-    Map<String, DBAccessor.DBColumnInfo> expected = new HashMap<>();
-    expected.put("id", new DBAccessor.DBColumnInfo("id", Long.class, null, null, false));
-    expected.put("component_id", new DBAccessor.DBColumnInfo("component_id", Long.class, null, null, false));
-    expected.put("repo_version_id", new DBAccessor.DBColumnInfo("repo_version_id", Long.class, null, null, false));
-    expected.put("state", new DBAccessor.DBColumnInfo("state", String.class, 32, null, false));
-    expected.put("user_name", new DBAccessor.DBColumnInfo("user_name", String.class, 255, null, false));
-
-    List<DBAccessor.DBColumnInfo> captured = capturedComponentVersionColumns.getValue();
-    Assert.assertEquals(5, captured.size());
-
-    for (DBAccessor.DBColumnInfo column : captured) {
-      DBAccessor.DBColumnInfo expectedColumn = expected.remove(column.getName());
-
-      Assert.assertNotNull(expectedColumn);
-      Assert.assertEquals(expectedColumn.getDefaultValue(), column.getDefaultValue());
-      Assert.assertEquals(expectedColumn.getName(), column.getName());
-      Assert.assertEquals(expectedColumn.getLength(), column.getLength());
-      Assert.assertEquals(expectedColumn.getType(), column.getType());
-      Assert.assertEquals(expectedColumn.getClass(), column.getClass());
-    }
-
-    // did we get them all?
-    Assert.assertEquals(0, expected.size());
-=======
->>>>>>> 3d6ddc2a
   }
 
 }