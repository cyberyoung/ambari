--- conflicted
+++ resolved
@@ -53,12 +53,9 @@
 
   private Clusters m_clusters = EasyMock.createMock(Clusters.class);
   private ServicesNamenodeTruncateCheck m_check = new ServicesNamenodeTruncateCheck();
-<<<<<<< HEAD
   private final Map<String, String> m_configMap = new HashMap<String, String>();
   private RepositoryVersionDAO m_repositoryVersionDAO = EasyMock.createMock(RepositoryVersionDAO.class);
-=======
   private final Map<String, String> m_configMap = new HashMap<>();
->>>>>>> 77dd10c2
 
   @Before
   public void setup() throws Exception {
