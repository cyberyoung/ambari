#!/usr/bin/env python
"""
Licensed to the Apache Software Foundation (ASF) under one
or more contributor license agreements.  See the NOTICE file
distributed with this work for additional information
regarding copyright ownership.  The ASF licenses this file
to you under the Apache License, Version 2.0 (the
"License"); you may not use this file except in compliance
with the License.  You may obtain a copy of the License at

    http://www.apache.org/licenses/LICENSE-2.0

Unless required by applicable law or agreed to in writing, software
distributed under the License is distributed on an "AS IS" BASIS,
WITHOUT WARRANTIES OR CONDITIONS OF ANY KIND, either express or implied.
See the License for the specific language governing permissions and
limitations under the License.

Ambari Agent

"""

import os
import re
import subprocess
import socket
import getpass
import tempfile

from resource_management.libraries.functions.default import default
from ambari_commons import os_utils
from ambari_commons.os_check import OSCheck, OSConst
from ambari_commons.inet_utils import download_file
from resource_management import Script, Execute, format
from ambari_agent.HostInfo import HostInfo
from ambari_agent.HostCheckReportFileHandler import HostCheckReportFileHandler
from resource_management.core.resources import Directory, File
from resource_management.core.exceptions import Fail
from ambari_commons.constants import AMBARI_SUDO_BINARY
from resource_management.core import shell
from resource_management.core.logger import Logger
from resource_management.core.providers import get_provider

# WARNING. If you are adding a new host check that is used by cleanup, add it to BEFORE_CLEANUP_HOST_CHECKS
# It is used by HostCleanup.py
CHECK_JAVA_HOME = "java_home_check"
CHECK_DB_CONNECTION = "db_connection_check"
CHECK_HOST_RESOLUTION = "host_resolution_check"
CHECK_LAST_AGENT_ENV = "last_agent_env_check"
CHECK_INSTALLED_PACKAGES = "installed_packages"
CHECK_EXISTING_REPOS = "existing_repos"
CHECK_TRANSPARENT_HUGE_PAGE = "transparentHugePage"

BEFORE_CLEANUP_HOST_CHECKS = ','.join([CHECK_LAST_AGENT_ENV, CHECK_INSTALLED_PACKAGES, CHECK_EXISTING_REPOS, CHECK_TRANSPARENT_HUGE_PAGE])

# If exit_code for some of these checks is not 0 task will be failed
FALLIBLE_CHECKS = [CHECK_DB_CONNECTION]

DB_MYSQL = "mysql"
DB_ORACLE = "oracle"
DB_POSTGRESQL = "postgres"
DB_MSSQL = "mssql"
DB_SQLA = "sqlanywhere"

JDBC_DRIVER_CLASS_MYSQL = "com.mysql.jdbc.Driver"
JDBC_DRIVER_CLASS_ORACLE = "oracle.jdbc.driver.OracleDriver"
JDBC_DRIVER_CLASS_POSTGRESQL = "org.postgresql.Driver"
JDBC_DRIVER_CLASS_MSSQL = "com.microsoft.sqlserver.jdbc.SQLServerDriver"
JDBC_DRIVER_CLASS_SQLA = "sap.jdbc4.sqlanywhere.IDriver"

JDBC_AUTH_SYMLINK_MSSQL = "sqljdbc_auth.dll"

JDBC_DRIVER_SQLA_JAR = "sajdbc4.jar"
JARS_PATH_IN_ARCHIVE_SQLA = "/sqla-client-jdbc/java"
LIBS_PATH_IN_ARCHIVE_SQLA = "/sqla-client-jdbc/native/lib64"
JDBC_DRIVER_SQLA_JAR_PATH_IN_ARCHIVE = "/sqla-client-jdbc/java/" + JDBC_DRIVER_SQLA_JAR

THP_FILE_REDHAT = "/sys/kernel/mm/redhat_transparent_hugepage/enabled"
THP_FILE_UBUNTU = "/sys/kernel/mm/transparent_hugepage/enabled"

class CheckHost(Script):
  # Package prefixes that are used to find repos (then repos are used to find other packages)
  PACKAGES = [
    "^hadoop.*$", "^zookeeper.*$", "^webhcat.*$", "^oozie.*$", "^ambari.*$", "^.+-manager-server-db.*$",
    "^.+-manager-daemons.*$", "^mahout[_\-]\d.*$", "^spark.*$", "^falcon.*$", "^hbase.*$", "^kafka.*$", "^knox.*$",
    "^slider.*$", "^sqoop.*$", "^storm.*$", "^flume.*$","^hcatalog.*$", "^phoenix.*$", "^ranger.*$", "^accumulo.*$", "^hive_.*$",
    "^pig[_\-.].*$" # there's a default 'pigz' package which we should avoid
  ]


  # ignore packages from repos whose names start with these strings
  IGNORE_PACKAGES_FROM_REPOS = [
    "installed"
  ]


  # ignore required packages
  IGNORE_PACKAGES = [
    "epel-release", "ambari-server", "ambari-agent", "nagios",
    # ganglia related:
    "ganglia", "libganglia", "libconfuse", "perl", "rrdtool", "python-rrdtool", "gmetad", "librrd", "rrdcached"
  ]

  # Additional packages to look for (search packages that start with these)
  ADDITIONAL_PACKAGES = [
    "ambari-log4j"
  ]

  # ignore repos from the list of repos to be cleaned
  IGNORE_REPOS = [
    "HDP-UTILS", "AMBARI", "BASE", "EXTRAS"
  ]

  def __init__(self):
    self.reportFileHandler = HostCheckReportFileHandler()
<<<<<<< HEAD

=======
    self.pkg_provider = get_provider("Package")
  
>>>>>>> 9d802b7c
  def actionexecute(self, env):
    Logger.info("Host checks started.")
    config = Script.get_config()
    tmp_dir = Script.get_tmp_dir()
    report_file_handler_dict = {}

    #print "CONFIG: " + str(config)

    check_execute_list = config['commandParams']['check_execute_list']
    if check_execute_list == '*BEFORE_CLEANUP_HOST_CHECKS*':
      check_execute_list = BEFORE_CLEANUP_HOST_CHECKS
    structured_output = {}

    Logger.info("Check execute list: " + str(check_execute_list))

    raise Exception("SKipping")

    # check each of the commands; if an unknown exception wasn't handled
    # by the functions, then produce a generic exit_code : 1
    if CHECK_JAVA_HOME in check_execute_list:
      try :
        java_home_check_structured_output = self.execute_java_home_available_check(config)
        structured_output[CHECK_JAVA_HOME] = java_home_check_structured_output
      except Exception, exception:
        Logger.exception("There was an unexpected error while checking for the Java home location: " + str(exception))
        structured_output[CHECK_JAVA_HOME] = {"exit_code" : 1, "message": str(exception)}

    if CHECK_DB_CONNECTION in check_execute_list:
      try :
        db_connection_check_structured_output = self.execute_db_connection_check(config, tmp_dir)
        structured_output[CHECK_DB_CONNECTION] = db_connection_check_structured_output
      except Exception, exception:
        Logger.exception("There was an unknown error while checking database connectivity: " + str(exception))
        structured_output[CHECK_DB_CONNECTION] = {"exit_code" : 1, "message": str(exception)}

    if CHECK_HOST_RESOLUTION in check_execute_list:
      try :
        host_resolution_structured_output = self.execute_host_resolution_check(config)
        structured_output[CHECK_HOST_RESOLUTION] = host_resolution_structured_output
      except Exception, exception :
        Logger.exception("There was an unknown error while checking IP address lookups: " + str(exception))
        structured_output[CHECK_HOST_RESOLUTION] = {"exit_code" : 1, "message": str(exception)}
    if CHECK_LAST_AGENT_ENV in check_execute_list:
      try :
        last_agent_env_structured_output = self.execute_last_agent_env_check()
        structured_output[CHECK_LAST_AGENT_ENV] = last_agent_env_structured_output
      except Exception, exception :
        Logger.exception("There was an unknown error while checking last host environment details: " + str(exception))
        structured_output[CHECK_LAST_AGENT_ENV] = {"exit_code" : 1, "message": str(exception)}

    # CHECK_INSTALLED_PACKAGES and CHECK_EXISTING_REPOS required to run together for
    # reasons of not doing the same common work twice for them as it takes some time, especially on Ubuntu.
    if CHECK_INSTALLED_PACKAGES in check_execute_list and CHECK_EXISTING_REPOS in check_execute_list:
      try :
        installed_packages, repos = self.execute_existing_repos_and_installed_packages_check(config)
        structured_output[CHECK_INSTALLED_PACKAGES] = installed_packages
        structured_output[CHECK_EXISTING_REPOS] = repos
      except Exception, exception :
        Logger.exception("There was an unknown error while checking installed packages and existing repositories: " + str(exception))
        structured_output[CHECK_INSTALLED_PACKAGES] = {"exit_code" : 1, "message": str(exception)}
        structured_output[CHECK_EXISTING_REPOS] = {"exit_code" : 1, "message": str(exception)}

    # Here we are checking transparent huge page if CHECK_TRANSPARENT_HUGE_PAGE is in check_execute_list
    if CHECK_TRANSPARENT_HUGE_PAGE in check_execute_list:
      try :
        transparent_huge_page_structured_output = self.execute_transparent_huge_page_check(config)
        structured_output[CHECK_TRANSPARENT_HUGE_PAGE] = transparent_huge_page_structured_output
      except Exception, exception :
        Logger.exception("There was an unknown error while getting transparent huge page data: " + str(exception))
        structured_output[CHECK_TRANSPARENT_HUGE_PAGE] = {"exit_code" : 1, "message": str(exception)}

    # this is necessary for HostCleanup to know later what were the results.
    self.reportFileHandler.writeHostChecksCustomActionsFile(structured_output)

    self.put_structured_out(structured_output)

    error_message = ""
    for check_name in FALLIBLE_CHECKS:
      if check_name in structured_output and "exit_code" in structured_output[check_name] \
          and structured_output[check_name]["exit_code"] != 0:
        error_message += "Check {0} was unsuccessful. Exit code: {1}.".format(check_name, \
                                                                             structured_output[check_name]["exit_code"])
        if "message" in structured_output[check_name]:
          error_message += " Message: {0}".format(structured_output[check_name]["message"])
        error_message += "\n"

    Logger.info("Host checks completed.")
    Logger.debug("Structured output: " + str(structured_output))

    if error_message:
      Logger.error(error_message)
      raise Fail(error_message)


  def execute_transparent_huge_page_check(self, config):
    Logger.info("Transparent huge page check started.")

    thp_regex = "\[(.+)\]"
    file_name = None
    if OSCheck.is_ubuntu_family():
      file_name = THP_FILE_UBUNTU
    elif OSCheck.is_redhat_family():
      file_name = THP_FILE_REDHAT
    if file_name and os.path.isfile(file_name):
      with open(file_name) as f:
        file_content = f.read()
        transparent_huge_page_check_structured_output = {"exit_code" : 0, "message": str(re.search(thp_regex,
                                                                                                    file_content).groups()[0])}
    else:
      transparent_huge_page_check_structured_output = {"exit_code" : 0, "message": ""}

    Logger.info("Transparent huge page check completed.")
    return transparent_huge_page_check_structured_output

  def execute_existing_repos_and_installed_packages_check(self, config):
      Logger.info("Installed packages and existing repos checks started.")

      installedPackages = self.pkg_provider.all_installed_packages()
      availablePackages = self.pkg_provider.all_available_packages()

      repos = self.pkg_provider.get_installed_repos(self.PACKAGES, installedPackages + availablePackages,
                                                    self.IGNORE_PACKAGES_FROM_REPOS)

      packagesInstalled = self.pkg_provider.get_installed_pkgs_by_repo(repos, self.IGNORE_PACKAGES, installedPackages)
      additionalPkgsInstalled = self.pkg_provider.get_installed_pkgs_by_names(self.ADDITIONAL_PACKAGES, installedPackages)
      allPackages = list(set(packagesInstalled + additionalPkgsInstalled))
<<<<<<< HEAD

      installedPackages = packages_analyzer.getPackageDetails(installedPackages, allPackages)
      repos = packages_analyzer.getReposToRemove(repos, self.IGNORE_REPOS)
=======
      
      installedPackages = self.pkg_provider.get_package_details(installedPackages, allPackages)
      repos = self.pkg_provider.get_repos_to_remove(repos, self.IGNORE_REPOS)
>>>>>>> 9d802b7c

      Logger.info("Installed packages and existing repos checks completed.")
      return installedPackages, repos


  def execute_java_home_available_check(self, config):
    Logger.info("Java home check started.")
    java_home = config['commandParams']['java_home']

    Logger.info("Java home to check: " + java_home)
    java_bin = "java"
    if OSCheck.is_windows_family():
      java_bin = "java.exe"

    if not os.path.isfile(os.path.join(java_home, "bin", java_bin)):
      Logger.warning("Java home doesn't exist!")
      java_home_check_structured_output = {"exit_code" : 1, "message": "Java home doesn't exist!"}
    else:
      Logger.info("Java home exists!")
      java_home_check_structured_output = {"exit_code" : 0, "message": "Java home exists!"}

    Logger.info("Java home check completed.")
    return java_home_check_structured_output


  def execute_db_connection_check(self, config, tmp_dir):
    Logger.info("DB connection check started.")

    # initialize needed data

    ambari_server_hostname = config['commandParams']['ambari_server_host']
    check_db_connection_jar_name = "DBConnectionVerification.jar"
    jdk_location = config['commandParams']['jdk_location']
    java_home = config['commandParams']['java_home']
    db_name = config['commandParams']['db_name']
    no_jdbc_error_message = None

    if db_name == DB_MYSQL:
      jdbc_driver_mysql_name = default("/hostLevelParams/custom_mysql_jdbc_name", None)
      if not jdbc_driver_mysql_name:
        no_jdbc_error_message = "The MySQL JDBC driver has not been set. Please ensure that you have executed 'ambari-server setup --jdbc-db=mysql --jdbc-driver=/path/to/jdbc_driver'."
      else:
        jdbc_url = jdk_location + jdbc_driver_mysql_name
        jdbc_driver_class = JDBC_DRIVER_CLASS_MYSQL
        jdbc_name = jdbc_driver_mysql_name
    elif db_name == DB_ORACLE:
      jdbc_driver_oracle_name = default("/hostLevelParams/custom_oracle_jdbc_name", None)
      if not jdbc_driver_oracle_name:
        no_jdbc_error_message = "The Oracle JDBC driver has not been set. Please ensure that you have executed 'ambari-server setup --jdbc-db=oracle --jdbc-driver=/path/to/jdbc_driver'."
      else:
        jdbc_url = jdk_location + jdbc_driver_oracle_name
        jdbc_driver_class = JDBC_DRIVER_CLASS_ORACLE
        jdbc_name = jdbc_driver_oracle_name
    elif db_name == DB_POSTGRESQL:
      jdbc_driver_postgres_name = default("/hostLevelParams/custom_postgres_jdbc_name", None)
      if not jdbc_driver_postgres_name:
        no_jdbc_error_message = "The Postgres JDBC driver has not been set. Please ensure that you have executed 'ambari-server setup --jdbc-db=postgres --jdbc-driver=/path/to/jdbc_driver'."
      else:
        jdbc_url = jdk_location + jdbc_driver_postgres_name
        jdbc_driver_class = JDBC_DRIVER_CLASS_POSTGRESQL
        jdbc_name = jdbc_driver_postgres_name
    elif db_name == DB_MSSQL:
      jdbc_driver_mssql_name = default("/hostLevelParams/custom_mssql_jdbc_name", None)
      if not jdbc_driver_mssql_name:
        no_jdbc_error_message = "The MSSQL JDBC driver has not been set. Please ensure that you have executed 'ambari-server setup --jdbc-db=mssql --jdbc-driver=/path/to/jdbc_driver'."
      else:
        jdbc_url = jdk_location + jdbc_driver_mssql_name
        jdbc_driver_class = JDBC_DRIVER_CLASS_MSSQL
        jdbc_name = jdbc_driver_mssql_name
    elif db_name == DB_SQLA:
      jdbc_driver_sqla_name = default("/hostLevelParams/custom_sqlanywhere_jdbc_name", None)
      if not jdbc_driver_sqla_name:
        no_jdbc_error_message = "The SQLAnywhere JDBC driver has not been set. Please ensure that you have executed 'ambari-server setup --jdbc-db=sqlanywhere --jdbc-driver=/path/to/jdbc_driver'."
      else:
        jdbc_url = jdk_location + jdbc_driver_sqla_name
        jdbc_driver_class = JDBC_DRIVER_CLASS_SQLA
        jdbc_name = jdbc_driver_sqla_name
    else: no_jdbc_error_message = format("'{db_name}' database type not supported.")

    if no_jdbc_error_message:
      Logger.warning(no_jdbc_error_message)
      db_connection_check_structured_output = {"exit_code" : 1, "message": no_jdbc_error_message}
      return db_connection_check_structured_output

    db_connection_url = config['commandParams']['db_connection_url']
    user_name = config['commandParams']['user_name']
    user_passwd = config['commandParams']['user_passwd']
    agent_cache_dir = os.path.abspath(config["agentLevelParams"]["agentCacheDir"])
    check_db_connection_url = jdk_location + check_db_connection_jar_name
    jdbc_path = os.path.join(agent_cache_dir, jdbc_name)
    class_path_delimiter = ":"
    if db_name == DB_SQLA:
      jdbc_jar_path = agent_cache_dir + JDBC_DRIVER_SQLA_JAR_PATH_IN_ARCHIVE
      java_library_path = agent_cache_dir + JARS_PATH_IN_ARCHIVE_SQLA + class_path_delimiter + agent_cache_dir + \
                          LIBS_PATH_IN_ARCHIVE_SQLA
    else:
      jdbc_jar_path = jdbc_path
      java_library_path = agent_cache_dir

    check_db_connection_path = os.path.join(agent_cache_dir, check_db_connection_jar_name)

    java_bin = "java"
    if OSCheck.is_windows_family():
      java_bin = "java.exe"
      class_path_delimiter = ";"

    java_exec = os.path.join(java_home, "bin",java_bin)

    if ('jdk_name' not in config['commandParams'] or config['commandParams']['jdk_name'] == None \
        or config['commandParams']['jdk_name'] == '') and not os.path.isfile(java_exec):
      message = "Custom java is not available on host. Please install it. Java home should be the same as on server. " \
                "\n"
      Logger.warning(message)
      db_connection_check_structured_output = {"exit_code" : 1, "message": message}
      return db_connection_check_structured_output

    environment = { "no_proxy": format("{ambari_server_hostname}") }
    # download and install java if it doesn't exists
    if not os.path.isfile(java_exec):
      jdk_name = config['commandParams']['jdk_name']
      jdk_url = "{0}/{1}".format(jdk_location, jdk_name)
      jdk_download_target = os.path.join(agent_cache_dir, jdk_name)
      java_dir = os.path.dirname(java_home)
      try:
        download_file(jdk_url, jdk_download_target)
      except Exception, e:
        message = "Error downloading JDK from Ambari Server resources. Check network access to " \
                  "Ambari Server.\n" + str(e)
        Logger.exception(message)
        db_connection_check_structured_output = {"exit_code" : 1, "message": message}
        return db_connection_check_structured_output

      if jdk_name.endswith(".exe"):
        install_cmd = "{0} /s INSTALLDIR={1} STATIC=1 WEB_JAVA=0 /L \\var\\log\\ambari-agent".format(
        os_utils.quote_path(jdk_download_target), os_utils.quote_path(java_home),
        )
        install_path = [java_dir]
        try:
          Execute(install_cmd, path = install_path)
        except Exception, e:
          message = "Error installing java.\n" + str(e)
          Logger.exception(message)
          db_connection_check_structured_output = {"exit_code" : 1, "message": message}
          return db_connection_check_structured_output
      else:
        tmp_java_dir = tempfile.mkdtemp(prefix="jdk_tmp_", dir=tmp_dir)
        sudo = AMBARI_SUDO_BINARY
        if jdk_name.endswith(".bin"):
          chmod_cmd = ("chmod", "+x", jdk_download_target)
          install_cmd = format("cd {tmp_java_dir} && echo A | {jdk_download_target} -noregister && {sudo} cp -rp {tmp_java_dir}/* {java_dir}")
        elif jdk_name.endswith(".gz"):
          chmod_cmd = ("chmod","a+x", java_dir)
          install_cmd = format("cd {tmp_java_dir} && tar -xf {jdk_download_target} && {sudo} cp -rp {tmp_java_dir}/* {java_dir}")
        try:
          Directory(java_dir)
          Execute(chmod_cmd, not_if = format("test -e {java_exec}"), sudo = True)
          Execute(install_cmd, not_if = format("test -e {java_exec}"))
          File(format("{java_home}/bin/java"), mode=0755, cd_access="a")
          Directory(java_home, owner=getpass.getuser(), recursive_ownership=True)
          Execute(('chmod', '-R', '755', java_home), sudo = True)
        except Exception, e:
          message = "Error installing java.\n" + str(e)
          Logger.exception(message)
          db_connection_check_structured_output = {"exit_code" : 1, "message": message}
          return db_connection_check_structured_output
        finally:
          Directory(tmp_java_dir, action="delete")

    # download DBConnectionVerification.jar from ambari-server resources
    try:
      download_file(check_db_connection_url, check_db_connection_path)

    except Exception, e:
      message = "Error downloading DBConnectionVerification.jar from Ambari Server resources. Check network access to " \
                "Ambari Server.\n" + str(e)
      Logger.exception(message)
      db_connection_check_structured_output = {"exit_code" : 1, "message": message}
      return db_connection_check_structured_output

    # download jdbc driver from ambari-server resources
    try:
      download_file(jdbc_url, jdbc_path)
      if db_name == DB_MSSQL and OSCheck.is_windows_family():
        jdbc_auth_path = os.path.join(agent_cache_dir, JDBC_AUTH_SYMLINK_MSSQL)
        jdbc_auth_url = jdk_location + JDBC_AUTH_SYMLINK_MSSQL
        download_file(jdbc_auth_url, jdbc_auth_path)
      elif db_name == DB_SQLA:
        # unpack tar.gz jdbc which was donaloaded
        untar_sqla_type2_driver = ('tar', '-xvf', jdbc_path, '-C', agent_cache_dir)
        Execute(untar_sqla_type2_driver, sudo = True)
    except Exception, e:
      message = format("Error: Ambari Server cannot download the database JDBC driver and is unable to test the " \
                "database connection. You must run ambari-server setup --jdbc-db={db_name} " \
                "--jdbc-driver=/path/to/your/{db_name}/driver.jar on the Ambari Server host to make the JDBC " \
                "driver available for download and to enable testing the database connection.\n") + str(e)
      Logger.exception(message)
      db_connection_check_structured_output = {"exit_code" : 1, "message": message}
      return db_connection_check_structured_output

    # For Oracle connection as SYS should be as SYSDBA
    if db_name == DB_ORACLE and user_name.upper() == "SYS":
      user_name = "SYS AS SYSDBA"

    # try to connect to db
    db_connection_check_command = format("{java_exec} -cp {check_db_connection_path}{class_path_delimiter}" \
           "{jdbc_jar_path} -Djava.library.path={java_library_path} org.apache.ambari.server.DBConnectionVerification \"{db_connection_url}\" " \
           "\"{user_name}\" {user_passwd!p} {jdbc_driver_class}")

    if db_name == DB_SQLA:
      db_connection_check_command = "LD_LIBRARY_PATH=$LD_LIBRARY_PATH:{0}{1} {2}".format(agent_cache_dir,
                                                                LIBS_PATH_IN_ARCHIVE_SQLA, db_connection_check_command)

    code, out = shell.call(db_connection_check_command)

    if code == 0:
      db_connection_check_structured_output = {"exit_code" : 0, "message": "DB connection check completed successfully!" }
    else:
      db_connection_check_structured_output = {"exit_code" : 1, "message":  out }

    Logger.info("DB connection check completed.")
    return db_connection_check_structured_output

  # check whether each host in the command can be resolved to an IP address
  def execute_host_resolution_check(self, config):
    Logger.info("IP address forward resolution check started.")

    FORWARD_LOOKUP_REASON = "FORWARD_LOOKUP"

    failedCount = 0
    failures = []
    hosts_with_failures = []

    if config['commandParams']['hosts'] is not None :
      hosts = config['commandParams']['hosts'].split(",")
      successCount = len(hosts)
    else :
      successCount = 0
      hosts = ""

    socket.setdefaulttimeout(3)
    for host in hosts:
      try:
        host = host.strip()
        socket.gethostbyname(host)
      except socket.error,exception:
        successCount -= 1
        failedCount += 1

        hosts_with_failures.append(host)

        failure = { "host": host, "type": FORWARD_LOOKUP_REASON,
          "cause": exception.args }

        failures.append(failure)

    if failedCount > 0 :
      message = "There were " + str(failedCount) + " host(s) that could not resolve to an IP address."
    else :
      message = "All hosts resolved to an IP address."

    Logger.info(message)

    host_resolution_check_structured_output = {
      "exit_code" : 0,
      "message" : message,
      "failed_count" : failedCount,
      "success_count" : successCount,
      "failures" : failures,
      "hosts_with_failures" : hosts_with_failures
      }

    Logger.info("IP address forward resolution check completed.")
    return host_resolution_check_structured_output

  # computes and returns the host information of the agent
  def execute_last_agent_env_check(self):
    Logger.info("Last Agent Env check started.")
    hostInfo = HostInfo()
    last_agent_env_check_structured_output = { }
    hostInfo.register(last_agent_env_check_structured_output, runExpensiveChecks=False, checkJavaProcs=True)
    Logger.info("Last Agent Env check completed successfully.")

    return last_agent_env_check_structured_output

if __name__ == "__main__":
  CheckHost().execute()<|MERGE_RESOLUTION|>--- conflicted
+++ resolved
@@ -113,12 +113,8 @@
 
   def __init__(self):
     self.reportFileHandler = HostCheckReportFileHandler()
-<<<<<<< HEAD
-
-=======
     self.pkg_provider = get_provider("Package")
-  
->>>>>>> 9d802b7c
+
   def actionexecute(self, env):
     Logger.info("Host checks started.")
     config = Script.get_config()
@@ -133,8 +129,6 @@
     structured_output = {}
 
     Logger.info("Check execute list: " + str(check_execute_list))
-
-    raise Exception("SKipping")
 
     # check each of the commands; if an unknown exception wasn't handled
     # by the functions, then produce a generic exit_code : 1
@@ -245,15 +239,9 @@
       packagesInstalled = self.pkg_provider.get_installed_pkgs_by_repo(repos, self.IGNORE_PACKAGES, installedPackages)
       additionalPkgsInstalled = self.pkg_provider.get_installed_pkgs_by_names(self.ADDITIONAL_PACKAGES, installedPackages)
       allPackages = list(set(packagesInstalled + additionalPkgsInstalled))
-<<<<<<< HEAD
-
-      installedPackages = packages_analyzer.getPackageDetails(installedPackages, allPackages)
-      repos = packages_analyzer.getReposToRemove(repos, self.IGNORE_REPOS)
-=======
       
       installedPackages = self.pkg_provider.get_package_details(installedPackages, allPackages)
       repos = self.pkg_provider.get_repos_to_remove(repos, self.IGNORE_REPOS)
->>>>>>> 9d802b7c
 
       Logger.info("Installed packages and existing repos checks completed.")
       return installedPackages, repos
