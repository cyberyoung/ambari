/*
Licensed to the Apache Software Foundation (ASF) under one
or more contributor license agreements.  See the NOTICE file
distributed with this work for additional information
regarding copyright ownership.  The ASF licenses this file
to you under the Apache License, Version 2.0 (the
"License"); you may not use this file except in compliance
with the License.  You may obtain a copy of the License at

    http://www.apache.org/licenses/LICENSE-2.0

Unless required by applicable law or agreed to in writing, software
distributed under the License is distributed on an "AS IS" BASIS,
WITHOUT WARRANTIES OR CONDITIONS OF ANY KIND, either express or implied.
See the License for the specific language governing permissions and
limitations under the License.
*/

/*
Schema population script for $(AMBARIDBNAME)

Use this script in sqlcmd mode, setting the environment variables like this:
set AMBARIDBNAME=ambari

sqlcmd -S localhost\SQLEXPRESS -i C:\app\ambari-server-1.3.0-SNAPSHOT\resources\Ambari-DDL-SQLServer-CREATE.sql
*/


------create the database------

------create tables and grant privileges to db user---------
CREATE TABLE stack(
  stack_id BIGINT NOT NULL,
  stack_name VARCHAR(255) NOT NULL,
  stack_version VARCHAR(255) NOT NULL,
  CONSTRAINT PK_stack PRIMARY KEY CLUSTERED (stack_id),
  CONSTRAINT UQ_stack UNIQUE (stack_name, stack_version));

CREATE TABLE extension(
  extension_id BIGINT NOT NULL,
  extension_name VARCHAR(255) NOT NULL,
  extension_version VARCHAR(255) NOT NULL,
  CONSTRAINT PK_extension PRIMARY KEY CLUSTERED (extension_id),
  CONSTRAINT UQ_extension UNIQUE (extension_name, extension_version));

CREATE TABLE extensionlink(
  link_id BIGINT NOT NULL,
  stack_id BIGINT NOT NULL,
  extension_id BIGINT NOT NULL,
  CONSTRAINT PK_extensionlink PRIMARY KEY CLUSTERED (link_id),
  CONSTRAINT FK_extensionlink_stack_id FOREIGN KEY (stack_id) REFERENCES stack(stack_id),
  CONSTRAINT FK_extensionlink_extension_id FOREIGN KEY (extension_id) REFERENCES extension(extension_id),
  CONSTRAINT UQ_extension_link UNIQUE (stack_id, extension_id));

CREATE TABLE adminresourcetype (
  resource_type_id INTEGER NOT NULL,
  resource_type_name VARCHAR(255) NOT NULL,
  CONSTRAINT PK_adminresourcetype PRIMARY KEY CLUSTERED (resource_type_id)
  );

CREATE TABLE adminresource (
  resource_id BIGINT NOT NULL,
  resource_type_id INTEGER NOT NULL,
  CONSTRAINT PK_adminresource PRIMARY KEY CLUSTERED (resource_id),
  CONSTRAINT FK_resource_resource_type_id FOREIGN KEY (resource_type_id) REFERENCES adminresourcetype(resource_type_id));

CREATE TABLE clusters (
  cluster_id BIGINT NOT NULL,
  resource_id BIGINT NOT NULL,
  upgrade_id BIGINT,
  cluster_info VARCHAR(255) NOT NULL,
  cluster_name VARCHAR(100) NOT NULL UNIQUE,
  provisioning_state VARCHAR(255) NOT NULL DEFAULT 'INIT',
  security_type VARCHAR(32) NOT NULL DEFAULT 'NONE',
  desired_cluster_state VARCHAR(255) NOT NULL,
  desired_stack_id BIGINT NOT NULL,
  CONSTRAINT PK_clusters PRIMARY KEY CLUSTERED (cluster_id),
  CONSTRAINT FK_clusters_desired_stack_id FOREIGN KEY (desired_stack_id) REFERENCES stack(stack_id),
  CONSTRAINT FK_clusters_resource_id FOREIGN KEY (resource_id) REFERENCES adminresource(resource_id));

CREATE TABLE clusterconfig (
  config_id BIGINT NOT NULL,
  version_tag VARCHAR(255) NOT NULL,
  version BIGINT NOT NULL,
  type_name VARCHAR(255) NOT NULL,
  cluster_id BIGINT NOT NULL,
  stack_id BIGINT NOT NULL,
  config_data VARCHAR(MAX) NOT NULL,
  config_attributes VARCHAR(MAX),
  create_timestamp BIGINT NOT NULL,
  CONSTRAINT PK_clusterconfig PRIMARY KEY CLUSTERED (config_id),
  CONSTRAINT FK_clusterconfig_cluster_id FOREIGN KEY (cluster_id) REFERENCES clusters (cluster_id),
  CONSTRAINT FK_clusterconfig_stack_id FOREIGN KEY (stack_id) REFERENCES stack(stack_id),
  CONSTRAINT UQ_config_type_tag UNIQUE (cluster_id, type_name, version_tag),
  CONSTRAINT UQ_config_type_version UNIQUE (cluster_id, type_name, version));

CREATE TABLE serviceconfig (
  service_config_id BIGINT NOT NULL,
  cluster_id BIGINT NOT NULL,
  service_name VARCHAR(255) NOT NULL,
  version BIGINT NOT NULL,
  create_timestamp BIGINT NOT NULL,
  stack_id BIGINT NOT NULL,
  user_name VARCHAR(255) NOT NULL DEFAULT '_db',
  group_id BIGINT,
  note VARCHAR(MAX),
  CONSTRAINT PK_serviceconfig PRIMARY KEY CLUSTERED (service_config_id),
  CONSTRAINT FK_serviceconfig_stack_id FOREIGN KEY (stack_id) REFERENCES stack(stack_id),
  CONSTRAINT UQ_scv_service_version UNIQUE (cluster_id, service_name, version));

CREATE TABLE hosts (
  host_id BIGINT NOT NULL,
  host_name VARCHAR(255) NOT NULL,
  cpu_count INTEGER NOT NULL,
  ph_cpu_count INTEGER,
  cpu_info VARCHAR(255) NOT NULL,
  discovery_status VARCHAR(2000) NOT NULL,
  host_attributes VARCHAR(MAX) NOT NULL,
  ipv4 VARCHAR(255),
  ipv6 VARCHAR(255),
  public_host_name VARCHAR(255),
  last_registration_time BIGINT NOT NULL,
  os_arch VARCHAR(255) NOT NULL,
  os_info VARCHAR(1000) NOT NULL,
  os_type VARCHAR(255) NOT NULL,
  rack_info VARCHAR(255) NOT NULL,
  total_mem BIGINT NOT NULL,
  CONSTRAINT PK_hosts PRIMARY KEY CLUSTERED (host_id),
  CONSTRAINT UQ_hosts_host_name UNIQUE (host_name));

CREATE TABLE serviceconfighosts (
  service_config_id BIGINT NOT NULL,
  host_id BIGINT NOT NULL,
  CONSTRAINT PK_serviceconfighosts PRIMARY KEY CLUSTERED (service_config_id, host_id),
  CONSTRAINT FK_scvhosts_host_id FOREIGN KEY (host_id) REFERENCES hosts(host_id),
  CONSTRAINT FK_scvhosts_scv FOREIGN KEY (service_config_id) REFERENCES serviceconfig(service_config_id));

CREATE TABLE serviceconfigmapping (
  service_config_id BIGINT NOT NULL,
  config_id BIGINT NOT NULL,
  CONSTRAINT PK_serviceconfigmapping PRIMARY KEY CLUSTERED (service_config_id, config_id),
  CONSTRAINT FK_scvm_config FOREIGN KEY (config_id) REFERENCES clusterconfig(config_id),
  CONSTRAINT FK_scvm_scv FOREIGN KEY (service_config_id) REFERENCES serviceconfig(service_config_id));

CREATE TABLE clusterconfigmapping (
  cluster_id BIGINT NOT NULL,
  type_name VARCHAR(255) NOT NULL,
  version_tag VARCHAR(255) NOT NULL,
  create_timestamp BIGINT NOT NULL,
  selected INT NOT NULL DEFAULT 0,
  user_name VARCHAR(255) NOT NULL DEFAULT '_db',
  CONSTRAINT PK_clusterconfigmapping PRIMARY KEY CLUSTERED (cluster_id, type_name, create_timestamp ),
  CONSTRAINT clusterconfigmappingcluster_id FOREIGN KEY (cluster_id) REFERENCES clusters (cluster_id));

CREATE TABLE clusterservices (
  service_name VARCHAR(255) NOT NULL,
  cluster_id BIGINT NOT NULL,
  service_enabled INT NOT NULL,
  CONSTRAINT PK_clusterservices PRIMARY KEY CLUSTERED (service_name, cluster_id),
  CONSTRAINT FK_clusterservices_cluster_id FOREIGN KEY (cluster_id) REFERENCES clusters (cluster_id));

CREATE TABLE clusterstate (
  cluster_id BIGINT NOT NULL,
  current_cluster_state VARCHAR(255) NOT NULL,
  current_stack_id BIGINT NOT NULL,
  CONSTRAINT PK_clusterstate PRIMARY KEY CLUSTERED (cluster_id),
  CONSTRAINT FK_clusterstate_cluster_id FOREIGN KEY (cluster_id) REFERENCES clusters (cluster_id),
  CONSTRAINT FK_cs_current_stack_id FOREIGN KEY (current_stack_id) REFERENCES stack(stack_id));

CREATE TABLE repo_version (
  repo_version_id BIGINT NOT NULL,
  stack_id BIGINT NOT NULL,
  version VARCHAR(255) NOT NULL,
  display_name VARCHAR(128) NOT NULL,
  repositories VARCHAR(MAX) NOT NULL,
  repo_type VARCHAR(255) DEFAULT 'STANDARD' NOT NULL,
  version_url VARCHAR(1024),
  version_xml VARCHAR(MAX),
  version_xsd VARCHAR(512),
  parent_id BIGINT,
  CONSTRAINT PK_repo_version PRIMARY KEY CLUSTERED (repo_version_id),
  CONSTRAINT FK_repoversion_stack_id FOREIGN KEY (stack_id) REFERENCES stack(stack_id),
  CONSTRAINT UQ_repo_version_display_name UNIQUE (display_name),
  CONSTRAINT UQ_repo_version_stack_id UNIQUE (stack_id, version));

CREATE TABLE cluster_version (
  id BIGINT NOT NULL,
  cluster_id BIGINT NOT NULL,
  repo_version_id BIGINT NOT NULL,
  STATE VARCHAR(255) NOT NULL,
  start_time BIGINT NOT NULL,
  end_time BIGINT,
  user_name VARCHAR(255),
  CONSTRAINT PK_cluster_version PRIMARY KEY CLUSTERED (id),
  CONSTRAINT FK_cluster_version_cluster_id FOREIGN KEY (cluster_id) REFERENCES clusters (cluster_id),
  CONSTRAINT FK_cluster_version_repovers_id FOREIGN KEY (repo_version_id) REFERENCES repo_version (repo_version_id));

CREATE TABLE servicecomponentdesiredstate (
  id BIGINT NOT NULL,
  component_name VARCHAR(255) NOT NULL,
  cluster_id BIGINT NOT NULL,
  desired_stack_id BIGINT NOT NULL,
  desired_version VARCHAR(255) NOT NULL DEFAULT 'UNKNOWN',
  desired_state VARCHAR(255) NOT NULL,
  service_name VARCHAR(255) NOT NULL,
  recovery_enabled SMALLINT NOT NULL DEFAULT 0,
  CONSTRAINT pk_sc_desiredstate PRIMARY KEY (id),
  CONSTRAINT UQ_scdesiredstate_name UNIQUE(component_name, service_name, cluster_id),
  CONSTRAINT FK_scds_desired_stack_id FOREIGN KEY (desired_stack_id) REFERENCES stack(stack_id),
  CONSTRAINT srvccmponentdesiredstatesrvcnm FOREIGN KEY (service_name, cluster_id) REFERENCES clusterservices (service_name, cluster_id));

CREATE TABLE hostcomponentdesiredstate (
  cluster_id BIGINT NOT NULL,
  component_name VARCHAR(255) NOT NULL,
  desired_stack_id BIGINT NOT NULL,
  desired_state VARCHAR(255) NOT NULL,
  host_id BIGINT NOT NULL,
  service_name VARCHAR(255) NOT NULL,
  admin_state VARCHAR(32),
  maintenance_state VARCHAR(32) NOT NULL,
  security_state VARCHAR(32) NOT NULL DEFAULT 'UNSECURED',
  restart_required BIT NOT NULL DEFAULT 0,
  CONSTRAINT PK_hostcomponentdesiredstate PRIMARY KEY CLUSTERED (cluster_id, component_name, host_id, service_name),
  CONSTRAINT FK_hcds_desired_stack_id FOREIGN KEY (desired_stack_id) REFERENCES stack(stack_id),
  CONSTRAINT hstcmpnntdesiredstatecmpnntnme FOREIGN KEY (component_name, service_name, cluster_id) REFERENCES servicecomponentdesiredstate (component_name, service_name, cluster_id),
  CONSTRAINT hstcmponentdesiredstatehstid FOREIGN KEY (host_id) REFERENCES hosts (host_id));

CREATE TABLE hostcomponentstate (
  id BIGINT NOT NULL,
  cluster_id BIGINT NOT NULL,
  component_name VARCHAR(255) NOT NULL,
  version VARCHAR(32) NOT NULL DEFAULT 'UNKNOWN',
  current_stack_id BIGINT NOT NULL,
  current_state VARCHAR(255) NOT NULL,
  host_id BIGINT NOT NULL,
  service_name VARCHAR(255) NOT NULL,
  upgrade_state VARCHAR(32) NOT NULL DEFAULT 'NONE',
  security_state VARCHAR(32) NOT NULL DEFAULT 'UNSECURED',
  CONSTRAINT PK_hostcomponentstate PRIMARY KEY CLUSTERED (id),
  CONSTRAINT FK_hcs_current_stack_id FOREIGN KEY (current_stack_id) REFERENCES stack(stack_id),
  CONSTRAINT FK_hostcomponentstate_host_id FOREIGN KEY (host_id) REFERENCES hosts (host_id),
  CONSTRAINT hstcomponentstatecomponentname FOREIGN KEY (component_name, service_name, cluster_id) REFERENCES servicecomponentdesiredstate (component_name, service_name, cluster_id));

CREATE NONCLUSTERED INDEX idx_host_component_state on hostcomponentstate(host_id, component_name, service_name, cluster_id);

CREATE TABLE hoststate (
  agent_version VARCHAR(255) NOT NULL,
  available_mem BIGINT NOT NULL,
  current_state VARCHAR(255) NOT NULL,
  health_status VARCHAR(255),
  host_id BIGINT NOT NULL,
  time_in_state BIGINT NOT NULL,
  maintenance_state VARCHAR(512),
  CONSTRAINT PK_hoststate PRIMARY KEY CLUSTERED (host_id),
  CONSTRAINT FK_hoststate_host_id FOREIGN KEY (host_id) REFERENCES hosts (host_id));

CREATE TABLE servicedesiredstate (
  cluster_id BIGINT NOT NULL,
  desired_host_role_mapping INTEGER NOT NULL,
  desired_stack_id BIGINT NOT NULL,
  desired_state VARCHAR(255) NOT NULL,
  service_name VARCHAR(255) NOT NULL,
  maintenance_state VARCHAR(32) NOT NULL,
  security_state VARCHAR(32) NOT NULL DEFAULT 'UNSECURED',
  CONSTRAINT PK_servicedesiredstate PRIMARY KEY CLUSTERED (cluster_id,service_name),
  CONSTRAINT FK_sds_desired_stack_id FOREIGN KEY (desired_stack_id) REFERENCES stack(stack_id),
  CONSTRAINT servicedesiredstateservicename FOREIGN KEY (service_name, cluster_id) REFERENCES clusterservices (service_name, cluster_id));

CREATE TABLE adminprincipaltype (
  principal_type_id INTEGER NOT NULL,
  principal_type_name VARCHAR(255) NOT NULL,
  CONSTRAINT PK_adminprincipaltype PRIMARY KEY CLUSTERED (principal_type_id)
  );

CREATE TABLE adminprincipal (
  principal_id BIGINT NOT NULL,
  principal_type_id INTEGER NOT NULL,
  CONSTRAINT PK_adminprincipal PRIMARY KEY CLUSTERED (principal_id),
  CONSTRAINT FK_principal_principal_type_id FOREIGN KEY (principal_type_id) REFERENCES adminprincipaltype(principal_type_id));

CREATE TABLE users (
  user_id INTEGER,
  principal_id BIGINT NOT NULL,
  ldap_user INTEGER NOT NULL DEFAULT 0,
  user_name VARCHAR(255) NOT NULL,
  user_type VARCHAR(255) NOT NULL DEFAULT 'LOCAL',
  create_time DATETIME DEFAULT GETDATE(),
  user_password VARCHAR(255),
  active INTEGER NOT NULL DEFAULT 1,
  active_widget_layouts VARCHAR(1024) DEFAULT NULL,
  CONSTRAINT PK_users PRIMARY KEY CLUSTERED (user_id),
  CONSTRAINT FK_users_principal_id FOREIGN KEY (principal_id) REFERENCES adminprincipal(principal_id),
  CONSTRAINT UNQ_users_0 UNIQUE (user_name, user_type));

CREATE TABLE groups (
  group_id INTEGER,
  principal_id BIGINT NOT NULL,
  group_name VARCHAR(255) NOT NULL,
  ldap_group INTEGER NOT NULL DEFAULT 0,
  CONSTRAINT PK_groups PRIMARY KEY CLUSTERED (group_id),
  CONSTRAINT FK_groups_principal_id FOREIGN KEY (principal_id) REFERENCES adminprincipal(principal_id),
  CONSTRAINT UNQ_groups_0 UNIQUE (group_name, ldap_group));

CREATE TABLE members (
  member_id INTEGER,
  group_id INTEGER NOT NULL,
  user_id INTEGER NOT NULL,
  CONSTRAINT PK_members PRIMARY KEY CLUSTERED (member_id),
  CONSTRAINT FK_members_group_id FOREIGN KEY (group_id) REFERENCES groups (group_id),
  CONSTRAINT FK_members_user_id FOREIGN KEY (user_id) REFERENCES users (user_id),
  CONSTRAINT UNQ_members_0 UNIQUE (group_id, user_id));

CREATE TABLE requestschedule (
  schedule_id BIGINT,
  cluster_id BIGINT NOT NULL,
  description VARCHAR(255),
  STATUS VARCHAR(255),
  batch_separation_seconds SMALLINT,
  batch_toleration_limit SMALLINT,
  authenticated_user_id INTEGER,
  create_user VARCHAR(255),
  create_timestamp BIGINT,
  update_user VARCHAR(255),
  update_timestamp BIGINT,
  minutes VARCHAR(10),
  hours VARCHAR(10),
  days_of_month VARCHAR(10),
  month VARCHAR(10),
  day_of_week VARCHAR(10),
  yearToSchedule VARCHAR(10),
  startTime VARCHAR(50),
  endTime VARCHAR(50),
  last_execution_status VARCHAR(255),
  CONSTRAINT PK_requestschedule PRIMARY KEY CLUSTERED (schedule_id));

CREATE TABLE request (
  request_id BIGINT NOT NULL,
  cluster_id BIGINT,
  command_name VARCHAR(255),
  create_time BIGINT NOT NULL,
  end_time BIGINT NOT NULL,
  exclusive_execution BIT NOT NULL DEFAULT 0,
  inputs VARBINARY(MAX),
  request_context VARCHAR(255),
  request_type VARCHAR(255),
  request_schedule_id BIGINT,
  start_time BIGINT NOT NULL,
  status VARCHAR(255),
  CONSTRAINT PK_request PRIMARY KEY CLUSTERED (request_id),
  CONSTRAINT FK_request_schedule_id FOREIGN KEY (request_schedule_id) REFERENCES requestschedule (schedule_id));

CREATE TABLE stage (
  stage_id BIGINT NOT NULL,
  request_id BIGINT NOT NULL,
  cluster_id BIGINT NOT NULL,
  skippable SMALLINT DEFAULT 0 NOT NULL,
  supports_auto_skip_failure SMALLINT DEFAULT 0 NOT NULL,
  log_info VARCHAR(255) NOT NULL,
  request_context VARCHAR(255),
  cluster_host_info VARBINARY(MAX) NOT NULL,
  command_params VARBINARY(MAX),
  host_params VARBINARY(MAX),
  CONSTRAINT PK_stage PRIMARY KEY CLUSTERED (stage_id, request_id),
  CONSTRAINT FK_stage_request_id FOREIGN KEY (request_id) REFERENCES request (request_id));

CREATE TABLE host_role_command (
  task_id BIGINT NOT NULL,
  attempt_count SMALLINT NOT NULL,
  retry_allowed SMALLINT DEFAULT 0 NOT NULL,
  event VARCHAR(MAX) NOT NULL,
  exitcode INTEGER NOT NULL,
  host_id BIGINT,
  last_attempt_time BIGINT NOT NULL,
  request_id BIGINT NOT NULL,
  role VARCHAR(255),
  stage_id BIGINT NOT NULL,
  start_time BIGINT NOT NULL,
  original_start_time BIGINT NOT NULL,
  end_time BIGINT,
  status VARCHAR(255),
  auto_skip_on_failure SMALLINT DEFAULT 0 NOT NULL,
  std_error VARBINARY(max),
  std_out VARBINARY(max),
  output_log VARCHAR(255) NULL,
  error_log VARCHAR(255) NULL,
  structured_out VARBINARY(max),
  role_command VARCHAR(255),
  command_detail VARCHAR(255),
  custom_command_name VARCHAR(255),
  CONSTRAINT PK_host_role_command PRIMARY KEY CLUSTERED (task_id),
  CONSTRAINT FK_host_role_command_host_id FOREIGN KEY (host_id) REFERENCES hosts (host_id),
  CONSTRAINT FK_host_role_command_stage_id FOREIGN KEY (stage_id, request_id) REFERENCES stage (stage_id, request_id));

CREATE TABLE execution_command (
  command VARBINARY(MAX),
  task_id BIGINT NOT NULL,
  CONSTRAINT PK_execution_command PRIMARY KEY CLUSTERED (task_id),
  CONSTRAINT FK_execution_command_task_id FOREIGN KEY (task_id) REFERENCES host_role_command (task_id));

CREATE TABLE role_success_criteria (
  ROLE VARCHAR(255) NOT NULL,
  request_id BIGINT NOT NULL,
  stage_id BIGINT NOT NULL,
  success_factor FLOAT NOT NULL,
  CONSTRAINT PK_role_success_criteria PRIMARY KEY CLUSTERED (ROLE, request_id, stage_id),
  CONSTRAINT role_success_criteria_stage_id FOREIGN KEY (stage_id, request_id) REFERENCES stage (stage_id, request_id));

CREATE TABLE requestresourcefilter (
  filter_id BIGINT NOT NULL,
  request_id BIGINT NOT NULL,
  service_name VARCHAR(255),
  component_name VARCHAR(255),
  hosts VARBINARY(MAX),
  CONSTRAINT PK_requestresourcefilter PRIMARY KEY CLUSTERED (filter_id),
  CONSTRAINT FK_reqresfilter_req_id FOREIGN KEY (request_id) REFERENCES request (request_id));

CREATE TABLE requestoperationlevel (
  operation_level_id BIGINT NOT NULL,
  request_id BIGINT NOT NULL,
  level_name VARCHAR(255),
  cluster_name VARCHAR(255),
  service_name VARCHAR(255),
  host_component_name VARCHAR(255),
  host_id BIGINT NULL,      -- unlike most host_id columns, this one allows NULLs because the request can be at the service level
  CONSTRAINT PK_requestoperationlevel PRIMARY KEY CLUSTERED (operation_level_id),
  CONSTRAINT FK_req_op_level_req_id FOREIGN KEY (request_id) REFERENCES request (request_id));

CREATE TABLE ClusterHostMapping (
  cluster_id BIGINT NOT NULL,
  host_id BIGINT NOT NULL,
  CONSTRAINT PK_ClusterHostMapping PRIMARY KEY CLUSTERED (cluster_id, host_id),
  CONSTRAINT FK_clhostmapping_cluster_id FOREIGN KEY (cluster_id) REFERENCES clusters (cluster_id),
  CONSTRAINT FK_clusterhostmapping_host_id FOREIGN KEY (host_id) REFERENCES hosts (host_id));

CREATE TABLE key_value_store (
  [key] VARCHAR(255),
  [value] VARCHAR(MAX),
  CONSTRAINT PK_key_value_store PRIMARY KEY CLUSTERED ([key])
  );

CREATE TABLE hostconfigmapping (
  cluster_id BIGINT NOT NULL,
  host_id BIGINT NOT NULL,
  type_name VARCHAR(255) NOT NULL,
  version_tag VARCHAR(255) NOT NULL,
  service_name VARCHAR(255),
  create_timestamp BIGINT NOT NULL,
  selected INTEGER NOT NULL DEFAULT 0,
  user_name VARCHAR(255) NOT NULL DEFAULT '_db',
  CONSTRAINT PK_hostconfigmapping PRIMARY KEY CLUSTERED (cluster_id, host_id, type_name, create_timestamp),
  CONSTRAINT FK_hostconfmapping_cluster_id FOREIGN KEY (cluster_id) REFERENCES clusters (cluster_id),
  CONSTRAINT FK_hostconfmapping_host_id FOREIGN KEY (host_id) REFERENCES hosts (host_id));

CREATE TABLE metainfo (
  [metainfo_key] VARCHAR(255),
  [metainfo_value] VARCHAR(255),
  CONSTRAINT PK_metainfo PRIMARY KEY CLUSTERED ([metainfo_key])
  );

CREATE TABLE ambari_sequences (
  sequence_name VARCHAR(255),
  [sequence_value] BIGINT NOT NULL,
  CONSTRAINT PK_ambari_sequences PRIMARY KEY (sequence_name));

CREATE TABLE configgroup (
  group_id BIGINT,
  cluster_id BIGINT NOT NULL,
  group_name VARCHAR(255) NOT NULL,
  tag VARCHAR(1024) NOT NULL,
  description VARCHAR(1024),
  create_timestamp BIGINT NOT NULL,
  service_name VARCHAR(255),
  CONSTRAINT PK_configgroup PRIMARY KEY CLUSTERED (group_id),
  CONSTRAINT FK_configgroup_cluster_id FOREIGN KEY (cluster_id) REFERENCES clusters (cluster_id));

CREATE TABLE confgroupclusterconfigmapping (
  config_group_id BIGINT NOT NULL,
  cluster_id BIGINT NOT NULL,
  config_type VARCHAR(255) NOT NULL,
  version_tag VARCHAR(255) NOT NULL,
  user_name VARCHAR(255) DEFAULT '_db',
  create_timestamp BIGINT NOT NULL,
  CONSTRAINT PK_confgroupclustercfgmapping PRIMARY KEY CLUSTERED (config_group_id, cluster_id, config_type),
  CONSTRAINT FK_cgccm_gid FOREIGN KEY (config_group_id) REFERENCES configgroup (group_id),
  CONSTRAINT FK_confg FOREIGN KEY (cluster_id, config_type, version_tag) REFERENCES clusterconfig (cluster_id, type_name, version_tag));

CREATE TABLE configgrouphostmapping (
  config_group_id BIGINT NOT NULL,
  host_id BIGINT NOT NULL,
  CONSTRAINT PK_configgrouphostmapping PRIMARY KEY CLUSTERED (config_group_id, host_id),
  CONSTRAINT FK_cghm_cgid FOREIGN KEY (config_group_id) REFERENCES configgroup (group_id),
  CONSTRAINT FK_cghm_host_id FOREIGN KEY (host_id) REFERENCES hosts (host_id));

CREATE TABLE requestschedulebatchrequest (
  schedule_id BIGINT,
  batch_id BIGINT,
  request_id BIGINT,
  request_type VARCHAR(255),
  request_uri VARCHAR(1024),
  request_body VARBINARY(MAX),
  request_status VARCHAR(255),
  return_code SMALLINT,
  return_message TEXT,
  CONSTRAINT PK_requestschedulebatchrequest PRIMARY KEY CLUSTERED (schedule_id, batch_id),
  CONSTRAINT FK_rsbatchrequest_schedule_id FOREIGN KEY (schedule_id) REFERENCES requestschedule (schedule_id));

CREATE TABLE blueprint (
  blueprint_name VARCHAR(255) NOT NULL,
  stack_id BIGINT NOT NULL,
  security_type VARCHAR(32) NOT NULL DEFAULT 'NONE',
  security_descriptor_reference VARCHAR(255),
  CONSTRAINT PK_blueprint PRIMARY KEY CLUSTERED (blueprint_name),
  CONSTRAINT FK_blueprint_stack_id FOREIGN KEY (stack_id) REFERENCES stack(stack_id));

CREATE TABLE hostgroup (
  blueprint_name VARCHAR(255) NOT NULL,
  NAME VARCHAR(255) NOT NULL,
  cardinality VARCHAR(255) NOT NULL,
  CONSTRAINT PK_hostgroup PRIMARY KEY CLUSTERED (blueprint_name, NAME),
  CONSTRAINT FK_hg_blueprint_name FOREIGN KEY (blueprint_name) REFERENCES blueprint(blueprint_name));

CREATE TABLE hostgroup_component (
  blueprint_name VARCHAR(255) NOT NULL,
  hostgroup_name VARCHAR(255) NOT NULL,
  NAME VARCHAR(255) NOT NULL,
  provision_action VARCHAR(255),
  CONSTRAINT PK_hostgroup_component PRIMARY KEY CLUSTERED (blueprint_name, hostgroup_name, NAME),
  CONSTRAINT FK_hgc_blueprint_name FOREIGN KEY (blueprint_name, hostgroup_name) REFERENCES hostgroup (blueprint_name, name));

CREATE TABLE blueprint_configuration (
  blueprint_name VARCHAR(255) NOT NULL,
  type_name VARCHAR(255) NOT NULL,
  config_data VARCHAR(MAX) NOT NULL,
  config_attributes VARCHAR(MAX),
  CONSTRAINT PK_blueprint_configuration PRIMARY KEY CLUSTERED (blueprint_name, type_name),
  CONSTRAINT FK_cfg_blueprint_name FOREIGN KEY (blueprint_name) REFERENCES blueprint(blueprint_name));

CREATE TABLE blueprint_setting (
  id BIGINT NOT NULL,
  blueprint_name VARCHAR(255) NOT NULL,
  setting_name VARCHAR(255) NOT NULL,
  setting_data TEXT NOT NULL,
  CONSTRAINT PK_blueprint_setting PRIMARY KEY (id),
  CONSTRAINT UQ_blueprint_setting_name UNIQUE(blueprint_name,setting_name),
  CONSTRAINT FK_blueprint_setting_name FOREIGN KEY (blueprint_name) REFERENCES blueprint(blueprint_name)
  );

CREATE TABLE hostgroup_configuration (
  blueprint_name VARCHAR(255) NOT NULL,
  hostgroup_name VARCHAR(255) NOT NULL,
  type_name VARCHAR(255) NOT NULL,
  config_data VARCHAR(MAX) NOT NULL,
  config_attributes VARCHAR(MAX),
  CONSTRAINT PK_hostgroup_configuration PRIMARY KEY CLUSTERED (blueprint_name, hostgroup_name, type_name),
  CONSTRAINT FK_hg_cfg_bp_hg_name FOREIGN KEY (blueprint_name, hostgroup_name) REFERENCES hostgroup (blueprint_name, name));

CREATE TABLE viewmain (
  view_name VARCHAR(255) NOT NULL,
  label VARCHAR(255),
  description VARCHAR(2048),
  version VARCHAR(255),
  build VARCHAR(128),
  resource_type_id INTEGER NOT NULL,
  icon VARCHAR(255),
  icon64 VARCHAR(255),
  archive VARCHAR(255),
  mask VARCHAR(255),
  system_view BIT NOT NULL DEFAULT 0,
  CONSTRAINT PK_viewmain PRIMARY KEY CLUSTERED (view_name),
  CONSTRAINT FK_view_resource_type_id FOREIGN KEY (resource_type_id) REFERENCES adminresourcetype(resource_type_id));


CREATE table viewurl(
  url_id BIGINT ,
  url_name VARCHAR(255) NOT NULL ,
  url_suffix VARCHAR(255) NOT NULL,
  PRIMARY KEY CLUSTERED (url_id)
);


CREATE TABLE viewinstance (
  view_instance_id BIGINT,
  resource_id BIGINT NOT NULL,
  view_name VARCHAR(255) NOT NULL,
  NAME VARCHAR(255) NOT NULL,
  label VARCHAR(255),
  description VARCHAR(2048),
  visible CHAR(1),
  icon VARCHAR(255),
  icon64 VARCHAR(255),
  xml_driven CHAR(1),
  alter_names BIT NOT NULL DEFAULT 1,
  cluster_handle BIGINT,
  cluster_type VARCHAR(100) NOT NULL DEFAULT 'LOCAL_AMBARI',
  short_url BIGINT,
  CONSTRAINT PK_viewinstance PRIMARY KEY CLUSTERED (view_instance_id),
  CONSTRAINT FK_instance_url_id FOREIGN KEY (short_url) REFERENCES viewurl(url_id),
  CONSTRAINT FK_viewinst_view_name FOREIGN KEY (view_name) REFERENCES viewmain(view_name),
  CONSTRAINT FK_viewinstance_resource_id FOREIGN KEY (resource_id) REFERENCES adminresource(resource_id),
  CONSTRAINT UQ_viewinstance_name UNIQUE (view_name, name),
  CONSTRAINT UQ_viewinstance_name_id UNIQUE (view_instance_id, view_name, name));

CREATE TABLE viewinstancedata (
  view_instance_id BIGINT,
  view_name VARCHAR(255) NOT NULL,
  view_instance_name VARCHAR(255) NOT NULL,
  NAME VARCHAR(255) NOT NULL,
  user_name VARCHAR(255) NOT NULL,
  value VARCHAR(2000) NOT NULL,
  CONSTRAINT PK_viewinstancedata PRIMARY KEY CLUSTERED (view_instance_id, NAME, user_name),
  CONSTRAINT FK_viewinstdata_view_name FOREIGN KEY (view_instance_id, view_name, view_instance_name) REFERENCES viewinstance(view_instance_id, view_name, name));


CREATE TABLE viewinstanceproperty (
  view_name VARCHAR(255) NOT NULL,
  view_instance_name VARCHAR(255) NOT NULL,
  NAME VARCHAR(255) NOT NULL,
  value VARCHAR(2000),
  CONSTRAINT PK_viewinstanceproperty PRIMARY KEY CLUSTERED (view_name, view_instance_name, NAME),
  CONSTRAINT FK_viewinstprop_view_name FOREIGN KEY (view_name, view_instance_name) REFERENCES viewinstance(view_name, name));

CREATE TABLE viewparameter (
  view_name VARCHAR(255) NOT NULL,
  NAME VARCHAR(255) NOT NULL,
  description VARCHAR(2048),
  label VARCHAR(255),
  placeholder VARCHAR(255),
  default_value VARCHAR(2000),
  cluster_config VARCHAR(255),
  required CHAR(1),
  masked CHAR(1),
  CONSTRAINT PK_viewparameter PRIMARY KEY CLUSTERED (view_name, NAME),
  CONSTRAINT FK_viewparam_view_name FOREIGN KEY (view_name) REFERENCES viewmain(view_name));

CREATE TABLE viewresource (
  view_name VARCHAR(255) NOT NULL,
  NAME VARCHAR(255) NOT NULL,
  plural_name VARCHAR(255),
  id_property VARCHAR(255),
  subResource_names VARCHAR(255),
  provider VARCHAR(255),
  service VARCHAR(255),
  resource VARCHAR(255),
  CONSTRAINT PK_viewresource PRIMARY KEY CLUSTERED (view_name, NAME),
  CONSTRAINT FK_viewres_view_name FOREIGN KEY (view_name) REFERENCES viewmain(view_name));

CREATE TABLE viewentity (
  id BIGINT NOT NULL,
  view_name VARCHAR(255) NOT NULL,
  view_instance_name VARCHAR(255) NOT NULL,
  class_name VARCHAR(255) NOT NULL,
  id_property VARCHAR(255),
  CONSTRAINT PK_viewentity PRIMARY KEY CLUSTERED (id),
  CONSTRAINT FK_viewentity_view_name FOREIGN KEY (view_name, view_instance_name) REFERENCES viewinstance(view_name, name));

CREATE TABLE adminpermission (
  permission_id BIGINT NOT NULL,
  permission_name VARCHAR(255) NOT NULL,
  resource_type_id INTEGER NOT NULL,
  permission_label VARCHAR(255),
  principal_id BIGINT NOT NULL,
  sort_order SMALLINT NOT NULL DEFAULT 1,
  CONSTRAINT PK_adminpermission PRIMARY KEY CLUSTERED (permission_id),
  CONSTRAINT FK_permission_resource_type_id FOREIGN KEY (resource_type_id) REFERENCES adminresourcetype(resource_type_id),
  CONSTRAINT FK_permission_principal_id FOREIGN KEY (principal_id) REFERENCES adminprincipal(principal_id),
  CONSTRAINT UQ_perm_name_resource_type_id UNIQUE (permission_name, resource_type_id));

CREATE TABLE roleauthorization (
  authorization_id VARCHAR(100) NOT NULL,
  authorization_name VARCHAR(255) NOT NULL,
  CONSTRAINT PK_roleauthorization PRIMARY KEY (authorization_id));

CREATE TABLE permission_roleauthorization (
  permission_id BIGINT NOT NULL,
  authorization_id VARCHAR(100) NOT NULL,
  CONSTRAINT PK_permsn_roleauthorization PRIMARY KEY (permission_id, authorization_id),
  CONSTRAINT FK_permission_roleauth_aid FOREIGN KEY (authorization_id) REFERENCES roleauthorization(authorization_id),
  CONSTRAINT FK_permission_roleauth_pid FOREIGN KEY (permission_id) REFERENCES adminpermission(permission_id));

CREATE TABLE adminprivilege (
  privilege_id BIGINT,
  permission_id BIGINT NOT NULL,
  resource_id BIGINT NOT NULL,
  principal_id BIGINT NOT NULL,
  CONSTRAINT PK_adminprivilege PRIMARY KEY CLUSTERED (privilege_id),
  CONSTRAINT FK_privilege_permission_id FOREIGN KEY (permission_id) REFERENCES adminpermission(permission_id),
  CONSTRAINT FK_privilege_principal_id FOREIGN KEY (principal_id) REFERENCES adminprincipal(principal_id),
  CONSTRAINT FK_privilege_resource_id FOREIGN KEY (resource_id) REFERENCES adminresource(resource_id));

CREATE TABLE host_version (
  id BIGINT NOT NULL,
  repo_version_id BIGINT NOT NULL,
  host_id BIGINT NOT NULL,
  STATE VARCHAR(32) NOT NULL,
  CONSTRAINT PK_host_version PRIMARY KEY CLUSTERED (id),
  CONSTRAINT FK_host_version_host_id FOREIGN KEY (host_id) REFERENCES hosts (host_id),
  CONSTRAINT FK_host_version_repovers_id FOREIGN KEY (repo_version_id) REFERENCES repo_version (repo_version_id),
  CONSTRAINT UQ_host_repo UNIQUE(repo_version_id, host_id));

CREATE TABLE artifact (
  artifact_name VARCHAR(255) NOT NULL,
  artifact_data TEXT NOT NULL,
  foreign_keys VARCHAR(255) NOT NULL,
  CONSTRAINT PK_artifact PRIMARY KEY CLUSTERED (artifact_name, foreign_keys)
);

CREATE TABLE widget (
  id BIGINT NOT NULL,
  widget_name VARCHAR(255) NOT NULL,
  widget_type VARCHAR(255) NOT NULL,
  metrics TEXT,
  time_created BIGINT NOT NULL,
  author VARCHAR(255),
  description VARCHAR(2048),
  default_section_name VARCHAR(255),
  scope VARCHAR(255),
  widget_values VARCHAR(4000),
  properties VARCHAR(4000),
  cluster_id BIGINT NOT NULL,
  CONSTRAINT PK_widget PRIMARY KEY CLUSTERED (id)
);

CREATE TABLE widget_layout (
  id BIGINT NOT NULL,
  layout_name VARCHAR(255) NOT NULL,
  section_name VARCHAR(255) NOT NULL,
  scope VARCHAR(255) NOT NULL,
  user_name VARCHAR(255) NOT NULL,
  display_name VARCHAR(255),
  cluster_id BIGINT NOT NULL,
  CONSTRAINT PK_widget_layout PRIMARY KEY CLUSTERED (id)
);

CREATE TABLE widget_layout_user_widget (
  widget_layout_id BIGINT NOT NULL,
  widget_id BIGINT NOT NULL,
  widget_order smallint,
  CONSTRAINT PK_widget_layout_user_widget PRIMARY KEY CLUSTERED (widget_layout_id, widget_id),
  CONSTRAINT FK_widget_id FOREIGN KEY (widget_id) REFERENCES widget(id),
  CONSTRAINT FK_widget_layout_id FOREIGN KEY (widget_layout_id) REFERENCES widget_layout(id));

CREATE TABLE topology_request (
  id BIGINT NOT NULL,
  action VARCHAR(255) NOT NULL,
  cluster_id BIGINT NOT NULL,
  bp_name VARCHAR(100) NOT NULL,
  cluster_properties TEXT,
  cluster_attributes TEXT,
  description VARCHAR(1024),
  provision_action VARCHAR(255),
  CONSTRAINT PK_topology_request PRIMARY KEY CLUSTERED (id),
  CONSTRAINT FK_topology_request_cluster_id FOREIGN KEY (cluster_id) REFERENCES clusters(cluster_id));

CREATE TABLE topology_hostgroup (
  id BIGINT NOT NULL,
  name VARCHAR(255) NOT NULL,
  group_properties TEXT,
  group_attributes TEXT,
  request_id BIGINT NOT NULL,
  CONSTRAINT PK_topology_hostgroup PRIMARY KEY CLUSTERED (id),
  CONSTRAINT FK_hostgroup_req_id FOREIGN KEY (request_id) REFERENCES topology_request(id));

CREATE TABLE topology_host_info (
  id BIGINT NOT NULL,
  group_id BIGINT NOT NULL,
  fqdn VARCHAR(255),
  host_id BIGINT,
  host_count INTEGER,
  predicate VARCHAR(2048),
  rack_info VARCHAR(255),
  CONSTRAINT PK_topology_host_info PRIMARY KEY CLUSTERED (id),
  CONSTRAINT FK_hostinfo_group_id FOREIGN KEY (group_id) REFERENCES topology_hostgroup(id),
  CONSTRAINT FK_hostinfo_host_id FOREIGN KEY (host_id) REFERENCES hosts(host_id));

CREATE TABLE topology_logical_request (
  id BIGINT NOT NULL,
  request_id BIGINT NOT NULL,
  description VARCHAR(1024),
  CONSTRAINT PK_topology_logical_request PRIMARY KEY CLUSTERED (id),
  CONSTRAINT FK_logicalreq_req_id FOREIGN KEY (request_id) REFERENCES topology_request(id));

CREATE TABLE topology_host_request (
  id BIGINT NOT NULL,
  logical_request_id BIGINT NOT NULL,
  group_id BIGINT NOT NULL,
  stage_id BIGINT NOT NULL,
  host_name VARCHAR(255),
  CONSTRAINT PK_topology_host_request PRIMARY KEY CLUSTERED (id),
  CONSTRAINT FK_hostreq_group_id FOREIGN KEY (group_id) REFERENCES topology_hostgroup(id),
  CONSTRAINT FK_hostreq_logicalreq_id FOREIGN KEY (logical_request_id) REFERENCES topology_logical_request(id));

CREATE TABLE topology_host_task (
  id BIGINT NOT NULL,
  host_request_id BIGINT NOT NULL,
  type VARCHAR(255) NOT NULL,
  CONSTRAINT PK_topology_host_task PRIMARY KEY CLUSTERED (id),
  CONSTRAINT FK_hosttask_req_id FOREIGN KEY (host_request_id) REFERENCES topology_host_request (id));

CREATE TABLE topology_logical_task (
  id BIGINT NOT NULL,
  host_task_id BIGINT NOT NULL,
  physical_task_id BIGINT,
  component VARCHAR(255) NOT NULL,
  CONSTRAINT PK_topology_logical_task PRIMARY KEY CLUSTERED (id),
  CONSTRAINT FK_ltask_hosttask_id FOREIGN KEY (host_task_id) REFERENCES topology_host_task (id),
  CONSTRAINT FK_ltask_hrc_id FOREIGN KEY (physical_task_id) REFERENCES host_role_command (task_id));

CREATE TABLE setting (
  id BIGINT NOT NULL,
  name VARCHAR(255) NOT NULL UNIQUE,
  setting_type VARCHAR(255) NOT NULL,
  content TEXT NOT NULL,
  updated_by VARCHAR(255) NOT NULL DEFAULT '_db',
  update_timestamp BIGINT NOT NULL,
  CONSTRAINT PK_setting PRIMARY KEY (id)
);

-- Remote Cluster table

CREATE TABLE remoteambaricluster(
  cluster_id BIGINT NOT NULL,
  name VARCHAR(255) NOT NULL,
  username VARCHAR(255) NOT NULL,
  url VARCHAR(255) NOT NULL,
  password VARCHAR(255) NOT NULL,
  CONSTRAINT PK_remote_ambari_cluster PRIMARY KEY (cluster_id),
  CONSTRAINT UQ_remote_ambari_cluster UNIQUE (name));

CREATE TABLE remoteambariclusterservice(
  id BIGINT NOT NULL,
  cluster_id BIGINT NOT NULL,
  service_name VARCHAR(255) NOT NULL,
  CONSTRAINT PK_remote_ambari_service PRIMARY KEY (id),
  CONSTRAINT FK_remote_ambari_cluster_id FOREIGN KEY (cluster_id) REFERENCES remoteambaricluster(cluster_id)
);

-- Remote Cluster table ends

-- upgrade tables
CREATE TABLE upgrade (
  upgrade_id BIGINT NOT NULL,
  cluster_id BIGINT NOT NULL,
  request_id BIGINT NOT NULL,
  from_version VARCHAR(255) DEFAULT '' NOT NULL,
  to_version VARCHAR(255) DEFAULT '' NOT NULL,
  direction VARCHAR(255) DEFAULT 'UPGRADE' NOT NULL,
  upgrade_package VARCHAR(255) NOT NULL,
  upgrade_type VARCHAR(32) NOT NULL,
  skip_failures BIT NOT NULL DEFAULT 0,
  skip_sc_failures BIT NOT NULL DEFAULT 0,
  downgrade_allowed BIT NOT NULL DEFAULT 1,
  suspended BIT DEFAULT 0 NOT NULL,
  CONSTRAINT PK_upgrade PRIMARY KEY CLUSTERED (upgrade_id),
  FOREIGN KEY (cluster_id) REFERENCES clusters(cluster_id),
  FOREIGN KEY (request_id) REFERENCES request(request_id)
);

CREATE TABLE upgrade_group (
  upgrade_group_id BIGINT NOT NULL,
  upgrade_id BIGINT NOT NULL,
  group_name VARCHAR(255) DEFAULT '' NOT NULL,
  group_title VARCHAR(1024) DEFAULT '' NOT NULL,
  CONSTRAINT PK_upgrade_group PRIMARY KEY CLUSTERED (upgrade_group_id),
  FOREIGN KEY (upgrade_id) REFERENCES upgrade(upgrade_id)
);

CREATE TABLE upgrade_item (
  upgrade_item_id BIGINT NOT NULL,
  upgrade_group_id BIGINT NOT NULL,
  stage_id BIGINT NOT NULL,
  state VARCHAR(255) DEFAULT 'NONE' NOT NULL,
  hosts TEXT,
  tasks TEXT,
  item_text VARCHAR(1024),
  CONSTRAINT PK_upgrade_item PRIMARY KEY CLUSTERED (upgrade_item_id),
  FOREIGN KEY (upgrade_group_id) REFERENCES upgrade_group(upgrade_group_id)
);

CREATE TABLE servicecomponent_history(
  id BIGINT NOT NULL,
  component_id BIGINT NOT NULL,
  upgrade_id BIGINT NOT NULL,
  from_stack_id BIGINT NOT NULL,
  to_stack_id BIGINT NOT NULL,
  CONSTRAINT PK_sc_history PRIMARY KEY (id),
  CONSTRAINT FK_sc_history_component_id FOREIGN KEY (component_id) REFERENCES servicecomponentdesiredstate (id),
  CONSTRAINT FK_sc_history_upgrade_id FOREIGN KEY (upgrade_id) REFERENCES upgrade (upgrade_id),
  CONSTRAINT FK_sc_history_from_stack_id FOREIGN KEY (from_stack_id) REFERENCES stack (stack_id),
  CONSTRAINT FK_sc_history_to_stack_id FOREIGN KEY (to_stack_id) REFERENCES stack (stack_id)
);

CREATE TABLE servicecomponent_version(
  id BIGINT NOT NULL,
  component_id BIGINT NOT NULL,
  repo_version_id BIGINT NOT NULL,
  state VARCHAR(32) NOT NULL,
  user_name VARCHAR(255) NOT NULL,
  CONSTRAINT PK_sc_version PRIMARY KEY (id),
  CONSTRAINT FK_scv_component_id FOREIGN KEY (component_id) REFERENCES servicecomponentdesiredstate (id),
<<<<<<< HEAD
  CONSTRAINT FK_scv_repo_version_id FOREIGN KEY (repo_version_id) REFERENCES repo_version (id)
=======
  CONSTRAINT FK_scv_repo_version_id FOREIGN KEY (repo_version_id) REFERENCES repo_version (repo_version_id)
>>>>>>> 3d6ddc2a
);

CREATE TABLE ambari_operation_history(
  id BIGINT NOT NULL,
  from_version VARCHAR(255) NOT NULL,
  to_version VARCHAR(255) NOT NULL,
  start_time BIGINT NOT NULL,
  end_time BIGINT,
  operation_type VARCHAR(255) NOT NULL,
  comments TEXT,
  CONSTRAINT PK_ambari_operation_history PRIMARY KEY (id)
);


-- tasks indices --
CREATE INDEX idx_stage_request_id ON stage (request_id);
CREATE INDEX idx_hrc_request_id ON host_role_command (request_id);
CREATE INDEX idx_hrc_status_role ON host_role_command (status, role);
CREATE INDEX idx_rsc_request_id ON role_success_criteria (request_id);


-- altering tables by creating unique constraints----------
--------altering tables to add constraints----------

-- altering tables by creating foreign keys----------
-- Note, Oracle has a limitation of 32 chars in the FK name, and we should use the same FK name in all DB types.
ALTER TABLE clusters ADD CONSTRAINT FK_clusters_upgrade_id FOREIGN KEY (upgrade_id) REFERENCES upgrade (upgrade_id);

-- Kerberos
CREATE TABLE kerberos_principal (
  principal_name VARCHAR(255) NOT NULL,
  is_service SMALLINT NOT NULL DEFAULT 1,
  cached_keytab_path VARCHAR(255),
  CONSTRAINT PK_kerberos_principal PRIMARY KEY CLUSTERED (principal_name)
);

CREATE TABLE kerberos_principal_host (
  principal_name VARCHAR(255) NOT NULL,
  host_id BIGINT NOT NULL,
  CONSTRAINT PK_kerberos_principal_host PRIMARY KEY CLUSTERED (principal_name, host_id),
  CONSTRAINT FK_krb_pr_host_id FOREIGN KEY (host_id) REFERENCES hosts (host_id),
  CONSTRAINT FK_krb_pr_host_principalname FOREIGN KEY (principal_name) REFERENCES kerberos_principal (principal_name));

CREATE TABLE kerberos_descriptor
(
   kerberos_descriptor_name   VARCHAR(255) NOT NULL,
   kerberos_descriptor        VARCHAR(MAX) NOT NULL,
   CONSTRAINT PK_kerberos_descriptor PRIMARY KEY (kerberos_descriptor_name)
);

-- Kerberos (end)

-- Alerting Framework
CREATE TABLE alert_definition (
  definition_id BIGINT NOT NULL,
  cluster_id BIGINT NOT NULL,
  definition_name VARCHAR(255) NOT NULL,
  service_name VARCHAR(255) NOT NULL,
  component_name VARCHAR(255),
  scope VARCHAR(255) DEFAULT 'ANY' NOT NULL,
  label VARCHAR(255),
  help_url VARCHAR(512),
  description TEXT,
  enabled SMALLINT DEFAULT 1 NOT NULL,
  schedule_interval INTEGER NOT NULL,
  source_type VARCHAR(255) NOT NULL,
  alert_source TEXT NOT NULL,
  hash VARCHAR(64) NOT NULL,
  ignore_host SMALLINT DEFAULT 0 NOT NULL,
  repeat_tolerance INTEGER DEFAULT 1 NOT NULL,
  repeat_tolerance_enabled SMALLINT DEFAULT 0 NOT NULL,
  CONSTRAINT PK_alert_definition PRIMARY KEY CLUSTERED (definition_id),
  FOREIGN KEY (cluster_id) REFERENCES clusters(cluster_id),
  CONSTRAINT uni_alert_def_name UNIQUE(cluster_id,definition_name)
);

CREATE TABLE alert_history (
  alert_id BIGINT NOT NULL,
  cluster_id BIGINT NOT NULL,
  alert_definition_id BIGINT NOT NULL,
  service_name VARCHAR(255) NOT NULL,
  component_name VARCHAR(255),
  host_name VARCHAR(255),
  alert_instance VARCHAR(255),
  alert_timestamp BIGINT NOT NULL,
  alert_label VARCHAR(1024),
  alert_state VARCHAR(255) NOT NULL,
  alert_text TEXT,
  CONSTRAINT PK_alert_history PRIMARY KEY CLUSTERED (alert_id),
  FOREIGN KEY (alert_definition_id) REFERENCES alert_definition(definition_id),
  FOREIGN KEY (cluster_id) REFERENCES clusters(cluster_id)
);

CREATE TABLE alert_current (
  alert_id BIGINT NOT NULL,
  definition_id BIGINT NOT NULL,
  history_id BIGINT NOT NULL UNIQUE,
  maintenance_state VARCHAR(255) NOT NULL,
  original_timestamp BIGINT NOT NULL,
  latest_timestamp BIGINT NOT NULL,
  latest_text TEXT,
  occurrences BIGINT NOT NULL DEFAULT 1,
  firmness VARCHAR(255) NOT NULL DEFAULT 'HARD',
  CONSTRAINT PK_alert_current PRIMARY KEY CLUSTERED (alert_id),
  FOREIGN KEY (definition_id) REFERENCES alert_definition(definition_id),
  FOREIGN KEY (history_id) REFERENCES alert_history(alert_id)
);

CREATE TABLE alert_group (
  group_id BIGINT NOT NULL,
  cluster_id BIGINT NOT NULL,
  group_name VARCHAR(255) NOT NULL,
  is_default SMALLINT NOT NULL DEFAULT 0,
  service_name VARCHAR(255),
  CONSTRAINT PK_alert_group PRIMARY KEY CLUSTERED (group_id),
  CONSTRAINT uni_alert_group_name UNIQUE(cluster_id,group_name)
);

CREATE TABLE alert_target (
  target_id BIGINT NOT NULL,
  target_name VARCHAR(255) NOT NULL UNIQUE,
  notification_type VARCHAR(64) NOT NULL,
  properties TEXT,
  description VARCHAR(1024),
  is_global SMALLINT NOT NULL DEFAULT 0,
  is_enabled SMALLINT NOT NULL DEFAULT 1,
  CONSTRAINT PK_alert_target PRIMARY KEY CLUSTERED (target_id)
);

CREATE TABLE alert_target_states (
  target_id BIGINT NOT NULL,
  alert_state VARCHAR(255) NOT NULL,
  FOREIGN KEY (target_id) REFERENCES alert_target(target_id)
);

CREATE TABLE alert_group_target (
  group_id BIGINT NOT NULL,
  target_id BIGINT NOT NULL,
  CONSTRAINT PK_alert_group_target PRIMARY KEY CLUSTERED (group_id, target_id),
  FOREIGN KEY (group_id) REFERENCES alert_group(group_id),
  FOREIGN KEY (target_id) REFERENCES alert_target(target_id)
);

CREATE TABLE alert_grouping (
  definition_id BIGINT NOT NULL,
  group_id BIGINT NOT NULL,
  CONSTRAINT PK_alert_grouping PRIMARY KEY CLUSTERED (group_id, definition_id),
  FOREIGN KEY (definition_id) REFERENCES alert_definition(definition_id),
  FOREIGN KEY (group_id) REFERENCES alert_group(group_id)
);

CREATE TABLE alert_notice (
  notification_id BIGINT NOT NULL,
  target_id BIGINT NOT NULL,
  history_id BIGINT NOT NULL,
  notify_state VARCHAR(255) NOT NULL,
  uuid VARCHAR(64) NOT NULL UNIQUE,
  CONSTRAINT PK_alert_notice PRIMARY KEY CLUSTERED (notification_id),
  FOREIGN KEY (target_id) REFERENCES alert_target(target_id),
  FOREIGN KEY (history_id) REFERENCES alert_history(alert_id)
);

CREATE INDEX idx_alert_history_def_id on alert_history(alert_definition_id);
CREATE INDEX idx_alert_history_service on alert_history(service_name);
CREATE INDEX idx_alert_history_host on alert_history(host_name);
CREATE INDEX idx_alert_history_time on alert_history(alert_timestamp);
CREATE INDEX idx_alert_history_state on alert_history(alert_state);
CREATE INDEX idx_alert_group_name on alert_group(group_name);
CREATE INDEX idx_alert_notice_state on alert_notice(notify_state);

---------inserting some data-----------
BEGIN TRANSACTION
  INSERT INTO ambari_sequences (sequence_name, [sequence_value])
  VALUES
    ('cluster_id_seq', 1),
    ('host_id_seq', 0),
    ('user_id_seq', 2),
    ('group_id_seq', 1),
    ('member_id_seq', 1),
    ('host_role_command_id_seq', 1),
    ('configgroup_id_seq', 1),
    ('requestschedule_id_seq', 1),
    ('resourcefilter_id_seq', 1),
    ('viewentity_id_seq', 0),
    ('operation_level_id_seq', 1),
    ('view_instance_id_seq', 1),
    ('resource_type_id_seq', 4),
    ('resource_id_seq', 2),
    ('principal_type_id_seq', 8),
    ('principal_id_seq', 13),
    ('permission_id_seq', 7),
    ('privilege_id_seq', 1),
    ('alert_definition_id_seq', 0),
    ('alert_group_id_seq', 0),
    ('alert_target_id_seq', 0),
    ('alert_history_id_seq', 0),
    ('alert_notice_id_seq', 0),
    ('alert_current_id_seq', 0),
    ('config_id_seq', 11),
    ('repo_version_id_seq', 0),
    ('cluster_version_id_seq', 0),
    ('host_version_id_seq', 0),
    ('service_config_id_seq', 1),
    ('upgrade_id_seq', 0),
    ('upgrade_group_id_seq', 0),
    ('widget_id_seq', 0),
    ('widget_layout_id_seq', 0),
    ('upgrade_item_id_seq', 0),
    ('stack_id_seq', 0),
    ('extension_id_seq', 0),
    ('link_id_seq', 0),
    ('topology_host_info_id_seq', 0),
    ('topology_host_request_id_seq', 0),
    ('topology_host_task_id_seq', 0),
    ('topology_logical_request_id_seq', 0),
    ('topology_logical_task_id_seq', 0),
    ('topology_request_id_seq', 0),
    ('topology_host_group_id_seq', 0),
    ('setting_id_seq', 0),
    ('hostcomponentstate_id_seq', 0),
    ('servicecomponentdesiredstate_id_seq', 0),
    ('servicecomponent_history_id_seq', 0),
    ('blueprint_setting_id_seq', 0),
    ('ambari_operation_history_id_seq', 0),
    ('remote_cluster_id_seq', 0),
    ('remote_cluster_service_id_seq', 0),
    ('servicecomponent_version_id_seq', 0);

  insert into adminresourcetype (resource_type_id, resource_type_name)
  values
    (1, 'AMBARI'),
    (2, 'CLUSTER'),
    (3, 'VIEW');

  insert into adminresource (resource_id, resource_type_id)
    select 1, 1;

  insert into adminprincipaltype (principal_type_id, principal_type_name)
  values
    (1, 'USER'),
    (2, 'GROUP'),
    (3, 'ALL.CLUSTER.ADMINISTRATOR'),
    (4, 'ALL.CLUSTER.OPERATOR'),
    (5, 'ALL.CLUSTER.USER'),
    (6, 'ALL.SERVICE.ADMINISTRATOR'),
    (7, 'ALL.SERVICE.OPERATOR'),
    (8, 'ROLE');

  insert into adminprincipal (principal_id, principal_type_id)
  values
    (1, 1),
    (2, 3),
    (3, 4),
    (4, 5),
    (5, 6),
    (6, 7),
    (7, 8),
    (8, 8),
    (9, 8),
    (10, 8),
    (11, 8),
    (12, 8),
    (13, 8);

  insert into users(user_id, principal_id, user_name, user_password)
    select 1, 1, 'admin','538916f8943ec225d97a9a86a2c6ec0818c1cd400e09e03b660fdaaec4af29ddbb6f2b1033b81b00';

  insert into adminpermission(permission_id, permission_name, resource_type_id, permission_label, principal_id, sort_order)
  values
    (1, 'AMBARI.ADMINISTRATOR', 1, 'Ambari Administrator', 7, 1),
    (2, 'CLUSTER.USER', 2, 'Cluster User', 8, 6),
    (3, 'CLUSTER.ADMINISTRATOR', 2, 'Cluster Administrator', 9, 2),
    (4, 'VIEW.USER', 3, 'View User', 10, 7),
    (5, 'CLUSTER.OPERATOR', 2, 'Cluster Operator', 11, 3),
    (6, 'SERVICE.ADMINISTRATOR', 2, 'Service Administrator', 12, 4),
    (7, 'SERVICE.OPERATOR', 2, 'Service Operator', 13, 5);

  INSERT INTO roleauthorization(authorization_id, authorization_name)
    SELECT 'VIEW.USE', 'Use View' UNION ALL
    SELECT 'SERVICE.VIEW_METRICS', 'View metrics' UNION ALL
    SELECT 'SERVICE.VIEW_STATUS_INFO', 'View status information' UNION ALL
    SELECT 'SERVICE.VIEW_CONFIGS', 'View configurations' UNION ALL
    SELECT 'SERVICE.COMPARE_CONFIGS', 'Compare configurations' UNION ALL
    SELECT 'SERVICE.VIEW_ALERTS', 'View service-level alerts' UNION ALL
    SELECT 'SERVICE.START_STOP', 'Start/Stop/Restart Service' UNION ALL
    SELECT 'SERVICE.DECOMMISSION_RECOMMISSION', 'Decommission/recommission' UNION ALL
    SELECT 'SERVICE.RUN_SERVICE_CHECK', 'Run service checks' UNION ALL
    SELECT 'SERVICE.TOGGLE_MAINTENANCE', 'Turn on/off maintenance mode' UNION ALL
    SELECT 'SERVICE.RUN_CUSTOM_COMMAND', 'Perform service-specific tasks' UNION ALL
    SELECT 'SERVICE.MODIFY_CONFIGS', 'Modify configurations' UNION ALL
    SELECT 'SERVICE.MANAGE_ALERTS', 'Manage service-level alerts' UNION ALL
    SELECT 'SERVICE.MANAGE_CONFIG_GROUPS', 'Manage configuration groups' UNION ALL
    SELECT 'SERVICE.MOVE', 'Move service to another host' UNION ALL
    SELECT 'SERVICE.ENABLE_HA', 'Enable HA' UNION ALL
    SELECT 'SERVICE.TOGGLE_ALERTS', 'Enable/disable service-level alerts' UNION ALL
    SELECT 'SERVICE.ADD_DELETE_SERVICES', 'Add/delete services' UNION ALL
    SELECT 'SERVICE.VIEW_OPERATIONAL_LOGS', 'View service operational logs' UNION ALL
    SELECT 'SERVICE.SET_SERVICE_USERS_GROUPS', 'Set service users and groups' UNION ALL
    SELECT 'HOST.VIEW_METRICS', 'View metrics' UNION ALL
    SELECT 'HOST.VIEW_STATUS_INFO', 'View status information' UNION ALL
    SELECT 'HOST.VIEW_CONFIGS', 'View configuration' UNION ALL
    SELECT 'HOST.TOGGLE_MAINTENANCE', 'Turn on/off maintenance mode' UNION ALL
    SELECT 'HOST.ADD_DELETE_COMPONENTS', 'Install components' UNION ALL
    SELECT 'HOST.ADD_DELETE_HOSTS', 'Add/Delete hosts' UNION ALL
    SELECT 'CLUSTER.VIEW_METRICS', 'View metrics' UNION ALL
    SELECT 'CLUSTER.VIEW_STATUS_INFO', 'View status information' UNION ALL
    SELECT 'CLUSTER.VIEW_CONFIGS', 'View configuration' UNION ALL
    SELECT 'CLUSTER.VIEW_STACK_DETAILS', 'View stack version details' UNION ALL
    SELECT 'CLUSTER.VIEW_ALERTS', 'View cluster-level alerts' UNION ALL
    SELECT 'CLUSTER.MANAGE_CREDENTIALS', 'Manage external credentials' UNION ALL
    SELECT 'CLUSTER.MODIFY_CONFIGS', 'Modify cluster configurations' UNION ALL
    SELECT 'CLUSTER.MANAGE_ALERTS', 'Manage cluster-level alerts' UNION ALL
    SELECT 'CLUSTER.MANAGE_USER_PERSISTED_DATA', 'Manage cluster-level user persisted data' UNION ALL
    SELECT 'CLUSTER.TOGGLE_ALERTS', 'Enable/disable cluster-level alerts' UNION ALL
    SELECT 'CLUSTER.MANAGE_CONFIG_GROUPS', 'Manage cluster config groups' UNION ALL
    SELECT 'CLUSTER.TOGGLE_KERBEROS', 'Enable/disable Kerberos' UNION ALL
    SELECT 'CLUSTER.UPGRADE_DOWNGRADE_STACK', 'Upgrade/downgrade stack' UNION ALL
    SELECT 'CLUSTER.RUN_CUSTOM_COMMAND', 'Perform custom cluster-level actions' UNION ALL
    SELECT 'AMBARI.ADD_DELETE_CLUSTERS', 'Create new clusters' UNION ALL
    SELECT 'AMBARI.RENAME_CLUSTER', 'Rename clusters' UNION ALL
    SELECT 'AMBARI.MANAGE_SETTINGS', 'Manage settings' UNION ALL
    SELECT 'AMBARI.MANAGE_USERS', 'Manage users' UNION ALL
    SELECT 'AMBARI.MANAGE_GROUPS', 'Manage groups' UNION ALL
    SELECT 'AMBARI.MANAGE_VIEWS', 'Manage Ambari Views' UNION ALL
    SELECT 'AMBARI.ASSIGN_ROLES', 'Assign roles' UNION ALL
    SELECT 'AMBARI.MANAGE_STACK_VERSIONS', 'Manage stack versions' UNION ALL
    SELECT 'AMBARI.EDIT_STACK_REPOS', 'Edit stack repository URLs' UNION ALL
    SELECT 'AMBARI.RUN_CUSTOM_COMMAND', 'Perform custom administrative actions';

  -- Set authorizations for View User role
  INSERT INTO permission_roleauthorization(permission_id, authorization_id)
    SELECT permission_id, 'VIEW.USE' FROM adminpermission WHERE permission_name='VIEW.USER';

  -- Set authorizations for Cluster User role
  INSERT INTO permission_roleauthorization(permission_id, authorization_id)
    SELECT permission_id, 'SERVICE.VIEW_METRICS' FROM adminpermission WHERE permission_name='CLUSTER.USER' UNION ALL
    SELECT permission_id, 'SERVICE.VIEW_STATUS_INFO' FROM adminpermission WHERE permission_name='CLUSTER.USER' UNION ALL
    SELECT permission_id, 'SERVICE.VIEW_CONFIGS' FROM adminpermission WHERE permission_name='CLUSTER.USER' UNION ALL
    SELECT permission_id, 'SERVICE.COMPARE_CONFIGS' FROM adminpermission WHERE permission_name='CLUSTER.USER' UNION ALL
    SELECT permission_id, 'SERVICE.VIEW_ALERTS' FROM adminpermission WHERE permission_name='CLUSTER.USER' UNION ALL
    SELECT permission_id, 'HOST.VIEW_METRICS' FROM adminpermission WHERE permission_name='CLUSTER.USER' UNION ALL
    SELECT permission_id, 'HOST.VIEW_STATUS_INFO' FROM adminpermission WHERE permission_name='CLUSTER.USER' UNION ALL
    SELECT permission_id, 'HOST.VIEW_CONFIGS' FROM adminpermission WHERE permission_name='CLUSTER.USER' UNION ALL
    SELECT permission_id, 'CLUSTER.VIEW_METRICS' FROM adminpermission WHERE permission_name='CLUSTER.USER' UNION ALL
    SELECT permission_id, 'CLUSTER.VIEW_STATUS_INFO' FROM adminpermission WHERE permission_name='CLUSTER.USER' UNION ALL
    SELECT permission_id, 'CLUSTER.VIEW_CONFIGS' FROM adminpermission WHERE permission_name='CLUSTER.USER' UNION ALL
    SELECT permission_id, 'CLUSTER.VIEW_STACK_DETAILS' FROM adminpermission WHERE permission_name='CLUSTER.USER' UNION ALL
    SELECT permission_id, 'CLUSTER.VIEW_ALERTS' FROM adminpermission WHERE permission_name='CLUSTER.USER' UNION ALL
    SELECT permission_id, 'CLUSTER.MANAGE_USER_PERSISTED_DATA' FROM adminpermission WHERE permission_name='CLUSTER.USER';

  -- Set authorizations for Service Operator role
  INSERT INTO permission_roleauthorization(permission_id, authorization_id)
    SELECT permission_id, 'SERVICE.VIEW_METRICS' FROM adminpermission WHERE permission_name='SERVICE.OPERATOR' UNION ALL
    SELECT permission_id, 'SERVICE.VIEW_STATUS_INFO' FROM adminpermission WHERE permission_name='SERVICE.OPERATOR' UNION ALL
    SELECT permission_id, 'SERVICE.VIEW_CONFIGS' FROM adminpermission WHERE permission_name='SERVICE.OPERATOR' UNION ALL
    SELECT permission_id, 'SERVICE.COMPARE_CONFIGS' FROM adminpermission WHERE permission_name='SERVICE.OPERATOR' UNION ALL
    SELECT permission_id, 'SERVICE.VIEW_ALERTS' FROM adminpermission WHERE permission_name='SERVICE.OPERATOR' UNION ALL
    SELECT permission_id, 'SERVICE.START_STOP' FROM adminpermission WHERE permission_name='SERVICE.OPERATOR' UNION ALL
    SELECT permission_id, 'SERVICE.DECOMMISSION_RECOMMISSION' FROM adminpermission WHERE permission_name='SERVICE.OPERATOR' UNION ALL
    SELECT permission_id, 'SERVICE.RUN_SERVICE_CHECK' FROM adminpermission WHERE permission_name='SERVICE.OPERATOR' UNION ALL
    SELECT permission_id, 'SERVICE.TOGGLE_MAINTENANCE' FROM adminpermission WHERE permission_name='SERVICE.OPERATOR' UNION ALL
    SELECT permission_id, 'SERVICE.RUN_CUSTOM_COMMAND' FROM adminpermission WHERE permission_name='SERVICE.OPERATOR' UNION ALL
    SELECT permission_id, 'HOST.VIEW_METRICS' FROM adminpermission WHERE permission_name='SERVICE.OPERATOR' UNION ALL
    SELECT permission_id, 'HOST.VIEW_STATUS_INFO' FROM adminpermission WHERE permission_name='SERVICE.OPERATOR' UNION ALL
    SELECT permission_id, 'HOST.VIEW_CONFIGS' FROM adminpermission WHERE permission_name='SERVICE.OPERATOR' UNION ALL
    SELECT permission_id, 'CLUSTER.VIEW_METRICS' FROM adminpermission WHERE permission_name='SERVICE.OPERATOR' UNION ALL
    SELECT permission_id, 'CLUSTER.VIEW_STATUS_INFO' FROM adminpermission WHERE permission_name='SERVICE.OPERATOR' UNION ALL
    SELECT permission_id, 'CLUSTER.VIEW_CONFIGS' FROM adminpermission WHERE permission_name='SERVICE.OPERATOR' UNION ALL
    SELECT permission_id, 'CLUSTER.VIEW_STACK_DETAILS' FROM adminpermission WHERE permission_name='SERVICE.OPERATOR' UNION ALL
    SELECT permission_id, 'CLUSTER.VIEW_ALERTS' FROM adminpermission WHERE permission_name='SERVICE.OPERATOR' UNION ALL
    SELECT permission_id, 'CLUSTER.MANAGE_USER_PERSISTED_DATA' FROM adminpermission WHERE permission_name='SERVICE.OPERATOR';

  -- Set authorizations for Service Administrator role
  INSERT INTO permission_roleauthorization(permission_id, authorization_id)
    SELECT permission_id, 'SERVICE.VIEW_METRICS' FROM adminpermission WHERE permission_name='SERVICE.ADMINISTRATOR' UNION ALL
    SELECT permission_id, 'SERVICE.VIEW_STATUS_INFO' FROM adminpermission WHERE permission_name='SERVICE.ADMINISTRATOR' UNION ALL
    SELECT permission_id, 'SERVICE.VIEW_CONFIGS' FROM adminpermission WHERE permission_name='SERVICE.ADMINISTRATOR' UNION ALL
    SELECT permission_id, 'SERVICE.COMPARE_CONFIGS' FROM adminpermission WHERE permission_name='SERVICE.ADMINISTRATOR' UNION ALL
    SELECT permission_id, 'SERVICE.VIEW_ALERTS' FROM adminpermission WHERE permission_name='SERVICE.ADMINISTRATOR' UNION ALL
    SELECT permission_id, 'SERVICE.START_STOP' FROM adminpermission WHERE permission_name='SERVICE.ADMINISTRATOR' UNION ALL
    SELECT permission_id, 'SERVICE.DECOMMISSION_RECOMMISSION' FROM adminpermission WHERE permission_name='SERVICE.ADMINISTRATOR' UNION ALL
    SELECT permission_id, 'SERVICE.RUN_SERVICE_CHECK' FROM adminpermission WHERE permission_name='SERVICE.ADMINISTRATOR' UNION ALL
    SELECT permission_id, 'SERVICE.TOGGLE_MAINTENANCE' FROM adminpermission WHERE permission_name='SERVICE.ADMINISTRATOR' UNION ALL
    SELECT permission_id, 'SERVICE.RUN_CUSTOM_COMMAND' FROM adminpermission WHERE permission_name='SERVICE.ADMINISTRATOR' UNION ALL
    SELECT permission_id, 'SERVICE.MODIFY_CONFIGS' FROM adminpermission WHERE permission_name='SERVICE.ADMINISTRATOR' UNION ALL
    SELECT permission_id, 'SERVICE.MANAGE_CONFIG_GROUPS' FROM adminpermission WHERE permission_name='SERVICE.ADMINISTRATOR' UNION ALL
    SELECT permission_id, 'SERVICE.VIEW_OPERATIONAL_LOGS' FROM adminpermission WHERE permission_name='SERVICE.ADMINISTRATOR' UNION ALL
    SELECT permission_id, 'HOST.VIEW_METRICS' FROM adminpermission WHERE permission_name='SERVICE.ADMINISTRATOR' UNION ALL
    SELECT permission_id, 'HOST.VIEW_STATUS_INFO' FROM adminpermission WHERE permission_name='SERVICE.ADMINISTRATOR' UNION ALL
    SELECT permission_id, 'HOST.VIEW_CONFIGS' FROM adminpermission WHERE permission_name='SERVICE.ADMINISTRATOR' UNION ALL
    SELECT permission_id, 'CLUSTER.VIEW_METRICS' FROM adminpermission WHERE permission_name='SERVICE.ADMINISTRATOR' UNION ALL
    SELECT permission_id, 'CLUSTER.VIEW_STATUS_INFO' FROM adminpermission WHERE permission_name='SERVICE.ADMINISTRATOR' UNION ALL
    SELECT permission_id, 'CLUSTER.VIEW_CONFIGS' FROM adminpermission WHERE permission_name='SERVICE.ADMINISTRATOR' UNION ALL
    SELECT permission_id, 'CLUSTER.VIEW_STACK_DETAILS' FROM adminpermission WHERE permission_name='SERVICE.ADMINISTRATOR' UNION ALL
    SELECT permission_id, 'CLUSTER.MANAGE_CONFIG_GROUPS' FROM adminpermission WHERE permission_name='SERVICE.ADMINISTRATOR' UNION ALL
    SELECT permission_id, 'CLUSTER.VIEW_ALERTS' FROM adminpermission WHERE permission_name='SERVICE.ADMINISTRATOR' UNION ALL
    SELECT permission_id, 'CLUSTER.MANAGE_USER_PERSISTED_DATA' FROM adminpermission WHERE permission_name='SERVICE.ADMINISTRATOR';

  -- Set authorizations for Cluster Operator role
  INSERT INTO permission_roleauthorization(permission_id, authorization_id)
    SELECT permission_id, 'SERVICE.VIEW_METRICS' FROM adminpermission WHERE permission_name='CLUSTER.OPERATOR' UNION ALL
    SELECT permission_id, 'SERVICE.VIEW_STATUS_INFO' FROM adminpermission WHERE permission_name='CLUSTER.OPERATOR' UNION ALL
    SELECT permission_id, 'SERVICE.VIEW_CONFIGS' FROM adminpermission WHERE permission_name='CLUSTER.OPERATOR' UNION ALL
    SELECT permission_id, 'SERVICE.COMPARE_CONFIGS' FROM adminpermission WHERE permission_name='CLUSTER.OPERATOR' UNION ALL
    SELECT permission_id, 'SERVICE.VIEW_ALERTS' FROM adminpermission WHERE permission_name='CLUSTER.OPERATOR' UNION ALL
    SELECT permission_id, 'SERVICE.START_STOP' FROM adminpermission WHERE permission_name='CLUSTER.OPERATOR' UNION ALL
    SELECT permission_id, 'SERVICE.DECOMMISSION_RECOMMISSION' FROM adminpermission WHERE permission_name='CLUSTER.OPERATOR' UNION ALL
    SELECT permission_id, 'SERVICE.RUN_SERVICE_CHECK' FROM adminpermission WHERE permission_name='CLUSTER.OPERATOR' UNION ALL
    SELECT permission_id, 'SERVICE.TOGGLE_MAINTENANCE' FROM adminpermission WHERE permission_name='CLUSTER.OPERATOR' UNION ALL
    SELECT permission_id, 'SERVICE.RUN_CUSTOM_COMMAND' FROM adminpermission WHERE permission_name='CLUSTER.OPERATOR' UNION ALL
    SELECT permission_id, 'SERVICE.MODIFY_CONFIGS' FROM adminpermission WHERE permission_name='CLUSTER.OPERATOR' UNION ALL
    SELECT permission_id, 'SERVICE.MANAGE_CONFIG_GROUPS' FROM adminpermission WHERE permission_name='CLUSTER.OPERATOR' UNION ALL
    SELECT permission_id, 'SERVICE.MOVE' FROM adminpermission WHERE permission_name='CLUSTER.OPERATOR' UNION ALL
    SELECT permission_id, 'SERVICE.ENABLE_HA' FROM adminpermission WHERE permission_name='CLUSTER.OPERATOR' UNION ALL
    SELECT permission_id, 'SERVICE.VIEW_OPERATIONAL_LOGS' FROM adminpermission WHERE permission_name='CLUSTER.OPERATOR' UNION ALL
    SELECT permission_id, 'HOST.VIEW_METRICS' FROM adminpermission WHERE permission_name='CLUSTER.OPERATOR' UNION ALL
    SELECT permission_id, 'HOST.VIEW_STATUS_INFO' FROM adminpermission WHERE permission_name='CLUSTER.OPERATOR' UNION ALL
    SELECT permission_id, 'HOST.VIEW_CONFIGS' FROM adminpermission WHERE permission_name='CLUSTER.OPERATOR' UNION ALL
    SELECT permission_id, 'HOST.TOGGLE_MAINTENANCE' FROM adminpermission WHERE permission_name='CLUSTER.OPERATOR' UNION ALL
    SELECT permission_id, 'HOST.ADD_DELETE_COMPONENTS' FROM adminpermission WHERE permission_name='CLUSTER.OPERATOR' UNION ALL
    SELECT permission_id, 'HOST.ADD_DELETE_HOSTS' FROM adminpermission WHERE permission_name='CLUSTER.OPERATOR' UNION ALL
    SELECT permission_id, 'CLUSTER.VIEW_METRICS' FROM adminpermission WHERE permission_name='CLUSTER.OPERATOR' UNION ALL
    SELECT permission_id, 'CLUSTER.VIEW_STATUS_INFO' FROM adminpermission WHERE permission_name='CLUSTER.OPERATOR' UNION ALL
    SELECT permission_id, 'CLUSTER.VIEW_CONFIGS' FROM adminpermission WHERE permission_name='CLUSTER.OPERATOR' UNION ALL
    SELECT permission_id, 'CLUSTER.VIEW_STACK_DETAILS' FROM adminpermission WHERE permission_name='CLUSTER.OPERATOR' UNION ALL
    SELECT permission_id, 'CLUSTER.MANAGE_CONFIG_GROUPS' FROM adminpermission WHERE permission_name='CLUSTER.OPERATOR' UNION ALL
    SELECT permission_id, 'CLUSTER.VIEW_ALERTS' FROM adminpermission WHERE permission_name='CLUSTER.OPERATOR' UNION ALL
    SELECT permission_id, 'CLUSTER.MANAGE_CREDENTIALS' FROM adminpermission WHERE permission_name='CLUSTER.OPERATOR' UNION ALL
    SELECT permission_id, 'CLUSTER.MANAGE_USER_PERSISTED_DATA' FROM adminpermission WHERE permission_name='CLUSTER.OPERATOR';

  -- Set authorizations for Cluster Administrator role
  INSERT INTO permission_roleauthorization(permission_id, authorization_id)
    SELECT permission_id, 'SERVICE.VIEW_METRICS' FROM adminpermission WHERE permission_name='CLUSTER.ADMINISTRATOR' UNION ALL
    SELECT permission_id, 'SERVICE.VIEW_STATUS_INFO' FROM adminpermission WHERE permission_name='CLUSTER.ADMINISTRATOR' UNION ALL
    SELECT permission_id, 'SERVICE.VIEW_CONFIGS' FROM adminpermission WHERE permission_name='CLUSTER.ADMINISTRATOR' UNION ALL
    SELECT permission_id, 'SERVICE.COMPARE_CONFIGS' FROM adminpermission WHERE permission_name='CLUSTER.ADMINISTRATOR' UNION ALL
    SELECT permission_id, 'SERVICE.VIEW_ALERTS' FROM adminpermission WHERE permission_name='CLUSTER.ADMINISTRATOR' UNION ALL
    SELECT permission_id, 'SERVICE.START_STOP' FROM adminpermission WHERE permission_name='CLUSTER.ADMINISTRATOR' UNION ALL
    SELECT permission_id, 'SERVICE.DECOMMISSION_RECOMMISSION' FROM adminpermission WHERE permission_name='CLUSTER.ADMINISTRATOR' UNION ALL
    SELECT permission_id, 'SERVICE.RUN_SERVICE_CHECK' FROM adminpermission WHERE permission_name='CLUSTER.ADMINISTRATOR' UNION ALL
    SELECT permission_id, 'SERVICE.TOGGLE_MAINTENANCE' FROM adminpermission WHERE permission_name='CLUSTER.ADMINISTRATOR' UNION ALL
    SELECT permission_id, 'SERVICE.RUN_CUSTOM_COMMAND' FROM adminpermission WHERE permission_name='CLUSTER.ADMINISTRATOR' UNION ALL
    SELECT permission_id, 'SERVICE.MODIFY_CONFIGS' FROM adminpermission WHERE permission_name='CLUSTER.ADMINISTRATOR' UNION ALL
    SELECT permission_id, 'SERVICE.MANAGE_CONFIG_GROUPS' FROM adminpermission WHERE permission_name='CLUSTER.ADMINISTRATOR' UNION ALL
    SELECT permission_id, 'SERVICE.MANAGE_ALERTS' FROM adminpermission WHERE permission_name='CLUSTER.ADMINISTRATOR' UNION ALL
    SELECT permission_id, 'SERVICE.MOVE' FROM adminpermission WHERE permission_name='CLUSTER.ADMINISTRATOR' UNION ALL
    SELECT permission_id, 'SERVICE.ENABLE_HA' FROM adminpermission WHERE permission_name='CLUSTER.ADMINISTRATOR' UNION ALL
    SELECT permission_id, 'SERVICE.TOGGLE_ALERTS' FROM adminpermission WHERE permission_name='CLUSTER.ADMINISTRATOR' UNION ALL
    SELECT permission_id, 'SERVICE.ADD_DELETE_SERVICES' FROM adminpermission WHERE permission_name='CLUSTER.ADMINISTRATOR' UNION ALL
    SELECT permission_id, 'SERVICE.VIEW_OPERATIONAL_LOGS' FROM adminpermission WHERE permission_name='CLUSTER.ADMINISTRATOR' UNION ALL
    SELECT permission_id, 'SERVICE.SET_SERVICE_USERS_GROUPS' FROM adminpermission WHERE permission_name='CLUSTER.ADMINISTRATOR' UNION ALL
    SELECT permission_id, 'HOST.VIEW_METRICS' FROM adminpermission WHERE permission_name='CLUSTER.ADMINISTRATOR' UNION ALL
    SELECT permission_id, 'HOST.VIEW_STATUS_INFO' FROM adminpermission WHERE permission_name='CLUSTER.ADMINISTRATOR' UNION ALL
    SELECT permission_id, 'HOST.VIEW_CONFIGS' FROM adminpermission WHERE permission_name='CLUSTER.ADMINISTRATOR' UNION ALL
    SELECT permission_id, 'HOST.TOGGLE_MAINTENANCE' FROM adminpermission WHERE permission_name='CLUSTER.ADMINISTRATOR' UNION ALL
    SELECT permission_id, 'HOST.ADD_DELETE_COMPONENTS' FROM adminpermission WHERE permission_name='CLUSTER.ADMINISTRATOR' UNION ALL
    SELECT permission_id, 'HOST.ADD_DELETE_HOSTS' FROM adminpermission WHERE permission_name='CLUSTER.ADMINISTRATOR' UNION ALL
    SELECT permission_id, 'CLUSTER.VIEW_METRICS' FROM adminpermission WHERE permission_name='CLUSTER.ADMINISTRATOR' UNION ALL
    SELECT permission_id, 'CLUSTER.VIEW_STATUS_INFO' FROM adminpermission WHERE permission_name='CLUSTER.ADMINISTRATOR' UNION ALL
    SELECT permission_id, 'CLUSTER.VIEW_CONFIGS' FROM adminpermission WHERE permission_name='CLUSTER.ADMINISTRATOR' UNION ALL
    SELECT permission_id, 'CLUSTER.VIEW_STACK_DETAILS' FROM adminpermission WHERE permission_name='CLUSTER.ADMINISTRATOR' UNION ALL
    SELECT permission_id, 'CLUSTER.VIEW_ALERTS' FROM adminpermission WHERE permission_name='CLUSTER.ADMINISTRATOR' UNION ALL
    SELECT permission_id, 'CLUSTER.MANAGE_CREDENTIALS' FROM adminpermission WHERE permission_name='CLUSTER.ADMINISTRATOR' UNION ALL
    SELECT permission_id, 'CLUSTER.MODIFY_CONFIGS' FROM adminpermission WHERE permission_name='CLUSTER.ADMINISTRATOR' UNION ALL
    SELECT permission_id, 'CLUSTER.MANAGE_ALERTS' FROM adminpermission WHERE permission_name='CLUSTER.ADMINISTRATOR' UNION ALL
    SELECT permission_id, 'CLUSTER.TOGGLE_ALERTS' FROM adminpermission WHERE permission_name='CLUSTER.ADMINISTRATOR' UNION ALL
    SELECT permission_id, 'CLUSTER.TOGGLE_KERBEROS' FROM adminpermission WHERE permission_name='CLUSTER.ADMINISTRATOR' UNION ALL
    SELECT permission_id, 'CLUSTER.MANAGE_CONFIG_GROUPS' FROM adminpermission WHERE permission_name='CLUSTER.ADMINISTRATOR' UNION ALL
    SELECT permission_id, 'CLUSTER.UPGRADE_DOWNGRADE_STACK' FROM adminpermission WHERE permission_name='CLUSTER.ADMINISTRATOR' UNION ALL
    SELECT permission_id, 'CLUSTER.MANAGE_USER_PERSISTED_DATA' FROM adminpermission WHERE permission_name='CLUSTER.ADMINISTRATOR' UNION ALL
    SELECT permission_id, 'CLUSTER.RUN_CUSTOM_COMMAND' FROM adminpermission WHERE permission_name='CLUSTER.ADMINISTRATOR';

  -- Set authorizations for Administrator role
  INSERT INTO permission_roleauthorization(permission_id, authorization_id)
    SELECT permission_id, 'VIEW.USE' FROM adminpermission WHERE permission_name='AMBARI.ADMINISTRATOR' UNION ALL
    SELECT permission_id, 'SERVICE.VIEW_METRICS' FROM adminpermission WHERE permission_name='AMBARI.ADMINISTRATOR' UNION ALL
    SELECT permission_id, 'SERVICE.VIEW_STATUS_INFO' FROM adminpermission WHERE permission_name='AMBARI.ADMINISTRATOR' UNION ALL
    SELECT permission_id, 'SERVICE.VIEW_CONFIGS' FROM adminpermission WHERE permission_name='AMBARI.ADMINISTRATOR' UNION ALL
    SELECT permission_id, 'SERVICE.COMPARE_CONFIGS' FROM adminpermission WHERE permission_name='AMBARI.ADMINISTRATOR' UNION ALL
    SELECT permission_id, 'SERVICE.VIEW_ALERTS' FROM adminpermission WHERE permission_name='AMBARI.ADMINISTRATOR' UNION ALL
    SELECT permission_id, 'SERVICE.START_STOP' FROM adminpermission WHERE permission_name='AMBARI.ADMINISTRATOR' UNION ALL
    SELECT permission_id, 'SERVICE.DECOMMISSION_RECOMMISSION' FROM adminpermission WHERE permission_name='AMBARI.ADMINISTRATOR' UNION ALL
    SELECT permission_id, 'SERVICE.RUN_SERVICE_CHECK' FROM adminpermission WHERE permission_name='AMBARI.ADMINISTRATOR' UNION ALL
    SELECT permission_id, 'SERVICE.TOGGLE_MAINTENANCE' FROM adminpermission WHERE permission_name='AMBARI.ADMINISTRATOR' UNION ALL
    SELECT permission_id, 'SERVICE.RUN_CUSTOM_COMMAND' FROM adminpermission WHERE permission_name='AMBARI.ADMINISTRATOR' UNION ALL
    SELECT permission_id, 'SERVICE.MODIFY_CONFIGS' FROM adminpermission WHERE permission_name='AMBARI.ADMINISTRATOR' UNION ALL
    SELECT permission_id, 'SERVICE.MANAGE_CONFIG_GROUPS' FROM adminpermission WHERE permission_name='AMBARI.ADMINISTRATOR' UNION ALL
    SELECT permission_id, 'SERVICE.MANAGE_ALERTS' FROM adminpermission WHERE permission_name='AMBARI.ADMINISTRATOR' UNION ALL
    SELECT permission_id, 'SERVICE.MOVE' FROM adminpermission WHERE permission_name='AMBARI.ADMINISTRATOR' UNION ALL
    SELECT permission_id, 'SERVICE.ENABLE_HA' FROM adminpermission WHERE permission_name='AMBARI.ADMINISTRATOR' UNION ALL
    SELECT permission_id, 'SERVICE.TOGGLE_ALERTS' FROM adminpermission WHERE permission_name='AMBARI.ADMINISTRATOR' UNION ALL
    SELECT permission_id, 'SERVICE.ADD_DELETE_SERVICES' FROM adminpermission WHERE permission_name='AMBARI.ADMINISTRATOR' UNION ALL
    SELECT permission_id, 'SERVICE.VIEW_OPERATIONAL_LOGS' FROM adminpermission WHERE permission_name='AMBARI.ADMINISTRATOR' UNION ALL
    SELECT permission_id, 'SERVICE.SET_SERVICE_USERS_GROUPS' FROM adminpermission WHERE permission_name='AMBARI.ADMINISTRATOR' UNION ALL
    SELECT permission_id, 'HOST.VIEW_METRICS' FROM adminpermission WHERE permission_name='AMBARI.ADMINISTRATOR' UNION ALL
    SELECT permission_id, 'HOST.VIEW_STATUS_INFO' FROM adminpermission WHERE permission_name='AMBARI.ADMINISTRATOR' UNION ALL
    SELECT permission_id, 'HOST.VIEW_CONFIGS' FROM adminpermission WHERE permission_name='AMBARI.ADMINISTRATOR' UNION ALL
    SELECT permission_id, 'HOST.TOGGLE_MAINTENANCE' FROM adminpermission WHERE permission_name='AMBARI.ADMINISTRATOR' UNION ALL
    SELECT permission_id, 'HOST.ADD_DELETE_COMPONENTS' FROM adminpermission WHERE permission_name='AMBARI.ADMINISTRATOR' UNION ALL
    SELECT permission_id, 'HOST.ADD_DELETE_HOSTS' FROM adminpermission WHERE permission_name='AMBARI.ADMINISTRATOR' UNION ALL
    SELECT permission_id, 'CLUSTER.VIEW_METRICS' FROM adminpermission WHERE permission_name='AMBARI.ADMINISTRATOR' UNION ALL
    SELECT permission_id, 'CLUSTER.VIEW_STATUS_INFO' FROM adminpermission WHERE permission_name='AMBARI.ADMINISTRATOR' UNION ALL
    SELECT permission_id, 'CLUSTER.VIEW_CONFIGS' FROM adminpermission WHERE permission_name='AMBARI.ADMINISTRATOR' UNION ALL
    SELECT permission_id, 'CLUSTER.VIEW_STACK_DETAILS' FROM adminpermission WHERE permission_name='AMBARI.ADMINISTRATOR' UNION ALL
    SELECT permission_id, 'CLUSTER.VIEW_ALERTS' FROM adminpermission WHERE permission_name='AMBARI.ADMINISTRATOR' UNION ALL
    SELECT permission_id, 'CLUSTER.MANAGE_CREDENTIALS' FROM adminpermission WHERE permission_name='AMBARI.ADMINISTRATOR' UNION ALL
    SELECT permission_id, 'CLUSTER.MODIFY_CONFIGS' FROM adminpermission WHERE permission_name='AMBARI.ADMINISTRATOR' UNION ALL
    SELECT permission_id, 'CLUSTER.MANAGE_ALERTS' FROM adminpermission WHERE permission_name='AMBARI.ADMINISTRATOR' UNION ALL
    SELECT permission_id, 'CLUSTER.MANAGE_CONFIG_GROUPS' FROM adminpermission WHERE permission_name='AMBARI.ADMINISTRATOR' UNION ALL
    SELECT permission_id, 'CLUSTER.TOGGLE_ALERTS' FROM adminpermission WHERE permission_name='AMBARI.ADMINISTRATOR' UNION ALL
    SELECT permission_id, 'CLUSTER.TOGGLE_KERBEROS' FROM adminpermission WHERE permission_name='AMBARI.ADMINISTRATOR' UNION ALL
    SELECT permission_id, 'CLUSTER.UPGRADE_DOWNGRADE_STACK' FROM adminpermission WHERE permission_name='AMBARI.ADMINISTRATOR' UNION ALL
    SELECT permission_id, 'CLUSTER.MANAGE_USER_PERSISTED_DATA' FROM adminpermission WHERE permission_name='AMBARI.ADMINISTRATOR' UNION ALL
    SELECT permission_id, 'CLUSTER.RUN_CUSTOM_COMMAND' FROM adminpermission WHERE permission_name='AMBARI.ADMINISTRATOR' UNION ALL
    SELECT permission_id, 'AMBARI.ADD_DELETE_CLUSTERS' FROM adminpermission WHERE permission_name='AMBARI.ADMINISTRATOR' UNION ALL
    SELECT permission_id, 'AMBARI.RENAME_CLUSTER' FROM adminpermission WHERE permission_name='AMBARI.ADMINISTRATOR' UNION ALL
    SELECT permission_id, 'AMBARI.MANAGE_SETTINGS' FROM adminpermission WHERE permission_name='AMBARI.ADMINISTRATOR' UNION ALL
    SELECT permission_id, 'AMBARI.MANAGE_USERS' FROM adminpermission WHERE permission_name='AMBARI.ADMINISTRATOR' UNION ALL
    SELECT permission_id, 'AMBARI.MANAGE_GROUPS' FROM adminpermission WHERE permission_name='AMBARI.ADMINISTRATOR' UNION ALL
    SELECT permission_id, 'AMBARI.MANAGE_VIEWS' FROM adminpermission WHERE permission_name='AMBARI.ADMINISTRATOR' UNION ALL
    SELECT permission_id, 'AMBARI.ASSIGN_ROLES' FROM adminpermission WHERE permission_name='AMBARI.ADMINISTRATOR' UNION ALL
    SELECT permission_id, 'AMBARI.MANAGE_STACK_VERSIONS' FROM adminpermission WHERE permission_name='AMBARI.ADMINISTRATOR' UNION ALL
    SELECT permission_id, 'AMBARI.EDIT_STACK_REPOS' FROM adminpermission WHERE permission_name='AMBARI.ADMINISTRATOR' UNION ALL
    SELECT permission_id, 'AMBARI.RUN_CUSTOM_COMMAND' FROM adminpermission WHERE permission_name='AMBARI.ADMINISTRATOR';

  insert into adminprivilege (privilege_id, permission_id, resource_id, principal_id)
    select 1, 1, 1, 1;

  insert into metainfo(metainfo_key, metainfo_value)
    select 'version','${ambariSchemaVersion}';
COMMIT TRANSACTION

-- Quartz tables

CREATE TABLE qrtz_job_details
  (
    SCHED_NAME VARCHAR(120) NOT NULL,
    JOB_NAME  VARCHAR(200) NOT NULL,
    JOB_GROUP VARCHAR(200) NOT NULL,
    DESCRIPTION VARCHAR(250) NULL,
    JOB_CLASS_NAME   VARCHAR(250) NOT NULL,
    IS_DURABLE BIT NOT NULL,
    IS_NONCONCURRENT BIT NOT NULL,
    IS_UPDATE_DATA BIT NOT NULL,
    REQUESTS_RECOVERY BIT NOT NULL,
    JOB_DATA VARBINARY(MAX) NULL,
    PRIMARY KEY CLUSTERED (SCHED_NAME,JOB_NAME,JOB_GROUP)
);

CREATE TABLE qrtz_triggers
  (
    SCHED_NAME VARCHAR(120) NOT NULL,
    TRIGGER_NAME VARCHAR(200) NOT NULL,
    TRIGGER_GROUP VARCHAR(200) NOT NULL,
    JOB_NAME  VARCHAR(200) NOT NULL,
    JOB_GROUP VARCHAR(200) NOT NULL,
    DESCRIPTION VARCHAR(250) NULL,
    NEXT_FIRE_TIME BIGINT NULL,
    PREV_FIRE_TIME BIGINT NULL,
    PRIORITY INTEGER NULL,
    TRIGGER_STATE VARCHAR(16) NOT NULL,
    TRIGGER_TYPE VARCHAR(8) NOT NULL,
    START_TIME BIGINT NOT NULL,
    END_TIME BIGINT NULL,
    CALENDAR_NAME VARCHAR(200) NULL,
    MISFIRE_INSTR SMALLINT NULL,
    JOB_DATA VARBINARY(MAX) NULL,
    PRIMARY KEY CLUSTERED (SCHED_NAME,TRIGGER_NAME,TRIGGER_GROUP),
    FOREIGN KEY (SCHED_NAME,JOB_NAME,JOB_GROUP)
	REFERENCES QRTZ_JOB_DETAILS(SCHED_NAME,JOB_NAME,JOB_GROUP)
);

CREATE TABLE qrtz_simple_triggers
  (
    SCHED_NAME VARCHAR(120) NOT NULL,
    TRIGGER_NAME VARCHAR(200) NOT NULL,
    TRIGGER_GROUP VARCHAR(200) NOT NULL,
    REPEAT_COUNT BIGINT NOT NULL,
    REPEAT_INTERVAL BIGINT NOT NULL,
    TIMES_TRIGGERED BIGINT NOT NULL,
    PRIMARY KEY CLUSTERED (SCHED_NAME,TRIGGER_NAME,TRIGGER_GROUP),
    FOREIGN KEY (SCHED_NAME,TRIGGER_NAME,TRIGGER_GROUP)
	REFERENCES QRTZ_TRIGGERS(SCHED_NAME,TRIGGER_NAME,TRIGGER_GROUP)
);

CREATE TABLE qrtz_cron_triggers
  (
    SCHED_NAME VARCHAR(120) NOT NULL,
    TRIGGER_NAME VARCHAR(200) NOT NULL,
    TRIGGER_GROUP VARCHAR(200) NOT NULL,
    CRON_EXPRESSION VARCHAR(120) NOT NULL,
    TIME_ZONE_ID VARCHAR(80),
    PRIMARY KEY CLUSTERED (SCHED_NAME,TRIGGER_NAME,TRIGGER_GROUP),
    FOREIGN KEY (SCHED_NAME,TRIGGER_NAME,TRIGGER_GROUP)
	REFERENCES QRTZ_TRIGGERS(SCHED_NAME,TRIGGER_NAME,TRIGGER_GROUP)
);

CREATE TABLE qrtz_simprop_triggers
  (
    SCHED_NAME VARCHAR(120) NOT NULL,
    TRIGGER_NAME VARCHAR(200) NOT NULL,
    TRIGGER_GROUP VARCHAR(200) NOT NULL,
    STR_PROP_1 VARCHAR(512) NULL,
    STR_PROP_2 VARCHAR(512) NULL,
    STR_PROP_3 VARCHAR(512) NULL,
    INT_PROP_1 INT NULL,
    INT_PROP_2 INT NULL,
    LONG_PROP_1 BIGINT NULL,
    LONG_PROP_2 BIGINT NULL,
    DEC_PROP_1 NUMERIC(13,4) NULL,
    DEC_PROP_2 NUMERIC(13,4) NULL,
    BOOL_PROP_1 BIT NULL,
    BOOL_PROP_2 BIT NULL,
    PRIMARY KEY CLUSTERED (SCHED_NAME,TRIGGER_NAME,TRIGGER_GROUP),
    FOREIGN KEY (SCHED_NAME,TRIGGER_NAME,TRIGGER_GROUP)
    REFERENCES QRTZ_TRIGGERS(SCHED_NAME,TRIGGER_NAME,TRIGGER_GROUP)
);

CREATE TABLE qrtz_blob_triggers
  (
    SCHED_NAME VARCHAR(120) NOT NULL,
    TRIGGER_NAME VARCHAR(200) NOT NULL,
    TRIGGER_GROUP VARCHAR(200) NOT NULL,
    BLOB_DATA VARBINARY(MAX) NULL,
    PRIMARY KEY CLUSTERED (SCHED_NAME,TRIGGER_NAME,TRIGGER_GROUP),
    FOREIGN KEY (SCHED_NAME,TRIGGER_NAME,TRIGGER_GROUP)
        REFERENCES QRTZ_TRIGGERS(SCHED_NAME,TRIGGER_NAME,TRIGGER_GROUP)
);

CREATE TABLE qrtz_calendars
  (
    SCHED_NAME VARCHAR(120) NOT NULL,
    CALENDAR_NAME  VARCHAR(200) NOT NULL,
    CALENDAR VARBINARY(MAX) NOT NULL,
    PRIMARY KEY CLUSTERED (SCHED_NAME,CALENDAR_NAME)
);


CREATE TABLE qrtz_paused_trigger_grps
  (
    SCHED_NAME VARCHAR(120) NOT NULL,
    TRIGGER_GROUP  VARCHAR(200) NOT NULL,
    PRIMARY KEY CLUSTERED (SCHED_NAME,TRIGGER_GROUP)
);

CREATE TABLE qrtz_fired_triggers
  (
    SCHED_NAME VARCHAR(120) NOT NULL,
    ENTRY_ID VARCHAR(95) NOT NULL,
    TRIGGER_NAME VARCHAR(200) NOT NULL,
    TRIGGER_GROUP VARCHAR(200) NOT NULL,
    INSTANCE_NAME VARCHAR(200) NOT NULL,
    FIRED_TIME BIGINT NOT NULL,
    SCHED_TIME BIGINT NOT NULL,
    PRIORITY INTEGER NOT NULL,
    STATE VARCHAR(16) NOT NULL,
    JOB_NAME VARCHAR(200) NULL,
    JOB_GROUP VARCHAR(200) NULL,
    IS_NONCONCURRENT BIT NULL,
    REQUESTS_RECOVERY BIT NULL,
    PRIMARY KEY CLUSTERED (SCHED_NAME,ENTRY_ID)
);

CREATE TABLE qrtz_scheduler_state
  (
    SCHED_NAME VARCHAR(120) NOT NULL,
    INSTANCE_NAME VARCHAR(200) NOT NULL,
    LAST_CHECKIN_TIME BIGINT NOT NULL,
    CHECKIN_INTERVAL BIGINT NOT NULL,
    PRIMARY KEY CLUSTERED (SCHED_NAME,INSTANCE_NAME)
);

CREATE TABLE qrtz_locks
  (
    SCHED_NAME VARCHAR(120) NOT NULL,
    LOCK_NAME  VARCHAR(40) NOT NULL,
    PRIMARY KEY CLUSTERED (SCHED_NAME,LOCK_NAME)
);

create index idx_qrtz_j_req_recovery on qrtz_job_details(SCHED_NAME,REQUESTS_RECOVERY);
create index idx_qrtz_j_grp on qrtz_job_details(SCHED_NAME,JOB_GROUP);

create index idx_qrtz_t_j on qrtz_triggers(SCHED_NAME,JOB_NAME,JOB_GROUP);
create index idx_qrtz_t_jg on qrtz_triggers(SCHED_NAME,JOB_GROUP);
create index idx_qrtz_t_c on qrtz_triggers(SCHED_NAME,CALENDAR_NAME);
create index idx_qrtz_t_g on qrtz_triggers(SCHED_NAME,TRIGGER_GROUP);
create index idx_qrtz_t_state on qrtz_triggers(SCHED_NAME,TRIGGER_STATE);
create index idx_qrtz_t_n_state on qrtz_triggers(SCHED_NAME,TRIGGER_NAME,TRIGGER_GROUP,TRIGGER_STATE);
create index idx_qrtz_t_n_g_state on qrtz_triggers(SCHED_NAME,TRIGGER_GROUP,TRIGGER_STATE);
create index idx_qrtz_t_next_fire_time on qrtz_triggers(SCHED_NAME,NEXT_FIRE_TIME);
create index idx_qrtz_t_nft_st on qrtz_triggers(SCHED_NAME,TRIGGER_STATE,NEXT_FIRE_TIME);
create index idx_qrtz_t_nft_misfire on qrtz_triggers(SCHED_NAME,MISFIRE_INSTR,NEXT_FIRE_TIME);
create index idx_qrtz_t_nft_st_misfire on qrtz_triggers(SCHED_NAME,MISFIRE_INSTR,NEXT_FIRE_TIME,TRIGGER_STATE);
create index idx_qrtz_t_nft_st_misfire_grp on qrtz_triggers(SCHED_NAME,MISFIRE_INSTR,NEXT_FIRE_TIME,TRIGGER_GROUP,TRIGGER_STATE);

create index idx_qrtz_ft_trig_inst_name on qrtz_fired_triggers(SCHED_NAME,INSTANCE_NAME);
create index idx_qrtz_ft_inst_job_req_rcvry on qrtz_fired_triggers(SCHED_NAME,INSTANCE_NAME,REQUESTS_RECOVERY);
create index idx_qrtz_ft_j_g on qrtz_fired_triggers(SCHED_NAME,JOB_NAME,JOB_GROUP);
create index idx_qrtz_ft_jg on qrtz_fired_triggers(SCHED_NAME,JOB_GROUP);
create index idx_qrtz_ft_t_g on qrtz_fired_triggers(SCHED_NAME,TRIGGER_NAME,TRIGGER_GROUP);
create index idx_qrtz_ft_tg on qrtz_fired_triggers(SCHED_NAME,TRIGGER_GROUP);<|MERGE_RESOLUTION|>--- conflicted
+++ resolved
@@ -897,11 +897,7 @@
   user_name VARCHAR(255) NOT NULL,
   CONSTRAINT PK_sc_version PRIMARY KEY (id),
   CONSTRAINT FK_scv_component_id FOREIGN KEY (component_id) REFERENCES servicecomponentdesiredstate (id),
-<<<<<<< HEAD
-  CONSTRAINT FK_scv_repo_version_id FOREIGN KEY (repo_version_id) REFERENCES repo_version (id)
-=======
   CONSTRAINT FK_scv_repo_version_id FOREIGN KEY (repo_version_id) REFERENCES repo_version (repo_version_id)
->>>>>>> 3d6ddc2a
 );
 
 CREATE TABLE ambari_operation_history(
