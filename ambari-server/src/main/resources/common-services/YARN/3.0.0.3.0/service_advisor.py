#!/usr/bin/env ambari-python-wrap
"""
Licensed to the Apache Software Foundation (ASF) under one
or more contributor license agreements.  See the NOTICE file
distributed with this work for additional information
regarding copyright ownership.  The ASF licenses this file
to you under the Apache License, Version 2.0 (the
"License"); you may not use this file except in compliance
with the License.  You may obtain a copy of the License at

    http://www.apache.org/licenses/LICENSE-2.0

Unless required by applicable law or agreed to in writing, software
distributed under the License is distributed on an "AS IS" BASIS,
WITHOUT WARRANTIES OR CONDITIONS OF ANY KIND, either express or implied.
See the License for the specific language governing permissions and
limitations under the License.
"""

# Python imports
import imp
import os
import traceback
import inspect
import socket
import math
from math import floor, ceil

# Local imports


SCRIPT_DIR = os.path.dirname(os.path.abspath(__file__))
STACKS_DIR = os.path.join(SCRIPT_DIR, '../../../stacks/')
PARENT_FILE = os.path.join(STACKS_DIR, 'service_advisor.py')

try:
  with open(PARENT_FILE, 'rb') as fp:
    service_advisor = imp.load_module('service_advisor', fp, PARENT_FILE, ('.py', 'rb', imp.PY_SOURCE))
except Exception as e:
  traceback.print_exc()
  print "Failed to load parent"


class YARNServiceAdvisor(service_advisor.ServiceAdvisor):

  def __init__(self, *args, **kwargs):
    self.as_super = super(YARNServiceAdvisor, self)
    self.as_super.__init__(*args, **kwargs)

    self.initialize_logger("YARNServiceAdvisorf")

    self.CLUSTER_CREATE_OPERATION = "ClusterCreate"

    # Always call these methods
    self.modifyMastersWithMultipleInstances()
    self.modifyCardinalitiesDict()
    self.modifyHeapSizeProperties()
    self.modifyNotValuableComponents()
    self.modifyComponentsNotPreferableOnServer()
    self.modifyComponentLayoutSchemes()

  def modifyMastersWithMultipleInstances(self):
    """
    Modify the set of masters with multiple instances.
    Must be overriden in child class.
    """
    # Nothing to do
    pass

  def modifyCardinalitiesDict(self):
    """
    Modify the dictionary of cardinalities.
    Must be overriden in child class.
    """
    # Nothing to do
    pass

  def modifyHeapSizeProperties(self):
    """
    Modify the dictionary of heap size properties.
    Must be overriden in child class.
    """
    self.heap_size_properties = {}

  def modifyNotValuableComponents(self):
    """
    Modify the set of components whose host assignment is based on other services.
    Must be overriden in child class.
    """
    self.notValuableComponents.add("APP_TIMELINE_SERVER")

  def modifyComponentsNotPreferableOnServer(self):
    """
    Modify the set of components that are not preferable on the server.
    Must be overriden in child class.
    """
    # Nothing to do
    pass

  def modifyComponentLayoutSchemes(self):
    """
    Modify layout scheme dictionaries for components.
    The scheme dictionary basically maps the number of hosts to
    host index where component should exist.
    Must be overriden in child class.
    """
    self.componentLayoutSchemes.update({
      'APP_TIMELINE_SERVER': {31: 1, "else": 2},
    })

  def getServiceComponentLayoutValidations(self, services, hosts):
    """
    Get a list of errors.
    Must be overriden in child class.
    """
    self.logger.info("Class: %s, Method: %s. Validating Service Component Layout." %
                (self.__class__.__name__, inspect.stack()[0][3]))

    return self.as_super.getServiceComponentLayoutValidations(services, hosts)

  def getServiceConfigurationRecommendations(self, configurations, clusterData, services, hosts):
    """
    Entry point.
    Must be overriden in child class.
    """
    self.logger.info("Class: %s, Method: %s. Recommending Service Configurations." %
                (self.__class__.__name__, inspect.stack()[0][3]))

    # Due to the existing stack inheritance, make it clear where each calculation came from.
    recommender = YARNRecommender()

    # YARN
    recommender.recommendYARNConfigurationsFromHDP206(configurations, clusterData, services, hosts)
    recommender.recommendYARNConfigurationsFromHDP22(configurations, clusterData, services, hosts)
    recommender.recommendYARNConfigurationsFromHDP23(configurations, clusterData, services, hosts)
    recommender.recommendYARNConfigurationsFromHDP25(configurations, clusterData, services, hosts)
    recommender.recommendYARNConfigurationsFromHDP26(configurations, clusterData, services, hosts)

  def getServiceConfigurationsValidationItems(self, configurations, recommendedDefaults, services, hosts):
    """
    Entry point.
    Validate configurations for the service. Return a list of errors.
    The code for this function should be the same for each Service Advisor.
    """
    self.logger.info("Class: %s, Method: %s. Validating Configurations." %
                (self.__class__.__name__, inspect.stack()[0][3]))

    validator = YARNValidator()
    # Calls the methods of the validator using arguments,
    # method(siteProperties, siteRecommendations, configurations, services, hosts)
    return validator.validateListOfConfigUsingMethod(configurations, recommendedDefaults, services, hosts, validator.validators)


class MAPREDUCE2ServiceAdvisor(service_advisor.ServiceAdvisor):

  def __init__(self, *args, **kwargs):
    self.as_super = super(MAPREDUCE2ServiceAdvisor, self)
    self.as_super.__init__(*args, **kwargs)

    # Always call these methods
    self.modifyMastersWithMultipleInstances()
    self.modifyCardinalitiesDict()
    self.modifyHeapSizeProperties()
    self.modifyNotValuableComponents()
    self.modifyComponentsNotPreferableOnServer()
    self.modifyComponentLayoutSchemes()

  def modifyMastersWithMultipleInstances(self):
    """
    Modify the set of masters with multiple instances.
    Must be overriden in child class.
    """
    # Nothing to do
    pass

  def modifyCardinalitiesDict(self):
    """
    Modify the dictionary of cardinalities.
    Must be overriden in child class.
    """
    # Nothing to do
    pass

  def modifyHeapSizeProperties(self):
    """
    Modify the dictionary of heap size properties.
    Must be overriden in child class.
    """
    self.heap_size_properties = {}

  def modifyNotValuableComponents(self):
    """
    Modify the set of components whose host assignment is based on other services.
    Must be overriden in child class.
    """
    # Nothing to do
    pass

  def modifyComponentsNotPreferableOnServer(self):
    """
    Modify the set of components that are not preferable on the server.
    Must be overriden in child class.
    """
    # Nothing to do
    pass

  def modifyComponentLayoutSchemes(self):
    """
    Modify layout scheme dictionaries for components.
    The scheme dictionary basically maps the number of hosts to
    host index where component should exist.
    Must be overriden in child class.
    """
    self.componentLayoutSchemes.update({
      'HISTORYSERVER': {31: 1, "else": 2},
    })

  def getServiceComponentLayoutValidations(self, services, hosts):
    """
    Get a list of errors.
    Must be overriden in child class.
    """
    self.logger.info("Class: %s, Method: %s. Validating Service Component Layout." %
                (self.__class__.__name__, inspect.stack()[0][3]))

    return self.as_super.getServiceComponentLayoutValidations(services, hosts)

  def getServiceConfigurationRecommendations(self, configurations, clusterData, services, hosts):
    """
    Entry point.
    Must be overriden in child class.
    """
    self.logger.info("Class: %s, Method: %s. Recommending Service Configurations." %
                (self.__class__.__name__, inspect.stack()[0][3]))

    # Due to the existing stack inheritance, make it clear where each calculation came from.
    recommender = MAPREDUCE2Recommender()
    recommender.recommendMapReduce2ConfigurationsFromHDP206(configurations, clusterData, services, hosts)
    recommender.recommendMapReduce2ConfigurationsFromHDP22(configurations, clusterData, services, hosts)

  def getServiceConfigurationsValidationItems(self, configurations, recommendedDefaults, services, hosts):
    """
    Entry point.
    Validate configurations for the service. Return a list of errors.
    The code for this function should be the same for each Service Advisor.
    """
    self.logger.info("Class: %s, Method: %s. Validating Configurations." %
                (self.__class__.__name__, inspect.stack()[0][3]))

    validator = YARNValidator()
    # Calls the methods of the validator using arguments,
    # method(siteProperties, siteRecommendations, configurations, services, hosts)
    return validator.validateListOfConfigUsingMethod(configurations, recommendedDefaults, services, hosts, validator.validators)


class YARNRecommender(service_advisor.ServiceAdvisor):
  """
  YARN Recommender suggests properties when adding the service for the first time or modifying configs via the UI.
  """

  HIVE_INTERACTIVE_SITE = 'hive-interactive-site'
  YARN_ROOT_DEFAULT_QUEUE_NAME = 'default'
  CONFIG_VALUE_UINITIALIZED = 'SET_ON_FIRST_INVOCATION'

  def __init__(self, *args, **kwargs):
    self.as_super = super(YARNRecommender, self)
    self.as_super.__init__(*args, **kwargs)

  def recommendYARNConfigurationsFromHDP206(self, configurations, clusterData, services, hosts):
    """
    Recommend configurations for this service based on HDP 2.0.6.
    """
    self.logger.info("Class: %s, Method: %s. Recommending Service Configurations." %
                (self.__class__.__name__, inspect.stack()[0][3]))

    putYarnProperty = self.putProperty(configurations, "yarn-site", services)
    putYarnPropertyAttribute = self.putPropertyAttribute(configurations, "yarn-site")
    putYarnEnvProperty = self.putProperty(configurations, "yarn-env", services)

    self.calculateYarnAllocationSizes(configurations, services, hosts)

    putYarnEnvProperty('min_user_id', self.get_system_min_uid())

    yarn_mount_properties = [
      ("yarn.nodemanager.local-dirs", "NODEMANAGER", "/hadoop/yarn/local", "multi"),
      ("yarn.nodemanager.log-dirs", "NODEMANAGER", "/hadoop/yarn/log", "multi"),
      ("yarn.timeline-service.leveldb-timeline-store.path", "APP_TIMELINE_SERVER", "/hadoop/yarn/timeline", "single"),
      ("yarn.timeline-service.leveldb-state-store.path", "APP_TIMELINE_SERVER", "/hadoop/yarn/timeline", "single")
    ]

    self.updateMountProperties("yarn-site", yarn_mount_properties, configurations, services, hosts)

    sc_queue_name = self.recommendYarnQueue(services, "yarn-env", "service_check.queue.name")
    if sc_queue_name is not None:
      putYarnEnvProperty("service_check.queue.name", sc_queue_name)

    containerExecutorGroup = 'hadoop'
    if 'cluster-env' in services['configurations'] and 'user_group' in services['configurations']['cluster-env']['properties']:
      containerExecutorGroup = services['configurations']['cluster-env']['properties']['user_group']
    putYarnProperty("yarn.nodemanager.linux-container-executor.group", containerExecutorGroup)

    servicesList = [service["StackServices"]["service_name"] for service in services["services"]]
    if "TEZ" in servicesList:
      ambari_user = self.getAmbariUser(services)
      ambariHostName = socket.getfqdn()
      putYarnProperty("yarn.timeline-service.http-authentication.proxyuser.{0}.hosts".format(ambari_user), ambariHostName)
      putYarnProperty("yarn.timeline-service.http-authentication.proxyuser.{0}.groups".format(ambari_user), "*")
      old_ambari_user = self.getOldAmbariUser(services)
      if old_ambari_user is not None:
        putYarnPropertyAttribute("yarn.timeline-service.http-authentication.proxyuser.{0}.hosts".format(old_ambari_user), 'delete', 'true')
        putYarnPropertyAttribute("yarn.timeline-service.http-authentication.proxyuser.{0}.groups".format(old_ambari_user), 'delete', 'true')

  def recommendYARNConfigurationsFromHDP22(self, configurations, clusterData, services, hosts):
    putYarnProperty = self.putProperty(configurations, "yarn-site", services)
    putYarnProperty('yarn.nodemanager.resource.cpu-vcores', clusterData['cpu'])
    putYarnProperty('yarn.scheduler.minimum-allocation-vcores', 1)
    putYarnProperty('yarn.scheduler.maximum-allocation-vcores', configurations["yarn-site"]["properties"]["yarn.nodemanager.resource.cpu-vcores"])
    # Property Attributes
    putYarnPropertyAttribute = self.putPropertyAttribute(configurations, "yarn-site")
    nodeManagerHost = self.getHostWithComponent("YARN", "NODEMANAGER", services, hosts)
    if (nodeManagerHost is not None):
      cpuPercentageLimit = 80.0
      if "yarn-site" in services["configurations"] and "yarn.nodemanager.resource.percentage-physical-cpu-limit" in services["configurations"]["yarn-site"]["properties"]:
        cpuPercentageLimit = float(services["configurations"]["yarn-site"]["properties"]["yarn.nodemanager.resource.percentage-physical-cpu-limit"])
      cpuLimit = max(1, int(floor(nodeManagerHost["Hosts"]["cpu_count"] * (cpuPercentageLimit / 100.0))))
      putYarnProperty('yarn.nodemanager.resource.cpu-vcores', str(cpuLimit))
      putYarnProperty('yarn.scheduler.maximum-allocation-vcores', configurations["yarn-site"]["properties"]["yarn.nodemanager.resource.cpu-vcores"])
      putYarnPropertyAttribute('yarn.nodemanager.resource.memory-mb', 'maximum', int(nodeManagerHost["Hosts"]["total_mem"] / 1024)) # total_mem in kb
      putYarnPropertyAttribute('yarn.nodemanager.resource.cpu-vcores', 'maximum', nodeManagerHost["Hosts"]["cpu_count"] * 2)
      putYarnPropertyAttribute('yarn.scheduler.minimum-allocation-vcores', 'maximum', configurations["yarn-site"]["properties"]["yarn.nodemanager.resource.cpu-vcores"])
      putYarnPropertyAttribute('yarn.scheduler.maximum-allocation-vcores', 'maximum', configurations["yarn-site"]["properties"]["yarn.nodemanager.resource.cpu-vcores"])

      kerberos_authentication_enabled = self.isSecurityEnabled(services)
      if kerberos_authentication_enabled:
        putYarnProperty('yarn.nodemanager.container-executor.class',
                        'org.apache.hadoop.yarn.server.nodemanager.LinuxContainerExecutor')

      if "yarn-env" in services["configurations"] and "yarn_cgroups_enabled" in services["configurations"]["yarn-env"]["properties"]:
        yarn_cgroups_enabled = services["configurations"]["yarn-env"]["properties"]["yarn_cgroups_enabled"].lower() == "true"
        if yarn_cgroups_enabled:
          putYarnProperty('yarn.nodemanager.container-executor.class', 'org.apache.hadoop.yarn.server.nodemanager.LinuxContainerExecutor')
          putYarnProperty('yarn.nodemanager.linux-container-executor.group', 'hadoop')
          putYarnProperty('yarn.nodemanager.linux-container-executor.resources-handler.class', 'org.apache.hadoop.yarn.server.nodemanager.util.CgroupsLCEResourcesHandler')
          putYarnProperty('yarn.nodemanager.linux-container-executor.cgroups.hierarchy', '/yarn')
          putYarnProperty('yarn.nodemanager.linux-container-executor.cgroups.mount', 'true')
          putYarnProperty('yarn.nodemanager.linux-container-executor.cgroups.mount-path', '/cgroup')
        else:
          if not kerberos_authentication_enabled:
            putYarnProperty('yarn.nodemanager.container-executor.class', 'org.apache.hadoop.yarn.server.nodemanager.DefaultContainerExecutor')
          putYarnPropertyAttribute('yarn.nodemanager.linux-container-executor.resources-handler.class', 'delete', 'true')
          putYarnPropertyAttribute('yarn.nodemanager.linux-container-executor.cgroups.hierarchy', 'delete', 'true')
          putYarnPropertyAttribute('yarn.nodemanager.linux-container-executor.cgroups.mount', 'delete', 'true')
          putYarnPropertyAttribute('yarn.nodemanager.linux-container-executor.cgroups.mount-path', 'delete', 'true')
    # recommend hadoop.registry.rm.enabled based on SLIDER in services
    servicesList = [service["StackServices"]["service_name"] for service in services["services"]]
    if "SLIDER" in servicesList:
      putYarnProperty('hadoop.registry.rm.enabled', 'true')
    else:
      putYarnProperty('hadoop.registry.rm.enabled', 'false')

  def recommendYARNConfigurationsFromHDP23(self, configurations, clusterData, services, hosts):
    putYarnSiteProperty = self.putProperty(configurations, "yarn-site", services)
    putYarnSitePropertyAttributes = self.putPropertyAttribute(configurations, "yarn-site")

    if "tez-site" not in services["configurations"]:
      putYarnSiteProperty('yarn.timeline-service.entity-group-fs-store.group-id-plugin-classes', '')
    else:
      putYarnSiteProperty('yarn.timeline-service.entity-group-fs-store.group-id-plugin-classes', 'org.apache.tez.dag.history.logging.ats.TimelineCachePluginImpl')

    if "ranger-env" in services["configurations"] and "ranger-yarn-plugin-properties" in services["configurations"] and \
            "ranger-yarn-plugin-enabled" in services["configurations"]["ranger-env"]["properties"]:
      putYarnRangerPluginProperty = self.putProperty(configurations, "ranger-yarn-plugin-properties", services)
      rangerEnvYarnPluginProperty = services["configurations"]["ranger-env"]["properties"]["ranger-yarn-plugin-enabled"]
      putYarnRangerPluginProperty("ranger-yarn-plugin-enabled", rangerEnvYarnPluginProperty)
    rangerPluginEnabled = ''
    if 'ranger-yarn-plugin-properties' in configurations and 'ranger-yarn-plugin-enabled' in configurations['ranger-yarn-plugin-properties']['properties']:
      rangerPluginEnabled = configurations['ranger-yarn-plugin-properties']['properties']['ranger-yarn-plugin-enabled']
    elif 'ranger-yarn-plugin-properties' in services['configurations'] and 'ranger-yarn-plugin-enabled' in services['configurations']['ranger-yarn-plugin-properties']['properties']:
      rangerPluginEnabled = services['configurations']['ranger-yarn-plugin-properties']['properties']['ranger-yarn-plugin-enabled']

    if rangerPluginEnabled and (rangerPluginEnabled.lower() == 'Yes'.lower()):
      putYarnSiteProperty('yarn.acl.enable','true')
      putYarnSiteProperty('yarn.authorization-provider','org.apache.ranger.authorization.yarn.authorizer.RangerYarnAuthorizer')
    else:
      putYarnSitePropertyAttributes('yarn.authorization-provider', 'delete', 'true')

  def recommendYARNConfigurationsFromHDP25(self, configurations, clusterData, services, hosts):
    hsi_env_poperties = self.getServicesSiteProperties(services, "hive-interactive-env")
    cluster_env = self.getServicesSiteProperties(services, "cluster-env")

    # Queue 'llap' creation/removal logic (Used by Hive Interactive server and associated LLAP)
    if hsi_env_poperties and 'enable_hive_interactive' in hsi_env_poperties:
      enable_hive_interactive = hsi_env_poperties['enable_hive_interactive']
      LLAP_QUEUE_NAME = 'llap'

      # Hive Server interactive is already added or getting added
      if enable_hive_interactive == 'true':
        self.updateLlapConfigs(configurations, services, hosts, LLAP_QUEUE_NAME)
      else:  # When Hive Interactive Server is in 'off/removed' state.
        self.checkAndStopLlapQueue(services, configurations, LLAP_QUEUE_NAME)

    putYarnSiteProperty = self.putProperty(configurations, "yarn-site", services)
    stack_root = "/usr/hdp"
    if cluster_env and "stack_root" in cluster_env:
      stack_root = cluster_env["stack_root"]

    timeline_plugin_classes_values = []
    timeline_plugin_classpath_values = []

    if self.isServiceDeployed(services, "TEZ"):
      timeline_plugin_classes_values.append('org.apache.tez.dag.history.logging.ats.TimelineCachePluginImpl')

    if self.isServiceDeployed(services, "SPARK"):
      timeline_plugin_classes_values.append('org.apache.spark.deploy.history.yarn.plugin.SparkATSPlugin')
      timeline_plugin_classpath_values.append(stack_root + "/${hdp.version}/spark/hdpLib/*")

    putYarnSiteProperty('yarn.timeline-service.entity-group-fs-store.group-id-plugin-classes', ",".join(timeline_plugin_classes_values))
    putYarnSiteProperty('yarn.timeline-service.entity-group-fs-store.group-id-plugin-classpath', ":".join(timeline_plugin_classpath_values))


  def recommendYARNConfigurationsFromHDP26(self, configurations, clusterData, services, hosts):
    putYarnSiteProperty = self.putProperty(configurations, "yarn-site", services)
    putYarnEnvProperty = self.putProperty(configurations, "yarn-env", services)

    if "yarn-site" in services["configurations"] and \
                    "yarn.resourcemanager.scheduler.monitor.enable" in services["configurations"]["yarn-site"]["properties"]:
      scheduler_monitor_enabled = services["configurations"]["yarn-site"]["properties"]["yarn.resourcemanager.scheduler.monitor.enable"]
      if scheduler_monitor_enabled.lower() == 'true':
        putYarnSiteProperty('yarn.scheduler.capacity.ordering-policy.priority-utilization.underutilized-preemption.enabled', "true")
      else:
        putYarnSiteProperty('yarn.scheduler.capacity.ordering-policy.priority-utilization.underutilized-preemption.enabled', "false")

    # calculate total_preemption_per_round
    total_preemption_per_round = str(round(max(float(1)/len(hosts['items']), 0.1),2))
    putYarnSiteProperty('yarn.resourcemanager.monitor.capacity.preemption.total_preemption_per_round', total_preemption_per_round)

    if 'yarn-env' in services['configurations'] and 'yarn_user' in services['configurations']['yarn-env']['properties']:
      yarn_user = services['configurations']['yarn-env']['properties']['yarn_user']
    else:
      yarn_user = 'yarn'
    if 'ranger-yarn-plugin-properties' in configurations and 'ranger-yarn-plugin-enabled' in configurations['ranger-yarn-plugin-properties']['properties']:
      ranger_yarn_plugin_enabled = (configurations['ranger-yarn-plugin-properties']['properties']['ranger-yarn-plugin-enabled'].lower() == 'Yes'.lower())
    elif 'ranger-yarn-plugin-properties' in services['configurations'] and 'ranger-yarn-plugin-enabled' in services['configurations']['ranger-yarn-plugin-properties']['properties']:
      ranger_yarn_plugin_enabled = (services['configurations']['ranger-yarn-plugin-properties']['properties']['ranger-yarn-plugin-enabled'].lower() == 'Yes'.lower())
    else:
      ranger_yarn_plugin_enabled = False

     #yarn timeline service url depends on http policy and takes the host name of the yarn webapp.
    if "yarn-site" in services["configurations"] and \
         "yarn.http.policy" in services["configurations"]["yarn-site"]["properties"] and \
          "yarn.log.server.web-service.url" in services["configurations"]["yarn-site"]["properties"]:
      webservice_url = ''
      if services["configurations"]["yarn-site"]["properties"]["yarn.http.policy"] == 'HTTP_ONLY':
         if "yarn.timeline-service.webapp.address" in services["configurations"]["yarn-site"]["properties"]:
           webapp_address = services["configurations"]["yarn-site"]["properties"]["yarn.timeline-service.webapp.address"]
           webservice_url = "http://"+webapp_address+"/ws/v1/applicationhistory"
         else:
           self.logger.error("Required config yarn.timeline-service.webapp.address in yarn-site does not exist. Unable to set yarn.log.server.web-service.url")
      else:
         if "yarn.timeline-service.webapp.https.address" in services["configurations"]["yarn-site"]["properties"]:
           webapp_address = services["configurations"]["yarn-site"]["properties"]["yarn.timeline-service.webapp.https.address"]
           webservice_url = "https://"+webapp_address+"/ws/v1/applicationhistory"
         else:
           self.logger.error("Required config yarn.timeline-service.webapp.https.address in yarn-site does not exist. Unable to set yarn.log.server.web-service.url")
      putYarnSiteProperty('yarn.log.server.web-service.url',webservice_url )

    if ranger_yarn_plugin_enabled and 'ranger-yarn-plugin-properties' in services['configurations'] and 'REPOSITORY_CONFIG_USERNAME' in services['configurations']['ranger-yarn-plugin-properties']['properties']:
      self.logger.info("Setting Yarn Repo user for Ranger.")
      putRangerYarnPluginProperty = self.putProperty(configurations, "ranger-yarn-plugin-properties", services)
      putRangerYarnPluginProperty("REPOSITORY_CONFIG_USERNAME",yarn_user)
    else:
      self.logger.info("Not setting Yarn Repo user for Ranger.")

    yarn_timeline_app_cache_size = None
    host_mem = None
    for host in hosts["items"]:
      host_mem = host["Hosts"]["total_mem"]
      break
    # Check if 'yarn.timeline-service.entity-group-fs-store.app-cache-size' in changed configs.
    changed_configs_has_ats_cache_size = self.isConfigPropertiesChanged(
      services, "yarn-site", ['yarn.timeline-service.entity-group-fs-store.app-cache-size'], False)
    # Check if it's : 1. 'apptimelineserver_heapsize' changed detected in changed-configurations)
    # OR 2. cluster initialization (services['changed-configurations'] should be empty in this case)
    if changed_configs_has_ats_cache_size:
      yarn_timeline_app_cache_size = self.read_yarn_apptimelineserver_cache_size(services)
    elif 0 == len(services['changed-configurations']):
      # Fetch host memory from 1st host, to be used for ATS config calculations below.
      if host_mem is not None:
        yarn_timeline_app_cache_size = self.calculate_yarn_apptimelineserver_cache_size(host_mem)
        putYarnSiteProperty('yarn.timeline-service.entity-group-fs-store.app-cache-size', yarn_timeline_app_cache_size)
        self.logger.info("Updated YARN config 'yarn.timeline-service.entity-group-fs-store.app-cache-size' as : {0}, "
                         "using 'host_mem' = {1}".format(yarn_timeline_app_cache_size, host_mem))
      else:
        self.logger.info("Couldn't update YARN config 'yarn.timeline-service.entity-group-fs-store.app-cache-size' as "
                         "'host_mem' read = {0}".format(host_mem))

    if yarn_timeline_app_cache_size is not None:
      # Calculation for 'ats_heapsize' is in MB.
      ats_heapsize = self.calculate_yarn_apptimelineserver_heapsize(host_mem, yarn_timeline_app_cache_size)
      putYarnEnvProperty('apptimelineserver_heapsize', ats_heapsize) # Value in MB
      self.logger.info("Updated YARN config 'apptimelineserver_heapsize' as : {0}, ".format(ats_heapsize))

  """
  Calculate YARN config 'apptimelineserver_heapsize' in MB.
  """
  def calculate_yarn_apptimelineserver_heapsize(self, host_mem, yarn_timeline_app_cache_size):
    ats_heapsize = None
    if host_mem < 4096:
      ats_heapsize = 1024
    else:
      ats_heapsize = long(min(math.floor(host_mem/2), long(yarn_timeline_app_cache_size) * 500 + 3072))
    return ats_heapsize

  """
  Calculates for YARN config 'yarn.timeline-service.entity-group-fs-store.app-cache-size', based on YARN's NodeManager size.
  """
  def calculate_yarn_apptimelineserver_cache_size(self, host_mem):
    yarn_timeline_app_cache_size = None
    if host_mem < 4096:
      yarn_timeline_app_cache_size = 3
    elif host_mem >= 4096 and host_mem < 8192:
      yarn_timeline_app_cache_size = 7
    elif host_mem >= 8192:
      yarn_timeline_app_cache_size = 10
    self.logger.info("Calculated and returning 'yarn_timeline_app_cache_size' : {0}".format(yarn_timeline_app_cache_size))
    return yarn_timeline_app_cache_size
<<<<<<< HEAD


  """
  Reads YARN config 'yarn.timeline-service.entity-group-fs-store.app-cache-size'.
  """
  def read_yarn_apptimelineserver_cache_size(self, services):
    """
    :type services dict
    :rtype str
    """
    yarn_ats_app_cache_size = None
    yarn_ats_app_cache_size_config = "yarn.timeline-service.entity-group-fs-store.app-cache-size"
    yarn_site_in_services = self.getServicesSiteProperties(services, "yarn-site")

    if yarn_site_in_services and yarn_ats_app_cache_size_config in yarn_site_in_services:
      yarn_ats_app_cache_size = yarn_site_in_services[yarn_ats_app_cache_size_config]
      self.logger.info("'yarn.scheduler.minimum-allocation-mb' read from services as : {0}".format(yarn_ats_app_cache_size))

    if not yarn_ats_app_cache_size:
      self.logger.error("'{0}' was not found in the services".format(yarn_ats_app_cache_size_config))
=======
>>>>>>> 9d802b7c

    return yarn_ats_app_cache_size

  """
  Reads YARN config 'yarn.timeline-service.entity-group-fs-store.app-cache-size'.
  """
  def read_yarn_apptimelineserver_cache_size(self, services):
    """
    :type services dict
    :rtype str
    """
    yarn_ats_app_cache_size = None
    yarn_ats_app_cache_size_config = "yarn.timeline-service.entity-group-fs-store.app-cache-size"
    yarn_site_in_services = self.getServicesSiteProperties(services, "yarn-site")

    if yarn_site_in_services and yarn_ats_app_cache_size_config in yarn_site_in_services:
      yarn_ats_app_cache_size = yarn_site_in_services[yarn_ats_app_cache_size_config]
      self.logger.info("'yarn.scheduler.minimum-allocation-mb' read from services as : {0}".format(yarn_ats_app_cache_size))

    if not yarn_ats_app_cache_size:
      self.logger.error("'{0}' was not found in the services".format(yarn_ats_app_cache_size_config))

    return yarn_ats_app_cache_size

  #region LLAP
  def updateLlapConfigs(self, configurations, services, hosts, llap_queue_name):
    """
    Entry point for updating Hive's 'LLAP app' configs namely :
      (1). num_llap_nodes (2). hive.llap.daemon.yarn.container.mb
      (3). hive.llap.daemon.num.executors (4). hive.llap.io.memory.size (5). llap_heap_size (6). slider_am_container_mb,
      (7). hive.server2.tez.sessions.per.default.queue, (8). tez.am.resource.memory.mb (9). hive.tez.container.size
      (10). tez.runtime.io.sort.mb  (11). tez.runtime.unordered.output.buffer.size-mb (12). hive.llap.io.threadpool.size, and
      (13). hive.llap.io.enabled.

      The trigger point for updating LLAP configs (mentioned above) is change in values of any of the following:
      (1). 'enable_hive_interactive' set to 'true' (2). 'num_llap_nodes' (3). 'hive.server2.tez.sessions.per.default.queue'
      (4). Change in queue selection for config 'hive.llap.daemon.queue.name'.

      If change in value for 'num_llap_nodes' or 'hive.server2.tez.sessions.per.default.queue' is detected, that config
      value is not calulated, but read and use in calculation for dependent configs.

      Note: All memory calculations are in MB, unless specified otherwise.
    """
    self.logger.info("DBG: Entered updateLlapConfigs")

    # Determine if we entered here during cluster creation.
    operation = getUserOperationContext(services, "operation")
    is_cluster_create_opr = False
    if operation == self.CLUSTER_CREATE_OPERATION:
      is_cluster_create_opr = True
    self.logger.info("Is cluster create operation ? = {0}".format(is_cluster_create_opr))

    putHiveInteractiveSiteProperty = self.putProperty(configurations, YARNRecommender.HIVE_INTERACTIVE_SITE, services)
    putHiveInteractiveSitePropertyAttribute = self.putPropertyAttribute(configurations, YARNRecommender.HIVE_INTERACTIVE_SITE)
    putHiveInteractiveEnvProperty = self.putProperty(configurations, "hive-interactive-env", services)
    putHiveInteractiveEnvPropertyAttribute = self.putPropertyAttribute(configurations, "hive-interactive-env")
    putTezInteractiveSiteProperty = self.putProperty(configurations, "tez-interactive-site", services)
    llap_daemon_selected_queue_name = None
    selected_queue_is_ambari_managed_llap = None  # Queue named 'llap' at root level is Ambari managed.
    llap_selected_queue_am_percent = None
    DEFAULT_EXECUTOR_TO_AM_RATIO = 20
    MIN_EXECUTOR_TO_AM_RATIO = 10
    MAX_CONCURRENT_QUERIES = 32
    MAX_CONCURRENT_QUERIES_SMALL_CLUSTERS = 4 # Concurrency for clusters with <10 executors
    leafQueueNames = None
    MB_TO_BYTES = 1048576
    hsi_site = self.getServicesSiteProperties(services, YARNRecommender.HIVE_INTERACTIVE_SITE)
    yarn_site = self.getServicesSiteProperties(services, "yarn-site")
    min_memory_required = 0

    # Update 'hive.llap.daemon.queue.name' prop combo entries
    self.setLlapDaemonQueuePropAttributes(services, configurations)

    if not services["changed-configurations"]:
      read_llap_daemon_yarn_cont_mb = long(self.get_yarn_min_container_size(services, configurations))
      putHiveInteractiveSiteProperty("hive.llap.daemon.yarn.container.mb", read_llap_daemon_yarn_cont_mb)

    if hsi_site and "hive.llap.daemon.queue.name" in hsi_site:
      llap_daemon_selected_queue_name = hsi_site["hive.llap.daemon.queue.name"]

    # Update Visibility of 'num_llap_nodes' slider. Visible only if selected queue is Ambari created 'llap'.
    capacity_scheduler_properties, received_as_key_value_pair = self.getCapacitySchedulerProperties(services)
    if capacity_scheduler_properties:
      # Get all leaf queues.
      leafQueueNames = self.getAllYarnLeafQueues(capacity_scheduler_properties)
      self.logger.info("YARN leaf Queues = {0}".format(leafQueueNames))
      if len(leafQueueNames) == 0:
        self.logger.error("Queue(s) couldn't be retrieved from capacity-scheduler.")
        return

      # Check if it's 1st invocation after enabling Hive Server Interactive (config: enable_hive_interactive).
      changed_configs_has_enable_hive_int = self.isConfigPropertiesChanged(services, "hive-interactive-env", ['enable_hive_interactive'], False)
      llap_named_queue_selected_in_curr_invocation = None
      # Check if its : 1. 1st invocation from UI ('enable_hive_interactive' in changed-configurations)
      # OR 2. 1st invocation from BP (services['changed-configurations'] should be empty in this case)
      if (changed_configs_has_enable_hive_int or  0 == len(services['changed-configurations'])) \
        and services['configurations']['hive-interactive-env']['properties']['enable_hive_interactive']:
        if len(leafQueueNames) == 1 or (len(leafQueueNames) == 2 and llap_queue_name in leafQueueNames):
          llap_named_queue_selected_in_curr_invocation = True
          putHiveInteractiveSiteProperty('hive.llap.daemon.queue.name', llap_queue_name)
          putHiveInteractiveSiteProperty('hive.server2.tez.default.queues', llap_queue_name)
        else:
          first_leaf_queue = list(leafQueueNames)[0]  # 1st invocation, pick the 1st leaf queue and set it as selected.
          putHiveInteractiveSiteProperty('hive.llap.daemon.queue.name', first_leaf_queue)
          putHiveInteractiveSiteProperty('hive.server2.tez.default.queues', first_leaf_queue)
          llap_named_queue_selected_in_curr_invocation = False
      self.logger.info("DBG: llap_named_queue_selected_in_curr_invocation = {0}".format(llap_named_queue_selected_in_curr_invocation))

      if (len(leafQueueNames) == 2 and (llap_daemon_selected_queue_name and llap_daemon_selected_queue_name == llap_queue_name) or
            llap_named_queue_selected_in_curr_invocation) or \
        (len(leafQueueNames) == 1 and llap_daemon_selected_queue_name == 'default' and llap_named_queue_selected_in_curr_invocation):
        self.logger.info("DBG: Setting 'num_llap_nodes' config's  READ ONLY attribute as 'False'.")
        putHiveInteractiveEnvPropertyAttribute("num_llap_nodes", "read_only", "false")
        selected_queue_is_ambari_managed_llap = True
        self.logger.info("DBG: Selected YARN queue for LLAP is : '{0}'. Current YARN queues : {1}. Setting 'Number of LLAP nodes' "
                    "slider visibility to 'True'".format(llap_queue_name, list(leafQueueNames)))
      else:
        self.logger.info("DBG: Setting 'num_llap_nodes' config's  READ ONLY attribute as 'True'.")
        putHiveInteractiveEnvPropertyAttribute("num_llap_nodes", "read_only", "true")
        self.logger.info("Selected YARN queue for LLAP is : '{0}'. Current YARN queues : {1}. Setting 'Number of LLAP nodes' "
                    "visibility to 'False'.".format(llap_daemon_selected_queue_name, list(leafQueueNames)))
        selected_queue_is_ambari_managed_llap = False

      if not llap_named_queue_selected_in_curr_invocation:  # We would be creating the 'llap' queue later. Thus, cap-sched doesn't have
        # state information pertaining to 'llap' queue.
        # Check: State of the selected queue should not be STOPPED.
        if llap_daemon_selected_queue_name:
          llap_selected_queue_state = self.__getQueueStateFromCapacityScheduler(capacity_scheduler_properties, llap_daemon_selected_queue_name)
          if llap_selected_queue_state is None or llap_selected_queue_state == "STOPPED":
            self.logger.error("Selected LLAP app queue '{0}' current state is : '{1}'. Setting LLAP configs to default "
                         "values.".format(llap_daemon_selected_queue_name, llap_selected_queue_state))
            self.recommendDefaultLlapConfiguration(configurations, services, hosts)
            return
        else:
          self.logger.error("Retrieved LLAP app queue name is : '{0}'. Setting LLAP configs to default values."
                       .format(llap_daemon_selected_queue_name))
          self.recommendDefaultLlapConfiguration(configurations, services, hosts)
          return
    else:
      self.logger.error("Couldn't retrieve 'capacity-scheduler' properties while doing YARN queue adjustment for Hive Server Interactive."
                   " Not calculating LLAP configs.")
      return

    changed_configs_in_hive_int_env = None
    llap_concurrency_in_changed_configs = None
    llap_daemon_queue_in_changed_configs = None
    # Calculations are triggered only if there is change in any one of the following props :
    # 'num_llap_nodes', 'enable_hive_interactive', 'hive.server2.tez.sessions.per.default.queue'
    # or 'hive.llap.daemon.queue.name' has change in value selection.
    # OR
    # services['changed-configurations'] is empty implying that this is the Blueprint call. (1st invocation)
    if 'changed-configurations' in services.keys():
      config_names_to_be_checked = set(['num_llap_nodes', 'enable_hive_interactive'])
      changed_configs_in_hive_int_env = self.isConfigPropertiesChanged(services, "hive-interactive-env", config_names_to_be_checked, False)

      # Determine if there is change detected in "hive-interactive-site's" configs based on which we calculate llap configs.
      llap_concurrency_in_changed_configs = self.isConfigPropertiesChanged(services, YARNRecommender.HIVE_INTERACTIVE_SITE, ['hive.server2.tez.sessions.per.default.queue'], False)
      llap_daemon_queue_in_changed_configs = self.isConfigPropertiesChanged(services, YARNRecommender.HIVE_INTERACTIVE_SITE, ['hive.llap.daemon.queue.name'], False)

    if not changed_configs_in_hive_int_env and not llap_concurrency_in_changed_configs and \
        not llap_daemon_queue_in_changed_configs and services["changed-configurations"]:
      self.logger.info("DBG: LLAP parameters not modified. Not adjusting LLAP configs.")
      self.logger.info("DBG: Current 'changed-configuration' received is : {0}".format(services["changed-configurations"]))
      return

    self.logger.info("\nDBG: Performing LLAP config calculations ......")
    node_manager_host_list = self.getHostsForComponent(services, "YARN", "NODEMANAGER")
    node_manager_cnt = len(node_manager_host_list)
    yarn_nm_mem_in_mb = self.get_yarn_nm_mem_in_mb(services, configurations)
    total_cluster_capacity = node_manager_cnt * yarn_nm_mem_in_mb
    self.logger.info("DBG: Calculated total_cluster_capacity : {0}, using following : node_manager_cnt : {1}, "
                "yarn_nm_mem_in_mb : {2}".format(total_cluster_capacity, node_manager_cnt, yarn_nm_mem_in_mb))
    yarn_min_container_size = float(self.get_yarn_min_container_size(services, configurations))
    tez_am_container_size = self.calculate_tez_am_container_size(services, long(total_cluster_capacity), is_cluster_create_opr,
                                                                 changed_configs_has_enable_hive_int)
    normalized_tez_am_container_size = self._normalizeUp(tez_am_container_size, yarn_min_container_size)

    if yarn_site and "yarn.nodemanager.resource.cpu-vcores" in yarn_site:
      cpu_per_nm_host = float(yarn_site["yarn.nodemanager.resource.cpu-vcores"])
    else:
      self.recommendDefaultLlapConfiguration(configurations, services, hosts)
      return
    self.logger.info("DBG Calculated normalized_tez_am_container_size : {0}, using following : tez_am_container_size : {1}, "
                "total_cluster_capacity : {2}".format(normalized_tez_am_container_size, tez_am_container_size,
                                                      total_cluster_capacity))

    # Calculate the available memory for LLAP app
    yarn_nm_mem_in_mb_normalized = self._normalizeDown(yarn_nm_mem_in_mb, yarn_min_container_size)
    mem_per_thread_for_llap = float(self.calculate_mem_per_thread_for_llap(services, yarn_nm_mem_in_mb_normalized, cpu_per_nm_host,
                                                                           is_cluster_create_opr, changed_configs_has_enable_hive_int))
    self.logger.info("DBG: Calculated mem_per_thread_for_llap : {0}, using following: yarn_nm_mem_in_mb_normalized : {1}, "
                "cpu_per_nm_host : {2}".format(mem_per_thread_for_llap, yarn_nm_mem_in_mb_normalized, cpu_per_nm_host))


    if mem_per_thread_for_llap is None:
      self.recommendDefaultLlapConfiguration(configurations, services, hosts)
      return

    # Get calculated value for Slider AM container Size
    slider_am_container_size = self._normalizeUp(self.calculate_slider_am_size(yarn_min_container_size),
                                                 yarn_min_container_size)
    self.logger.info("DBG: Calculated 'slider_am_container_size' : {0}, using following: yarn_min_container_size : "
                "{1}".format(slider_am_container_size, yarn_min_container_size))

    min_memory_required = normalized_tez_am_container_size + slider_am_container_size + self._normalizeUp(mem_per_thread_for_llap, yarn_min_container_size)
    self.logger.info("DBG: Calculated 'min_memory_required': {0} using following : slider_am_container_size: {1}, "
                "normalized_tez_am_container_size : {2}, mem_per_thread_for_llap : {3}, yarn_min_container_size : "
                "{4}".format(min_memory_required, slider_am_container_size, normalized_tez_am_container_size, mem_per_thread_for_llap, yarn_min_container_size))

    min_nodes_required = int(ceil( min_memory_required / yarn_nm_mem_in_mb_normalized))
    self.logger.info("DBG: Calculated 'min_node_required': {0}, using following : min_memory_required : {1}, yarn_nm_mem_in_mb_normalized "
                ": {2}".format(min_nodes_required, min_memory_required, yarn_nm_mem_in_mb_normalized))
    if min_nodes_required > node_manager_cnt:
      self.logger.warning("ERROR: Not enough memory/nodes to run LLAP");
      self.recommendDefaultLlapConfiguration(configurations, services, hosts)
      return

    mem_per_thread_for_llap = float(mem_per_thread_for_llap)

    self.logger.info("DBG: selected_queue_is_ambari_managed_llap = {0}".format(selected_queue_is_ambari_managed_llap))
    if not selected_queue_is_ambari_managed_llap:
      llap_daemon_selected_queue_cap = self.__getSelectedQueueTotalCap(capacity_scheduler_properties, llap_daemon_selected_queue_name, total_cluster_capacity)

      if llap_daemon_selected_queue_cap <= 0:
        self.logger.warning("'{0}' queue capacity percentage retrieved = {1}. Expected > 0.".format(
          llap_daemon_selected_queue_name, llap_daemon_selected_queue_cap))
        self.recommendDefaultLlapConfiguration(configurations, services, hosts)
        return

      total_llap_mem_normalized = self._normalizeDown(llap_daemon_selected_queue_cap, yarn_min_container_size)
      self.logger.info("DBG: Calculated '{0}' queue available capacity : {1}, using following: llap_daemon_selected_queue_cap : {2}, "
                  "yarn_min_container_size : {3}".format(llap_daemon_selected_queue_name, total_llap_mem_normalized,
                                                         llap_daemon_selected_queue_cap, yarn_min_container_size))
      '''Rounding up numNodes so that we run more daemons, and utilitze more CPUs. The rest of the calcaulations will take care of cutting this down if required'''
      num_llap_nodes_requested = ceil(total_llap_mem_normalized / yarn_nm_mem_in_mb_normalized)
      self.logger.info("DBG: Calculated 'num_llap_nodes_requested' : {0}, using following: total_llap_mem_normalized : {1}, "
                  "yarn_nm_mem_in_mb_normalized : {2}".format(num_llap_nodes_requested, total_llap_mem_normalized, yarn_nm_mem_in_mb_normalized))
      # Pouplate the 'num_llap_nodes_requested' in config 'num_llap_nodes', a read only config for non-Ambari managed queue case.
      putHiveInteractiveEnvProperty('num_llap_nodes', num_llap_nodes_requested)
      self.logger.info("Setting config 'num_llap_nodes' as : {0}".format(num_llap_nodes_requested))
      queue_am_fraction_perc = float(self.__getQueueAmFractionFromCapacityScheduler(capacity_scheduler_properties, llap_daemon_selected_queue_name))
      hive_tez_am_cap_available = queue_am_fraction_perc * total_llap_mem_normalized
      self.logger.info("DBG: Calculated 'hive_tez_am_cap_available' : {0}, using following: queue_am_fraction_perc : {1}, "
                  "total_llap_mem_normalized : {2}".format(hive_tez_am_cap_available, queue_am_fraction_perc, total_llap_mem_normalized))
    else:  # Ambari managed 'llap' named queue at root level.
      # Set 'num_llap_nodes_requested' for 1st invocation, as it gets passed as 1 otherwise, read from config.

      # Check if its : 1. 1st invocation from UI ('enable_hive_interactive' in changed-configurations)
      # OR 2. 1st invocation from BP (services['changed-configurations'] should be empty in this case)
      if (changed_configs_has_enable_hive_int or  0 == len(services['changed-configurations'])) \
        and services['configurations']['hive-interactive-env']['properties']['enable_hive_interactive']:
        num_llap_nodes_requested = min_nodes_required
      else:
        num_llap_nodes_requested = self.get_num_llap_nodes(services, configurations) #Input
      total_llap_mem = num_llap_nodes_requested * yarn_nm_mem_in_mb_normalized
      self.logger.info("DBG: Calculated 'total_llap_mem' : {0}, using following: num_llap_nodes_requested : {1}, "
                  "yarn_nm_mem_in_mb_normalized : {2}".format(total_llap_mem, num_llap_nodes_requested, yarn_nm_mem_in_mb_normalized))
      total_llap_mem_normalized = float(self._normalizeDown(total_llap_mem, yarn_min_container_size))
      self.logger.info("DBG: Calculated 'total_llap_mem_normalized' : {0}, using following: total_llap_mem : {1}, "
                  "yarn_min_container_size : {2}".format(total_llap_mem_normalized, total_llap_mem, yarn_min_container_size))

      # What percent is 'total_llap_mem' of 'total_cluster_capacity' ?
      llap_named_queue_cap_fraction = ceil(total_llap_mem_normalized / total_cluster_capacity * 100)
      self.logger.info("DBG: Calculated '{0}' queue capacity percent = {1}.".format(llap_queue_name, llap_named_queue_cap_fraction))

      if llap_named_queue_cap_fraction > 100:
        self.logger.warning("Calculated '{0}' queue size = {1}. Cannot be > 100.".format(llap_queue_name, llap_named_queue_cap_fraction))
        self.recommendDefaultLlapConfiguration(configurations, services, hosts)
        return

      # Adjust capacity scheduler for the 'llap' named queue.
      self.checkAndManageLlapQueue(services, configurations, hosts, llap_queue_name, llap_named_queue_cap_fraction)
      hive_tez_am_cap_available = total_llap_mem_normalized
      self.logger.info("DBG: hive_tez_am_cap_available : {0}".format(hive_tez_am_cap_available))

    # Common calculations now, irrespective of the queue selected.

    llap_mem_for_tezAm_and_daemons = total_llap_mem_normalized - slider_am_container_size
    self.logger.info("DBG: Calculated 'llap_mem_for_tezAm_and_daemons' : {0}, using following : total_llap_mem_normalized : {1}, "
                "slider_am_container_size : {2}".format(llap_mem_for_tezAm_and_daemons, total_llap_mem_normalized, slider_am_container_size))

    if llap_mem_for_tezAm_and_daemons < 2 * yarn_min_container_size:
      self.logger.warning("Not enough capacity available on the cluster to run LLAP")
      self.recommendDefaultLlapConfiguration(configurations, services, hosts)
      return

    # Calculate llap concurrency (i.e. Number of Tez AM's)
    max_executors_per_node = self.get_max_executors_per_node(yarn_nm_mem_in_mb_normalized, cpu_per_nm_host, mem_per_thread_for_llap)

    # Read 'hive.server2.tez.sessions.per.default.queue' prop if it's in changed-configs, else calculate it.
    if not llap_concurrency_in_changed_configs:
      if max_executors_per_node <= 0:
        self.logger.warning("Calculated 'max_executors_per_node' = {0}. Expected value >= 1.".format(max_executors_per_node))
        self.recommendDefaultLlapConfiguration(configurations, services, hosts)
        return

      self.logger.info("DBG: Calculated 'max_executors_per_node' : {0}, using following: yarn_nm_mem_in_mb_normalized : {1}, cpu_per_nm_host : {2}, "
                  "mem_per_thread_for_llap: {3}".format(max_executors_per_node, yarn_nm_mem_in_mb_normalized, cpu_per_nm_host, mem_per_thread_for_llap))

      # Default 1 AM for every 20 executor threads.
      # The second part of the min calculates based on mem required for DEFAULT_EXECUTOR_TO_AM_RATIO executors + 1 AM,
      # making use of total memory. However, it's possible that total memory will not be used - and the numExecutors is
      # instead limited by #CPUs. Use maxPerNode to factor this in.
      llap_concurreny_limit = min(floor(max_executors_per_node * num_llap_nodes_requested / DEFAULT_EXECUTOR_TO_AM_RATIO), MAX_CONCURRENT_QUERIES)
      self.logger.info("DBG: Calculated 'llap_concurreny_limit' : {0}, using following : max_executors_per_node : {1}, num_llap_nodes_requested : {2}, DEFAULT_EXECUTOR_TO_AM_RATIO "
                  ": {3}, MAX_CONCURRENT_QUERIES : {4}".format(llap_concurreny_limit, max_executors_per_node, num_llap_nodes_requested, DEFAULT_EXECUTOR_TO_AM_RATIO, MAX_CONCURRENT_QUERIES))
      llap_concurrency = min(llap_concurreny_limit, floor(llap_mem_for_tezAm_and_daemons / (DEFAULT_EXECUTOR_TO_AM_RATIO * mem_per_thread_for_llap + normalized_tez_am_container_size)))
      self.logger.info("DBG: Calculated 'llap_concurrency' : {0}, using following : llap_concurreny_limit : {1}, llap_mem_for_tezAm_and_daemons : "
                  "{2}, DEFAULT_EXECUTOR_TO_AM_RATIO : {3}, mem_per_thread_for_llap : {4}, normalized_tez_am_container_size : "
                  "{5}".format(llap_concurrency, llap_concurreny_limit, llap_mem_for_tezAm_and_daemons, DEFAULT_EXECUTOR_TO_AM_RATIO,
                               mem_per_thread_for_llap, normalized_tez_am_container_size))
      if llap_concurrency == 0:
        llap_concurrency = 1
        self.logger.info("DBG: Readjusted 'llap_concurrency' to : 1. Earlier calculated value : 0")

      if llap_concurrency * normalized_tez_am_container_size > hive_tez_am_cap_available:
        llap_concurrency = long(math.floor(hive_tez_am_cap_available / normalized_tez_am_container_size))
        self.logger.info("DBG: Readjusted 'llap_concurrency' to : {0}, as llap_concurrency({1}) * normalized_tez_am_container_size({2}) > hive_tez_am_cap_available({3}))"
                    .format(llap_concurrency, llap_concurrency, normalized_tez_am_container_size, hive_tez_am_cap_available))

        if llap_concurrency <= 0:
          self.logger.warning("DBG: Calculated 'LLAP Concurrent Queries' = {0}. Expected value >= 1.".format(llap_concurrency))
          self.recommendDefaultLlapConfiguration(configurations, services, hosts)
          return
        self.logger.info("DBG: Adjusted 'llap_concurrency' : {0}, using following: hive_tez_am_cap_available : {1}, normalized_tez_am_container_size: "
                    "{2}".format(llap_concurrency, hive_tez_am_cap_available, normalized_tez_am_container_size))
    else:
      # Read current value
      if 'hive.server2.tez.sessions.per.default.queue' in hsi_site:
        llap_concurrency = long(hsi_site['hive.server2.tez.sessions.per.default.queue'])
        if llap_concurrency <= 0:
          self.logger.warning("'hive.server2.tez.sessions.per.default.queue' current value : {0}. Expected value : >= 1".format(llap_concurrency))
          self.recommendDefaultLlapConfiguration(configurations, services, hosts)
          return
        self.logger.info("DBG: Read 'llap_concurrency' : {0}".format(llap_concurrency ))
      else:
        llap_concurrency = 1
        self.logger.warning("Couldn't retrieve Hive Server interactive's 'hive.server2.tez.sessions.per.default.queue' config. Setting default value 1.")
        self.recommendDefaultLlapConfiguration(configurations, services, hosts)
        return

    # Calculate 'Max LLAP Consurrency', irrespective of whether 'llap_concurrency' was read or calculated.
    max_llap_concurreny_limit = min(floor(max_executors_per_node * num_llap_nodes_requested / MIN_EXECUTOR_TO_AM_RATIO), MAX_CONCURRENT_QUERIES)
    self.logger.info("DBG: Calculated 'max_llap_concurreny_limit' : {0}, using following : max_executors_per_node : {1}, num_llap_nodes_requested "
                ": {2}, MIN_EXECUTOR_TO_AM_RATIO : {3}, MAX_CONCURRENT_QUERIES : {4}".format(max_llap_concurreny_limit, max_executors_per_node,
                                                                                             num_llap_nodes_requested, MIN_EXECUTOR_TO_AM_RATIO,
                                                                                             MAX_CONCURRENT_QUERIES))
    max_llap_concurreny = long(min(max_llap_concurreny_limit, floor(llap_mem_for_tezAm_and_daemons / (MIN_EXECUTOR_TO_AM_RATIO *
                                                                                                      mem_per_thread_for_llap + normalized_tez_am_container_size))))
    self.logger.info("DBG: Calculated 'max_llap_concurreny' : {0}, using following : max_llap_concurreny_limit : {1}, llap_mem_for_tezAm_and_daemons : "
                "{2}, MIN_EXECUTOR_TO_AM_RATIO : {3}, mem_per_thread_for_llap : {4}, normalized_tez_am_container_size : "
                "{5}".format(max_llap_concurreny, max_llap_concurreny_limit, llap_mem_for_tezAm_and_daemons, MIN_EXECUTOR_TO_AM_RATIO,
                             mem_per_thread_for_llap, normalized_tez_am_container_size))
    if int(max_llap_concurreny) < MAX_CONCURRENT_QUERIES_SMALL_CLUSTERS:
      self.logger.info("DBG: Adjusting 'max_llap_concurreny' from {0} to {1}".format(max_llap_concurreny, MAX_CONCURRENT_QUERIES_SMALL_CLUSTERS))
      max_llap_concurreny = MAX_CONCURRENT_QUERIES_SMALL_CLUSTERS

    if (max_llap_concurreny * normalized_tez_am_container_size) > hive_tez_am_cap_available:
      max_llap_concurreny = floor(hive_tez_am_cap_available / normalized_tez_am_container_size)
      if max_llap_concurreny <= 0:
        self.logger.warning("Calculated 'Max. LLAP Concurrent Queries' = {0}. Expected value > 1".format(max_llap_concurreny))
        self.recommendDefaultLlapConfiguration(configurations, services, hosts)
        return
      self.logger.info("DBG: Adjusted 'max_llap_concurreny' : {0}, using following: hive_tez_am_cap_available : {1}, normalized_tez_am_container_size: "
                  "{2}".format(max_llap_concurreny, hive_tez_am_cap_available, normalized_tez_am_container_size))

    # Calculate value for 'num_llap_nodes', an across cluster config.
    tez_am_memory_required = llap_concurrency * normalized_tez_am_container_size
    self.logger.info("DBG: Calculated 'tez_am_memory_required' : {0}, using following : llap_concurrency : {1}, normalized_tez_am_container_size : "
                "{2}".format(tez_am_memory_required, llap_concurrency, normalized_tez_am_container_size))
    llap_mem_daemon_size = llap_mem_for_tezAm_and_daemons - tez_am_memory_required

    if llap_mem_daemon_size < yarn_min_container_size:
      self.logger.warning("Calculated 'LLAP Daemon Size = {0}'. Expected >= 'YARN Minimum Container Size' ({1})'".format(
        llap_mem_daemon_size, yarn_min_container_size))
      self.recommendDefaultLlapConfiguration(configurations, services, hosts)
      return

    if llap_mem_daemon_size < mem_per_thread_for_llap or llap_mem_daemon_size < yarn_min_container_size:
      self.logger.warning("Not enough memory available for executors.")
      self.recommendDefaultLlapConfiguration(configurations, services, hosts)
      return
    self.logger.info("DBG: Calculated 'llap_mem_daemon_size' : {0}, using following : llap_mem_for_tezAm_and_daemons : {1}, tez_am_memory_required : "
                "{2}".format(llap_mem_daemon_size, llap_mem_for_tezAm_and_daemons, tez_am_memory_required))

    llap_daemon_mem_per_node = self._normalizeDown(llap_mem_daemon_size / num_llap_nodes_requested, yarn_min_container_size)
<<<<<<< HEAD
=======
    # This value takes into account total cluster capacity, and may not have left enough capcaity on each node to launch an AM.
>>>>>>> 9d802b7c
    self.logger.info("DBG: Calculated 'llap_daemon_mem_per_node' : {0}, using following : llap_mem_daemon_size : {1}, num_llap_nodes_requested : {2}, "
                "yarn_min_container_size: {3}".format(llap_daemon_mem_per_node, llap_mem_daemon_size, num_llap_nodes_requested, yarn_min_container_size))
    if llap_daemon_mem_per_node == 0:
      # Small cluster. No capacity left on a node after running AMs.
      llap_daemon_mem_per_node = self._normalizeUp(mem_per_thread_for_llap, yarn_min_container_size)
      num_llap_nodes = floor(llap_mem_daemon_size / llap_daemon_mem_per_node)
      self.logger.info("DBG: 'llap_daemon_mem_per_node' : 0, adjusted 'llap_daemon_mem_per_node' : {0}, 'num_llap_nodes' : {1}, using following: llap_mem_daemon_size : {2}, "
                  "mem_per_thread_for_llap : {3}".format(llap_daemon_mem_per_node, num_llap_nodes, llap_mem_daemon_size, mem_per_thread_for_llap))
    elif llap_daemon_mem_per_node < mem_per_thread_for_llap:
      # Previously computed value of memory per thread may be too high. Cut the number of nodes. (Alternately reduce memory per node)
      llap_daemon_mem_per_node = mem_per_thread_for_llap
      num_llap_nodes = floor(llap_mem_daemon_size / mem_per_thread_for_llap)
      self.logger.info("DBG: 'llap_daemon_mem_per_node'({0}) < mem_per_thread_for_llap({1}), adjusted 'llap_daemon_mem_per_node' "
                  ": {2}".format(llap_daemon_mem_per_node, mem_per_thread_for_llap, llap_daemon_mem_per_node))
    else:
      # All good. We have a proper value for memoryPerNode.
      num_llap_nodes = num_llap_nodes_requested
      self.logger.info("DBG: num_llap_nodes : {0}".format(num_llap_nodes))
<<<<<<< HEAD
=======

    # Make sure we have enough memory on each node to run AMs.
    # If nodes vs nodes_requested is different - AM memory is already factored in.
    # If llap_node_count < total_cluster_nodes - assuming AMs can run on a different node.
    # Else factor in min_concurrency_per_node * tez_am_size, and slider_am_size
    # Also needs to factor in whether num_llap_nodes = cluster_node_count
    min_mem_reserved_per_node = 0
    if num_llap_nodes == num_llap_nodes_requested and num_llap_nodes == node_manager_cnt:
      min_mem_reserved_per_node = max(normalized_tez_am_container_size, slider_am_container_size)
      tez_AMs_per_node = llap_concurrency / num_llap_nodes
      tez_AMs_per_node_low = int(math.floor(tez_AMs_per_node))
      tez_AMs_per_node_high = int(math.ceil(tez_AMs_per_node))
      min_mem_reserved_per_node = int(max(tez_AMs_per_node_high * normalized_tez_am_container_size, tez_AMs_per_node_low * normalized_tez_am_container_size + slider_am_container_size))
      self.logger.info("DBG: Determined 'AM reservation per node': {0}, using following : concurrency: {1}, num_llap_nodes: {2}, AMsPerNode: {3}"
                  .format(min_mem_reserved_per_node, llap_concurrency, num_llap_nodes,  tez_AMs_per_node))

    max_single_node_mem_available_for_daemon = self._normalizeDown(yarn_nm_mem_in_mb_normalized - min_mem_reserved_per_node, yarn_min_container_size)
    if max_single_node_mem_available_for_daemon <=0 or max_single_node_mem_available_for_daemon < mem_per_thread_for_llap:
      self.logger.warning("Not enough capacity available per node for daemons after factoring in AM memory requirements. NM Mem: {0}, "
                     "minAMMemPerNode: {1}, available: {2}".format(yarn_nm_mem_in_mb_normalized, min_mem_reserved_per_node, max_single_node_mem_available_for_daemon))
      self.recommendDefaultLlapConfiguration(configurations, services, hosts)

    llap_daemon_mem_per_node = min(max_single_node_mem_available_for_daemon, llap_daemon_mem_per_node)
    self.logger.info("DBG: Determined final memPerDaemon: {0}, using following: concurrency: {1}, numNMNodes: {2}, numLlapNodes: {3} "
                .format(llap_daemon_mem_per_node, llap_concurrency, node_manager_cnt, num_llap_nodes))
>>>>>>> 9d802b7c

    num_executors_per_node_max = self.get_max_executors_per_node(yarn_nm_mem_in_mb_normalized, cpu_per_nm_host, mem_per_thread_for_llap)
    if num_executors_per_node_max < 1:
      self.logger.warning("Calculated 'Max. Executors per Node' = {0}. Expected values >= 1.".format(num_executors_per_node_max))
      self.recommendDefaultLlapConfiguration(configurations, services, hosts)
      return
    self.logger.info("DBG: Calculated 'num_executors_per_node_max' : {0}, using following : yarn_nm_mem_in_mb_normalized : {1}, cpu_per_nm_host : {2}, "
                "mem_per_thread_for_llap: {3}".format(num_executors_per_node_max, yarn_nm_mem_in_mb_normalized, cpu_per_nm_host, mem_per_thread_for_llap))

    # NumExecutorsPerNode is not necessarily max - since some capacity would have been reserved for AMs, if this value were based on mem.
    num_executors_per_node = min(floor(llap_daemon_mem_per_node / mem_per_thread_for_llap), num_executors_per_node_max)
    if num_executors_per_node <= 0:
      self.logger.warning("Calculated 'Number of Executors Per Node' = {0}. Expected value >= 1".format(num_executors_per_node))
      self.recommendDefaultLlapConfiguration(configurations, services, hosts)
      return
    self.logger.info("DBG: Calculated 'num_executors_per_node' : {0}, using following : llap_daemon_mem_per_node : {1}, num_executors_per_node_max : {2}, "
                "mem_per_thread_for_llap: {3}".format(num_executors_per_node, llap_daemon_mem_per_node, num_executors_per_node_max, mem_per_thread_for_llap))

    # Now figure out how much of the memory will be used by the executors, and how much will be used by the cache.
    total_mem_for_executors_per_node = num_executors_per_node * mem_per_thread_for_llap
    cache_mem_per_node = llap_daemon_mem_per_node - total_mem_for_executors_per_node
    self.logger.info("DBG: Calculated 'Cache per node' : {0}, using following : llap_daemon_mem_per_node : {1}, total_mem_for_executors_per_node : {2}"
            .format(cache_mem_per_node, llap_daemon_mem_per_node, total_mem_for_executors_per_node))

    tez_runtime_io_sort_mb = (long((0.8 * mem_per_thread_for_llap) / 3))
    tez_runtime_unordered_output_buffer_size = long(0.8 * 0.075 * mem_per_thread_for_llap)
    # 'hive_auto_convert_join_noconditionaltask_size' value is in bytes. Thus, multiplying it by 1048576.
    hive_auto_convert_join_noconditionaltask_size = (long((0.8 * mem_per_thread_for_llap) / 3)) * MB_TO_BYTES

    # Calculate value for prop 'llap_heap_size'
    llap_xmx = max(total_mem_for_executors_per_node * 0.8, total_mem_for_executors_per_node - self.get_llap_headroom_space(services, configurations))
    self.logger.info("DBG: Calculated llap_app_heap_size : {0}, using following : total_mem_for_executors : {1}".format(llap_xmx, total_mem_for_executors_per_node))

    # Calculate 'hive_heapsize' for Hive2/HiveServer2 (HSI)
    hive_server_interactive_heapsize = None
    hive_server_interactive_hosts = self.getHostsWithComponent("HIVE", "HIVE_SERVER_INTERACTIVE", services, hosts)
    if hive_server_interactive_hosts is None:
      # If its None, read the base service YARN's NODEMANAGER node memory, as are host are considered homogenous.
      hive_server_interactive_hosts = self.getHostsWithComponent("YARN", "NODEMANAGER", services, hosts)
    if hive_server_interactive_hosts is not None and len(hive_server_interactive_hosts) > 0:
      host_mem = long(hive_server_interactive_hosts[0]["Hosts"]["total_mem"])
      hive_server_interactive_heapsize = min(max(2048.0, 400.0*llap_concurrency), 3.0/8 * host_mem)
      self.logger.info("DBG: Calculated 'hive_server_interactive_heapsize' : {0}, using following : llap_concurrency : {1}, host_mem : "
                  "{2}".format(hive_server_interactive_heapsize, llap_concurrency, host_mem))

    # Done with calculations, updating calculated configs.
    self.logger.info("DBG: Applying the calculated values....")

    if is_cluster_create_opr or changed_configs_has_enable_hive_int:
      normalized_tez_am_container_size = long(normalized_tez_am_container_size)
      putTezInteractiveSiteProperty('tez.am.resource.memory.mb', normalized_tez_am_container_size)
      self.logger.info("DBG: Setting 'tez.am.resource.memory.mb' config value as : {0}".format(normalized_tez_am_container_size))

    if not llap_concurrency_in_changed_configs:
      min_llap_concurrency = 1
      putHiveInteractiveSiteProperty('hive.server2.tez.sessions.per.default.queue', long(llap_concurrency))
      putHiveInteractiveSitePropertyAttribute('hive.server2.tez.sessions.per.default.queue', "minimum", min_llap_concurrency)

    # Check if 'max_llap_concurreny' < 'llap_concurrency'.
    if max_llap_concurreny < llap_concurrency:
      self.logger.info("DBG: Adjusting 'max_llap_concurreny' to : {0}, based on 'llap_concurrency' : {1} and "
                       "earlier 'max_llap_concurreny' : {2}. ".format(llap_concurrency, llap_concurrency, max_llap_concurreny))
      max_llap_concurreny = llap_concurrency
    putHiveInteractiveSitePropertyAttribute('hive.server2.tez.sessions.per.default.queue', "maximum", long(max_llap_concurreny))

    num_llap_nodes = long(num_llap_nodes)
    putHiveInteractiveEnvPropertyAttribute('num_llap_nodes', "minimum", min_nodes_required)
    putHiveInteractiveEnvPropertyAttribute('num_llap_nodes', "maximum", node_manager_cnt)
    #TODO A single value is not being set for numNodes in case of a custom queue. Also the attribute is set to non-visible, so the UI likely ends up using an old cached value
    if (num_llap_nodes != num_llap_nodes_requested):
      self.logger.info("DBG: User requested num_llap_nodes : {0}, but used/adjusted value for calculations is : {1}".format(num_llap_nodes_requested, num_llap_nodes))
    else:
      self.logger.info("DBG: Used num_llap_nodes for calculations : {0}".format(num_llap_nodes_requested))

    # Safeguard for not adding "num_llap_nodes_for_llap_daemons" if it doesnt exist in hive-interactive-site.
    # This can happen if we upgrade from Ambari 2.4 (with HDP 2.5) to Ambari 2.5, as this config is from 2.6 stack onwards only.
    if "hive-interactive-env" in services["configurations"] and \
        "num_llap_nodes_for_llap_daemons" in services["configurations"]["hive-interactive-env"]["properties"]:
      putHiveInteractiveEnvProperty('num_llap_nodes_for_llap_daemons', num_llap_nodes)
      self.logger.info("DBG: Setting config 'num_llap_nodes_for_llap_daemons' as : {0}".format(num_llap_nodes))

    llap_container_size = long(llap_daemon_mem_per_node)
    putHiveInteractiveSiteProperty('hive.llap.daemon.yarn.container.mb', llap_container_size)

    # Set 'hive.tez.container.size' only if it is read as "SET_ON_FIRST_INVOCATION", implying initialization.
    # Else, we don't (1). Override the previous calculated value or (2). User provided value.
    if is_cluster_create_opr or changed_configs_has_enable_hive_int:
      mem_per_thread_for_llap = long(mem_per_thread_for_llap)
      putHiveInteractiveSiteProperty('hive.tez.container.size', mem_per_thread_for_llap)
      self.logger.info("DBG: Setting 'hive.tez.container.size' config value as : {0}".format(mem_per_thread_for_llap))

    putTezInteractiveSiteProperty('tez.runtime.io.sort.mb', tez_runtime_io_sort_mb)
    if "tez-site" in services["configurations"] and "tez.runtime.sorter.class" in services["configurations"]["tez-site"]["properties"]:
      if services["configurations"]["tez-site"]["properties"]["tez.runtime.sorter.class"] == "LEGACY":
        putTezInteractiveSiteProperty("tez.runtime.io.sort.mb", "maximum", 1800)

    putTezInteractiveSiteProperty('tez.runtime.unordered.output.buffer.size-mb', tez_runtime_unordered_output_buffer_size)
    putHiveInteractiveSiteProperty('hive.auto.convert.join.noconditionaltask.size', hive_auto_convert_join_noconditionaltask_size)

    num_executors_per_node = long(num_executors_per_node)
    self.logger.info("DBG: Putting num_executors_per_node as {0}".format(num_executors_per_node))
    putHiveInteractiveSiteProperty('hive.llap.daemon.num.executors', num_executors_per_node)
    putHiveInteractiveSitePropertyAttribute('hive.llap.daemon.num.executors', "minimum", 1)
    putHiveInteractiveSitePropertyAttribute('hive.llap.daemon.num.executors', "maximum", long(num_executors_per_node_max))

    # 'hive.llap.io.threadpool.size' config value is to be set same as value calculated for
    # 'hive.llap.daemon.num.executors' at all times.
    cache_mem_per_node = long(cache_mem_per_node)

    putHiveInteractiveSiteProperty('hive.llap.io.threadpool.size', num_executors_per_node)
    putHiveInteractiveSiteProperty('hive.llap.io.memory.size', cache_mem_per_node)

    if hive_server_interactive_heapsize is not None:
      putHiveInteractiveEnvProperty("hive_heapsize", int(hive_server_interactive_heapsize))

    llap_io_enabled = 'true' if long(cache_mem_per_node) >= 64 else 'false'
    putHiveInteractiveSiteProperty('hive.llap.io.enabled', llap_io_enabled)

    putHiveInteractiveEnvProperty('llap_heap_size', long(llap_xmx))
    putHiveInteractiveEnvProperty('slider_am_container_mb', long(slider_am_container_size))
    self.logger.info("DBG: Done putting all configs")

  def recommendDefaultLlapConfiguration(self, configurations, services, hosts):
    self.logger.info("DBG: Something likely went wrong. recommendDefaultLlapConfiguration")
    putHiveInteractiveSiteProperty = self.putProperty(configurations, YARNRecommender.HIVE_INTERACTIVE_SITE, services)
    putHiveInteractiveSitePropertyAttribute = self.putPropertyAttribute(configurations, YARNRecommender.HIVE_INTERACTIVE_SITE)

    putHiveInteractiveEnvProperty = self.putProperty(configurations, "hive-interactive-env", services)
    putHiveInteractiveEnvPropertyAttribute = self.putPropertyAttribute(configurations, "hive-interactive-env")

    yarn_min_container_size = long(self.get_yarn_min_container_size(services, configurations))
    slider_am_container_size = long(self.calculate_slider_am_size(yarn_min_container_size))

    node_manager_host_list = self.getHostsForComponent(services, "YARN", "NODEMANAGER")
    node_manager_cnt = len(node_manager_host_list)

    putHiveInteractiveSiteProperty('hive.server2.tez.sessions.per.default.queue', 1)
    putHiveInteractiveSitePropertyAttribute('hive.server2.tez.sessions.per.default.queue', "minimum", 1)
    putHiveInteractiveSitePropertyAttribute('hive.server2.tez.sessions.per.default.queue', "maximum", 1)
    putHiveInteractiveEnvProperty('num_llap_nodes', 0)

    # Safeguard for not adding "num_llap_nodes_for_llap_daemons" if it doesnt exist in hive-interactive-site.
    # This can happen if we upgrade from Ambari 2.4 (with HDP 2.5) to Ambari 2.5, as this config is from 2.6 stack onwards only.
    if "hive-interactive-env" in services["configurations"] and \
        "num_llap_nodes_for_llap_daemons" in services["configurations"]["hive-interactive-env"]["properties"]:
      putHiveInteractiveEnvProperty('num_llap_nodes_for_llap_daemons', 0)
    putHiveInteractiveEnvPropertyAttribute('num_llap_nodes', "minimum", 1)
    putHiveInteractiveEnvPropertyAttribute('num_llap_nodes', "maximum", node_manager_cnt)
    putHiveInteractiveSiteProperty('hive.llap.daemon.yarn.container.mb', yarn_min_container_size)
    putHiveInteractiveSitePropertyAttribute('hive.llap.daemon.yarn.container.mb', "minimum", yarn_min_container_size)
    putHiveInteractiveSiteProperty('hive.llap.daemon.num.executors', 0)
    putHiveInteractiveSitePropertyAttribute('hive.llap.daemon.num.executors', "minimum", 1)
    putHiveInteractiveSiteProperty('hive.llap.io.threadpool.size', 0)
    putHiveInteractiveSiteProperty('hive.llap.io.memory.size', 0)
    putHiveInteractiveEnvProperty('llap_heap_size', 0)
    putHiveInteractiveEnvProperty('slider_am_container_mb', slider_am_container_size)

  def get_num_llap_nodes(self, services, configurations):
    """
    Returns current value of number of LLAP nodes in cluster (num_llap_nodes)

    :type services: dict
    :type configurations: dict
    :rtype int
    """
    hsi_env = self.getServicesSiteProperties(services, "hive-interactive-env")
    hsi_env_properties = self.getSiteProperties(configurations, "hive-interactive-env")
    num_llap_nodes = 0

    # Check if 'num_llap_nodes' is modified in current ST invocation.
    if hsi_env_properties and 'num_llap_nodes' in hsi_env_properties:
      num_llap_nodes = hsi_env_properties['num_llap_nodes']
    elif hsi_env and 'num_llap_nodes' in hsi_env:
      num_llap_nodes = hsi_env['num_llap_nodes']
    else:
      self.logger.error("Couldn't retrieve Hive Server 'num_llap_nodes' config. Setting value to {0}".format(num_llap_nodes))

    return float(num_llap_nodes)

  def get_max_executors_per_node(self, nm_mem_per_node_normalized, nm_cpus_per_node, mem_per_thread):
    # TODO: This potentially takes up the entire node leaving no space for AMs.
    return min(floor(nm_mem_per_node_normalized / mem_per_thread), nm_cpus_per_node)

  def calculate_mem_per_thread_for_llap(self, services, nm_mem_per_node_normalized, cpu_per_nm_host, is_cluster_create_opr=False,
                                        enable_hive_interactive_1st_invocation=False):
    """
    Calculates 'mem_per_thread_for_llap' for 1st time initialization. Else returns 'hive.tez.container.size' read value.
    """
    hive_tez_container_size = self.get_hive_tez_container_size(services)

    if is_cluster_create_opr or enable_hive_interactive_1st_invocation:
      if nm_mem_per_node_normalized <= 1024:
        calculated_hive_tez_container_size = min(512, nm_mem_per_node_normalized)
      elif nm_mem_per_node_normalized <= 4096:
        calculated_hive_tez_container_size = 1024
      elif nm_mem_per_node_normalized <= 10240:
        calculated_hive_tez_container_size = 2048
      elif nm_mem_per_node_normalized <= 24576:
        calculated_hive_tez_container_size = 3072
      else:
        calculated_hive_tez_container_size = 4096

      self.logger.info("DBG: Calculated and returning 'hive_tez_container_size' : {0}".format(calculated_hive_tez_container_size))
      return calculated_hive_tez_container_size
    else:
      self.logger.info("DBG: Returning 'hive_tez_container_size' : {0}".format(hive_tez_container_size))
      return hive_tez_container_size

  def get_hive_tez_container_size(self, services):
    """
    Gets HIVE Tez container size (hive.tez.container.size).
    """
    hive_container_size = None
    hsi_site = self.getServicesSiteProperties(services, YARNRecommender.HIVE_INTERACTIVE_SITE)
    if hsi_site and 'hive.tez.container.size' in hsi_site:
      hive_container_size = hsi_site['hive.tez.container.size']

    if not hive_container_size:
      # This can happen (1). If config is missing in hive-interactive-site or (2). its an
      # upgrade scenario from Ambari 2.4 to Ambari 2.5 with HDP 2.5 installed. Read it
      # from hive-site.
      #
      # If Ambari 2.5 after upgrade from 2.4 is managing HDP 2.6 here, this config would have
      # already been added in hive-interactive-site as part of HDP upgrade from 2.5 to 2.6,
      # and we wont end up in this block to look up in hive-site.
      hive_site = self.getServicesSiteProperties(services, "hive-site")
      if hive_site and 'hive.tez.container.size' in hive_site:
        hive_container_size = hive_site['hive.tez.container.size']

    return hive_container_size

  def get_llap_headroom_space(self, services, configurations):
    """
    Gets HIVE Server Interactive's 'llap_headroom_space' config. (Default value set to 6144 bytes).
    """
    llap_headroom_space = None
    # Check if 'llap_headroom_space' is modified in current SA invocation.
    if 'hive-interactive-env' in configurations and 'llap_headroom_space' in configurations['hive-interactive-env']['properties']:
      hive_container_size = float(configurations['hive-interactive-env']['properties']['llap_headroom_space'])
      self.logger.info("'llap_headroom_space' read from configurations as : {0}".format(llap_headroom_space))

    if llap_headroom_space is None:
      # Check if 'llap_headroom_space' is input in services array.
      if 'llap_headroom_space' in services['configurations']['hive-interactive-env']['properties']:
        llap_headroom_space = float(services['configurations']['hive-interactive-env']['properties']['llap_headroom_space'])
        self.logger.info("'llap_headroom_space' read from services as : {0}".format(llap_headroom_space))
    if not llap_headroom_space or llap_headroom_space < 1:
      llap_headroom_space = 6144 # 6GB
      self.logger.info("Couldn't read 'llap_headroom_space' from services or configurations. Returing default value : 6144 bytes")

    return llap_headroom_space

  def checkAndManageLlapQueue(self, services, configurations, hosts, llap_queue_name, llap_queue_cap_perc):
    """
    Checks and (1). Creates 'llap' queue if only 'default' queue exist at leaf level and is consuming 100% capacity OR
               (2). Updates 'llap' queue capacity and state, if current selected queue is 'llap', and only 2 queues exist
                    at root level : 'default' and 'llap'.
    """
    self.logger.info("Determining creation/adjustment of 'capacity-scheduler' for 'llap' queue.")
    putHiveInteractiveEnvProperty = self.putProperty(configurations, "hive-interactive-env", services)
    putHiveInteractiveSiteProperty = self.putProperty(configurations, YARNRecommender.HIVE_INTERACTIVE_SITE, services)
    putHiveInteractiveEnvPropertyAttribute = self.putPropertyAttribute(configurations, "hive-interactive-env")
    putCapSchedProperty = self.putProperty(configurations, "capacity-scheduler", services)
    leafQueueNames = None
    hsi_site = self.getServicesSiteProperties(services, YARNRecommender.HIVE_INTERACTIVE_SITE)

    capacity_scheduler_properties, received_as_key_value_pair = self.getCapacitySchedulerProperties(services)
    if capacity_scheduler_properties:
      leafQueueNames = self.getAllYarnLeafQueues(capacity_scheduler_properties)
      cap_sched_config_keys = capacity_scheduler_properties.keys()

      yarn_default_queue_capacity = -1
      if 'yarn.scheduler.capacity.root.default.capacity' in cap_sched_config_keys:
        yarn_default_queue_capacity = float(capacity_scheduler_properties.get('yarn.scheduler.capacity.root.default.capacity'))

      # Get 'llap' queue state
      currLlapQueueState = ''
      if 'yarn.scheduler.capacity.root.'+llap_queue_name+'.state' in cap_sched_config_keys:
        currLlapQueueState = capacity_scheduler_properties.get('yarn.scheduler.capacity.root.'+llap_queue_name+'.state')

      # Get 'llap' queue capacity
      currLlapQueueCap = -1
      if 'yarn.scheduler.capacity.root.'+llap_queue_name+'.capacity' in cap_sched_config_keys:
        currLlapQueueCap = int(float(capacity_scheduler_properties.get('yarn.scheduler.capacity.root.'+llap_queue_name+'.capacity')))

      updated_cap_sched_configs_str = ''

      enabled_hive_int_in_changed_configs = self.isConfigPropertiesChanged(services, "hive-interactive-env", ['enable_hive_interactive'], False)
      """
      We create OR "modify 'llap' queue 'state and/or capacity' " based on below conditions:
       - if only 1 queue exists at root level and is 'default' queue and has 100% cap -> Create 'llap' queue,  OR
       - if 2 queues exists at root level ('llap' and 'default') :
           - Queue selected is 'llap' and state is STOPPED -> Modify 'llap' queue state to RUNNING, adjust capacity, OR
           - Queue selected is 'llap', state is RUNNING and 'llap_queue_capacity' prop != 'llap' queue current running capacity ->
              Modify 'llap' queue capacity to 'llap_queue_capacity'
      """
      if 'default' in leafQueueNames and \
          ((len(leafQueueNames) == 1 and int(yarn_default_queue_capacity) == 100) or \
               ((len(leafQueueNames) == 2 and llap_queue_name in leafQueueNames) and \
                    ((currLlapQueueState == 'STOPPED' and enabled_hive_int_in_changed_configs) or (currLlapQueueState == 'RUNNING' and currLlapQueueCap != llap_queue_cap_perc)))):
        adjusted_default_queue_cap = str(100 - llap_queue_cap_perc)

        hive_user = '*'  # Open to all
        if 'hive_user' in services['configurations']['hive-env']['properties']:
          hive_user = services['configurations']['hive-env']['properties']['hive_user']

        llap_queue_cap_perc = str(llap_queue_cap_perc)

        # If capacity-scheduler configs are received as one concatenated string, we deposit the changed configs back as
        # one concatenated string.
        updated_cap_sched_configs_as_dict = False
        if not received_as_key_value_pair:
          for prop, val in capacity_scheduler_properties.items():
            if llap_queue_name not in prop:
              if prop == 'yarn.scheduler.capacity.root.queues':
                updated_cap_sched_configs_str = updated_cap_sched_configs_str \
                                                + prop + "=default,llap\n"
              elif prop == 'yarn.scheduler.capacity.root.default.capacity':
                updated_cap_sched_configs_str = updated_cap_sched_configs_str \
                                                + prop + "=" + adjusted_default_queue_cap + "\n"
              elif prop == 'yarn.scheduler.capacity.root.default.maximum-capacity':
                updated_cap_sched_configs_str = updated_cap_sched_configs_str \
                                                + prop + "=" + adjusted_default_queue_cap + "\n"
              elif prop.startswith('yarn.') and '.llap.' not in prop:
                updated_cap_sched_configs_str = updated_cap_sched_configs_str + prop + "=" + val + "\n"

          # Now, append the 'llap' queue related properties
          updated_cap_sched_configs_str += """yarn.scheduler.capacity.root.{0}.user-limit-factor=1
yarn.scheduler.capacity.root.{0}.state=RUNNING
yarn.scheduler.capacity.root.{0}.ordering-policy=fifo
yarn.scheduler.capacity.root.{0}.minimum-user-limit-percent=100
yarn.scheduler.capacity.root.{0}.maximum-capacity={1}
yarn.scheduler.capacity.root.{0}.capacity={1}
yarn.scheduler.capacity.root.{0}.acl_submit_applications={2}
yarn.scheduler.capacity.root.{0}.acl_administer_queue={2}
yarn.scheduler.capacity.root.{0}.maximum-am-resource-percent=1""".format(llap_queue_name, llap_queue_cap_perc, hive_user)

          putCapSchedProperty("capacity-scheduler", updated_cap_sched_configs_str)
          self.logger.info("Updated 'capacity-scheduler' configs as one concatenated string.")
        else:
          # If capacity-scheduler configs are received as a  dictionary (generally 1st time), we deposit the changed
          # values back as dictionary itself.
          # Update existing configs in 'capacity-scheduler'.
          for prop, val in capacity_scheduler_properties.items():
            if llap_queue_name not in prop:
              if prop == 'yarn.scheduler.capacity.root.queues':
                putCapSchedProperty(prop, 'default,llap')
              elif prop == 'yarn.scheduler.capacity.root.default.capacity':
                putCapSchedProperty(prop, adjusted_default_queue_cap)
              elif prop == 'yarn.scheduler.capacity.root.default.maximum-capacity':
                putCapSchedProperty(prop, adjusted_default_queue_cap)
              elif prop.startswith('yarn.') and '.llap.' not in prop:
                putCapSchedProperty(prop, val)

          # Add new 'llap' queue related configs.
          putCapSchedProperty("yarn.scheduler.capacity.root." + llap_queue_name + ".user-limit-factor", "1")
          putCapSchedProperty("yarn.scheduler.capacity.root." + llap_queue_name + ".state", "RUNNING")
          putCapSchedProperty("yarn.scheduler.capacity.root." + llap_queue_name + ".ordering-policy", "fifo")
          putCapSchedProperty("yarn.scheduler.capacity.root." + llap_queue_name + ".minimum-user-limit-percent", "100")
          putCapSchedProperty("yarn.scheduler.capacity.root." + llap_queue_name + ".maximum-capacity", llap_queue_cap_perc)
          putCapSchedProperty("yarn.scheduler.capacity.root." + llap_queue_name + ".capacity", llap_queue_cap_perc)
          putCapSchedProperty("yarn.scheduler.capacity.root." + llap_queue_name + ".acl_submit_applications", hive_user)
          putCapSchedProperty("yarn.scheduler.capacity.root." + llap_queue_name + ".acl_administer_queue", hive_user)
          putCapSchedProperty("yarn.scheduler.capacity.root." + llap_queue_name + ".maximum-am-resource-percent", "1")

          self.logger.info("Updated 'capacity-scheduler' configs as a dictionary.")
          updated_cap_sched_configs_as_dict = True

        if updated_cap_sched_configs_str or updated_cap_sched_configs_as_dict:
          if len(leafQueueNames) == 1: # 'llap' queue didn't exist before
            self.logger.info("Created YARN Queue : '{0}' with capacity : {1}%. Adjusted 'default' queue capacity to : {2}%" \
                        .format(llap_queue_name, llap_queue_cap_perc, adjusted_default_queue_cap))
          else: # Queue existed, only adjustments done.
            self.logger.info("Adjusted YARN Queue : '{0}'. Current capacity : {1}%. State: RUNNING.".format(llap_queue_name, llap_queue_cap_perc))
            self.logger.info("Adjusted 'default' queue capacity to : {0}%".format(adjusted_default_queue_cap))

          # Update Hive 'hive.llap.daemon.queue.name' prop to use 'llap' queue.
          putHiveInteractiveSiteProperty('hive.llap.daemon.queue.name', llap_queue_name)
          putHiveInteractiveSiteProperty('hive.server2.tez.default.queues', llap_queue_name)
          # Update 'hive.llap.daemon.queue.name' prop combo entries and llap capacity slider visibility.
          self.setLlapDaemonQueuePropAttributes(services, configurations)
      else:
        self.logger.debug("Not creating/adjusting {0} queue. Current YARN queues : {1}".format(llap_queue_name, list(leafQueueNames)))
    else:
      self.logger.error("Couldn't retrieve 'capacity-scheduler' properties while doing YARN queue adjustment for Hive Server Interactive.")

  def checkAndStopLlapQueue(self, services, configurations, llap_queue_name):
    """
    Checks and sees (1). If only two leaf queues exist at root level, namely: 'default' and 'llap',
                and (2). 'llap' is in RUNNING state.

    If yes, performs the following actions:   (1). 'llap' queue state set to STOPPED,
                                              (2). 'llap' queue capacity set to 0 %,
                                              (3). 'default' queue capacity set to 100 %
    """
    putCapSchedProperty = self.putProperty(configurations, "capacity-scheduler", services)
    putHiveInteractiveSiteProperty = self.putProperty(configurations, YARNRecommender.HIVE_INTERACTIVE_SITE, services)
    capacity_scheduler_properties, received_as_key_value_pair = self.getCapacitySchedulerProperties(services)
    updated_default_queue_configs = ''
    updated_llap_queue_configs = ''
    if capacity_scheduler_properties:
      # Get all leaf queues.
      leafQueueNames = self.getAllYarnLeafQueues(capacity_scheduler_properties)

      if len(leafQueueNames) == 2 and llap_queue_name in leafQueueNames and 'default' in leafQueueNames:
        # Get 'llap' queue state
        currLlapQueueState = 'STOPPED'
        if 'yarn.scheduler.capacity.root.'+llap_queue_name+'.state' in capacity_scheduler_properties.keys():
          currLlapQueueState = capacity_scheduler_properties.get('yarn.scheduler.capacity.root.'+llap_queue_name+'.state')
        else:
          self.logger.error("{0} queue 'state' property not present in capacity scheduler. Skipping adjusting queues.".format(llap_queue_name))
          return
        if currLlapQueueState == 'RUNNING':
          DEFAULT_MAX_CAPACITY = '100'
          for prop, val in capacity_scheduler_properties.items():
            # Update 'default' related configs in 'updated_default_queue_configs'
            if llap_queue_name not in prop:
              if prop == 'yarn.scheduler.capacity.root.default.capacity':
                # Set 'default' capacity back to maximum val
                updated_default_queue_configs = updated_default_queue_configs \
                                                + prop + "="+DEFAULT_MAX_CAPACITY + "\n"
              elif prop == 'yarn.scheduler.capacity.root.default.maximum-capacity':
                # Set 'default' max. capacity back to maximum val
                updated_default_queue_configs = updated_default_queue_configs \
                                                + prop + "="+DEFAULT_MAX_CAPACITY + "\n"
              elif prop.startswith('yarn.'):
                updated_default_queue_configs = updated_default_queue_configs + prop + "=" + val + "\n"
            else: # Update 'llap' related configs in 'updated_llap_queue_configs'
              if prop == 'yarn.scheduler.capacity.root.'+llap_queue_name+'.state':
                updated_llap_queue_configs = updated_llap_queue_configs \
                                             + prop + "=STOPPED\n"
              elif prop == 'yarn.scheduler.capacity.root.'+llap_queue_name+'.capacity':
                updated_llap_queue_configs = updated_llap_queue_configs \
                                             + prop + "=0\n"
              elif prop == 'yarn.scheduler.capacity.root.'+llap_queue_name+'.maximum-capacity':
                updated_llap_queue_configs = updated_llap_queue_configs \
                                             + prop + "=0\n"
              elif prop.startswith('yarn.'):
                updated_llap_queue_configs = updated_llap_queue_configs + prop + "=" + val + "\n"
        else:
          self.logger.debug("{0} queue state is : {1}. Skipping adjusting queues.".format(llap_queue_name, currLlapQueueState))
          return

        if updated_default_queue_configs and updated_llap_queue_configs:
          putCapSchedProperty("capacity-scheduler", updated_default_queue_configs+updated_llap_queue_configs)
          self.logger.info("Changed YARN '{0}' queue state to 'STOPPED', and capacity to 0%. Adjusted 'default' queue capacity to : {1}%" \
                      .format(llap_queue_name, DEFAULT_MAX_CAPACITY))

          # Update Hive 'hive.llap.daemon.queue.name' prop to use 'default' queue.
          putHiveInteractiveSiteProperty('hive.llap.daemon.queue.name', YARNRecommender.YARN_ROOT_DEFAULT_QUEUE_NAME)
          putHiveInteractiveSiteProperty('hive.server2.tez.default.queues', YARNRecommender.YARN_ROOT_DEFAULT_QUEUE_NAME)
      else:
        self.logger.debug("Not removing '{0}' queue as number of Queues not equal to 2. Current YARN queues : {1}".format(llap_queue_name, list(leafQueueNames)))
    else:
      self.logger.error("Couldn't retrieve 'capacity-scheduler' properties while doing YARN queue adjustment for Hive Server Interactive.")

  def setLlapDaemonQueuePropAttributes(self, services, configurations):
    """
    Checks and sets the 'Hive Server Interactive' 'hive.llap.daemon.queue.name' config Property Attributes.  Takes into
    account that 'capacity-scheduler' may have changed (got updated) in current Stack Advisor invocation.
    """
    self.logger.info("Determining 'hive.llap.daemon.queue.name' config Property Attributes.")
    #TODO Determine if this is doing the right thing if some queue is setup with capacity=0, or is STOPPED. Maybe don't list it.
    putHiveInteractiveSitePropertyAttribute = self.putPropertyAttribute(configurations, YARNRecommender.HIVE_INTERACTIVE_SITE)

    capacity_scheduler_properties = dict()

    # Read 'capacity-scheduler' from configurations if we modified and added recommendation to it, as part of current
    # StackAdvisor invocation.
    if "capacity-scheduler" in configurations:
      cap_sched_props_as_dict = configurations["capacity-scheduler"]["properties"]
      if 'capacity-scheduler' in cap_sched_props_as_dict:
        cap_sched_props_as_str = configurations['capacity-scheduler']['properties']['capacity-scheduler']
        if cap_sched_props_as_str:
          cap_sched_props_as_str = str(cap_sched_props_as_str).split('\n')
          if len(cap_sched_props_as_str) > 0 and cap_sched_props_as_str[0] != 'null':
            # Got 'capacity-scheduler' configs as one "\n" separated string
            for property in cap_sched_props_as_str:
              key, sep, value = property.partition("=")
              capacity_scheduler_properties[key] = value
            self.logger.info("'capacity-scheduler' configs is set as a single '\\n' separated string in current invocation. "
                        "count(configurations['capacity-scheduler']['properties']['capacity-scheduler']) = "
                        "{0}".format(len(capacity_scheduler_properties)))
          else:
            self.logger.info("Read configurations['capacity-scheduler']['properties']['capacity-scheduler'] is : {0}".format(cap_sched_props_as_str))
        else:
          self.logger.info("configurations['capacity-scheduler']['properties']['capacity-scheduler'] : {0}.".format(cap_sched_props_as_str))

      # if 'capacity_scheduler_properties' is empty, implies we may have 'capacity-scheduler' configs as dictionary
      # in configurations, if 'capacity-scheduler' changed in current invocation.
      if not capacity_scheduler_properties:
        if isinstance(cap_sched_props_as_dict, dict) and len(cap_sched_props_as_dict) > 1:
          capacity_scheduler_properties = cap_sched_props_as_dict
          self.logger.info("'capacity-scheduler' changed in current Stack Advisor invocation. Retrieved the configs as dictionary from configurations.")
        else:
          self.logger.info("Read configurations['capacity-scheduler']['properties'] is : {0}".format(cap_sched_props_as_dict))
    else:
      self.logger.info("'capacity-scheduler' not modified in the current Stack Advisor invocation.")


    # if 'capacity_scheduler_properties' is still empty, implies 'capacity_scheduler' wasn't change in current
    # SA invocation. Thus, read it from input : 'services'.
    if not capacity_scheduler_properties:
      capacity_scheduler_properties, received_as_key_value_pair = self.getCapacitySchedulerProperties(services)
      self.logger.info("'capacity-scheduler' not changed in current Stack Advisor invocation. Retrieved the configs from services.")

    # Get set of current YARN leaf queues.
    leafQueueNames = self.getAllYarnLeafQueues(capacity_scheduler_properties)
    if leafQueueNames:
      leafQueues = [{"label": str(queueName), "value": queueName} for queueName in leafQueueNames]
      leafQueues = sorted(leafQueues, key=lambda q: q['value'])
      putHiveInteractiveSitePropertyAttribute("hive.llap.daemon.queue.name", "entries", leafQueues)
      self.logger.info("'hive.llap.daemon.queue.name' config Property Attributes set to : {0}".format(leafQueues))
    else:
      self.logger.error("Problem retrieving YARN queues. Skipping updating HIVE Server Interactve "
                   "'hive.server2.tez.default.queues' property attributes.")

  #TODO  Convert this to a helper. It can apply to any property. Check config, or check if in the list of changed configurations and read the latest value
  def get_yarn_min_container_size(self, services, configurations):
    """
    Gets YARN's minimum container size (yarn.scheduler.minimum-allocation-mb).
    Reads from:
      - configurations (if changed as part of current Stack Advisor invocation (output)), and services["changed-configurations"]
        is empty, else
      - services['configurations'] (input).

    services["changed-configurations"] would be empty if Stack Advisor call is made from Blueprints (1st invocation). Subsequent
    Stack Advisor calls will have it non-empty. We do this because in subsequent invocations, even if Stack Advisor calculates this
    value (configurations), it is finally not recommended, making 'input' value to survive.

    :type services dict
    :type configurations dict
    :rtype str
    """
    yarn_min_container_size = None
    yarn_min_allocation_property = "yarn.scheduler.minimum-allocation-mb"
    yarn_site = self.getSiteProperties(configurations, "yarn-site")
    yarn_site_properties = self.getServicesSiteProperties(services, "yarn-site")

    # Check if services["changed-configurations"] is empty and 'yarn.scheduler.minimum-allocation-mb' is modified in current ST invocation.
    if not services["changed-configurations"] and yarn_site and yarn_min_allocation_property in yarn_site:
      yarn_min_container_size = yarn_site[yarn_min_allocation_property]
      self.logger.info("DBG: 'yarn.scheduler.minimum-allocation-mb' read from output as : {0}".format(yarn_min_container_size))

    # Check if 'yarn.scheduler.minimum-allocation-mb' is input in services array.
    elif yarn_site_properties and yarn_min_allocation_property in yarn_site_properties:
      yarn_min_container_size = yarn_site_properties[yarn_min_allocation_property]
      self.logger.info("DBG: 'yarn.scheduler.minimum-allocation-mb' read from services as : {0}".format(yarn_min_container_size))

    if not yarn_min_container_size:
      self.logger.error("{0} was not found in the configuration".format(yarn_min_allocation_property))

    return yarn_min_container_size

  def calculate_slider_am_size(self, yarn_min_container_size):
    """
    Calculates the Slider App Master size based on YARN's Minimum Container Size.

    :type yarn_min_container_size int
    """
    if yarn_min_container_size >= 1024:
      return 1024
    else:
      return 512

  def get_yarn_nm_mem_in_mb(self, services, configurations):
    """
    Gets YARN NodeManager memory in MB (yarn.nodemanager.resource.memory-mb).
    Reads from:
      - configurations (if changed as part of current Stack Advisor invocation (output)), and services["changed-configurations"]
        is empty, else
      - services['configurations'] (input).

    services["changed-configurations"] would be empty is Stack Advisor call if made from Blueprints (1st invocation). Subsequent
    Stack Advisor calls will have it non-empty. We do this because in subsequent invocations, even if Stack Advsior calculates this
    value (configurations), it is finally not recommended, making 'input' value to survive.
    """
    yarn_nm_mem_in_mb = None

    yarn_site = self.getServicesSiteProperties(services, "yarn-site")
    yarn_site_properties = self.getSiteProperties(configurations, "yarn-site")

    # Check if services["changed-configurations"] is empty and 'yarn.nodemanager.resource.memory-mb' is modified in current ST invocation.
    if not services["changed-configurations"] and yarn_site_properties and 'yarn.nodemanager.resource.memory-mb' in yarn_site_properties:
      yarn_nm_mem_in_mb = float(yarn_site_properties['yarn.nodemanager.resource.memory-mb'])
    elif yarn_site and 'yarn.nodemanager.resource.memory-mb' in yarn_site:
      # Check if 'yarn.nodemanager.resource.memory-mb' is input in services array.
      yarn_nm_mem_in_mb = float(yarn_site['yarn.nodemanager.resource.memory-mb'])

    if yarn_nm_mem_in_mb <= 0.0:
      self.logger.warning("'yarn.nodemanager.resource.memory-mb' current value : {0}. Expected value : > 0".format(yarn_nm_mem_in_mb))

    return yarn_nm_mem_in_mb

  def calculate_tez_am_container_size(self, services, total_cluster_capacity, is_cluster_create_opr=False,
                                      enable_hive_interactive_1st_invocation=False):
    """
    Calculates Tez App Master container size (tez.am.resource.memory.mb) for tez_hive2/tez-site on initialization if values read is 0.
    Else returns the read value.
    """
    tez_am_resource_memory_mb = self.get_tez_am_resource_memory_mb(services)
    calculated_tez_am_resource_memory_mb = None
    if is_cluster_create_opr or enable_hive_interactive_1st_invocation:
      if total_cluster_capacity <= 4096:
        calculated_tez_am_resource_memory_mb = 512
      elif total_cluster_capacity > 4096 and total_cluster_capacity <= 98304:
        calculated_tez_am_resource_memory_mb = 1024
      elif total_cluster_capacity > 98304:
        calculated_tez_am_resource_memory_mb = 4096

      self.logger.info("DBG: Calculated and returning 'tez_am_resource_memory_mb' as : {0}".format(calculated_tez_am_resource_memory_mb))
      return float(calculated_tez_am_resource_memory_mb)
    else:
      self.logger.info("DBG: Returning 'tez_am_resource_memory_mb' as : {0}".format(tez_am_resource_memory_mb))
      return float(tez_am_resource_memory_mb)

  def get_tez_am_resource_memory_mb(self, services):
    """
    Gets Tez's AM resource memory (tez.am.resource.memory.mb) from services.
    """
    tez_am_resource_memory_mb = None
    if 'tez.am.resource.memory.mb' in services['configurations']['tez-interactive-site']['properties']:
      tez_am_resource_memory_mb = services['configurations']['tez-interactive-site']['properties']['tez.am.resource.memory.mb']

    return tez_am_resource_memory_mb

  def min_queue_perc_reqd_for_llap_and_hive_app(self, services, hosts, configurations):
    """
    Calculate minimum queue capacity required in order to get LLAP and HIVE2 app into running state.
    """
    # Get queue size if sized at 20%
    node_manager_hosts = self.getHostsForComponent(services, "YARN", "NODEMANAGER")
    yarn_rm_mem_in_mb = self.get_yarn_nm_mem_in_mb(services, configurations)
    total_cluster_cap = len(node_manager_hosts) * yarn_rm_mem_in_mb
    total_queue_size_at_20_perc = 20.0 / 100 * total_cluster_cap

    # Calculate based on minimum size required by containers.
    yarn_min_container_size = long(self.get_yarn_min_container_size(services, configurations))
    slider_am_size = self.calculate_slider_am_size(float(yarn_min_container_size))
    hive_tez_container_size = long(self.get_hive_tez_container_size(services))
    tez_am_container_size = self.calculate_tez_am_container_size(services, long(total_cluster_cap))
    normalized_val = self._normalizeUp(slider_am_size, yarn_min_container_size) \
                     + self._normalizeUp(hive_tez_container_size, yarn_min_container_size) \
                     + self._normalizeUp(tez_am_container_size, yarn_min_container_size)

    min_required = max(total_queue_size_at_20_perc, normalized_val)
    min_required_perc = min_required * 100 / total_cluster_cap

    return int(ceil(min_required_perc))

  def _normalizeDown(self, val1, val2):
    """
    Normalize down 'val2' with respect to 'val1'.
    """
    tmp = floor(val1 / val2)
    if tmp < 1.00:
      return val1
    return tmp * val2

  def _normalizeUp(self, val1, val2):
    """
    Normalize up 'val2' with respect to 'val1'.
    """
    tmp = ceil(val1 / val2)
    return tmp * val2

  def __getQueueStateFromCapacityScheduler(self, capacity_scheduler_properties, llap_daemon_selected_queue_name):
    """
    Retrieves the passed in queue's 'state' from Capacity Scheduler.
    """
    # Identify the key which contains the state for 'llap_daemon_selected_queue_name'.
    cap_sched_keys = capacity_scheduler_properties.keys()
    llap_selected_queue_state_key =  None
    llap_selected_queue_state = None
    for key in cap_sched_keys:
      if key.endswith(llap_daemon_selected_queue_name+".state"):
        llap_selected_queue_state_key = key
        break
    llap_selected_queue_state = capacity_scheduler_properties.get(llap_selected_queue_state_key)
    return llap_selected_queue_state

  def __getQueueAmFractionFromCapacityScheduler(self, capacity_scheduler_properties, llap_daemon_selected_queue_name):
    """
    Retrieves the passed in queue's 'AM fraction' from Capacity Scheduler. Returns default value of 0.1 if AM Percent
    pertaining to passed-in queue is not present.
    """
    # Identify the key which contains the AM fraction for 'llap_daemon_selected_queue_name'.
    cap_sched_keys = capacity_scheduler_properties.keys()
    llap_selected_queue_am_percent_key = None
    for key in cap_sched_keys:
      if key.endswith("." + llap_daemon_selected_queue_name+".maximum-am-resource-percent"):
        llap_selected_queue_am_percent_key = key
        self.logger.info("AM percent key got for '{0}' queue is : '{1}'".format(llap_daemon_selected_queue_name, llap_selected_queue_am_percent_key))
        break
    if llap_selected_queue_am_percent_key is None:
      self.logger.info("Returning default AM percent value : '0.1' for queue : {0}".format(llap_daemon_selected_queue_name))
      return 0.1 # Default value to use if we couldn't retrieve queue's corresponding AM Percent key.
    else:
      llap_selected_queue_am_percent = capacity_scheduler_properties.get(llap_selected_queue_am_percent_key)
      self.logger.info("Returning read value for key '{0}' as : '{1}' for queue : '{2}'".format(llap_selected_queue_am_percent_key,
                                                                                           llap_selected_queue_am_percent,
                                                                                           llap_daemon_selected_queue_name))
      return llap_selected_queue_am_percent

  def __getSelectedQueueTotalCap(self, capacity_scheduler_properties, llap_daemon_selected_queue_name, total_cluster_capacity):
    """
    Calculates the total available capacity for the passed-in YARN queue of any level based on the percentages.
    """
    self.logger.info("Entered __getSelectedQueueTotalCap fn() with llap_daemon_selected_queue_name= '{0}'.".format(llap_daemon_selected_queue_name))
    available_capacity = total_cluster_capacity
    queue_cap_key = self.__getQueueCapacityKeyFromCapacityScheduler(capacity_scheduler_properties, llap_daemon_selected_queue_name)
    if queue_cap_key:
      queue_cap_key = queue_cap_key.strip()
      if len(queue_cap_key) >= 34:  # len('yarn.scheduler.capacity.<single letter queue name>.capacity') = 34
        # Expected capacity prop key is of form : 'yarn.scheduler.capacity.<one or more queues (path)>.capacity'
        queue_path = queue_cap_key[24:]  # Strip from beginning 'yarn.scheduler.capacity.'
        queue_path = queue_path[0:-9]  # Strip from end '.capacity'
        queues_list = queue_path.split('.')
        self.logger.info("Queue list : {0}".format(queues_list))
        if queues_list:
          for queue in queues_list:
            queue_cap_key = self.__getQueueCapacityKeyFromCapacityScheduler(capacity_scheduler_properties, queue)
            queue_cap_perc = float(capacity_scheduler_properties.get(queue_cap_key))
            available_capacity = queue_cap_perc / 100 * available_capacity
            self.logger.info("Total capacity available for queue {0} is : {1}".format(queue, available_capacity))

    # returns the capacity calculated for passed-in queue in 'llap_daemon_selected_queue_name'.
    return available_capacity

  def __getQueueCapacityKeyFromCapacityScheduler(self, capacity_scheduler_properties, llap_daemon_selected_queue_name):
    """
    Retrieves the passed in queue's 'capacity' related key from Capacity Scheduler.
    """
    # Identify the key which contains the capacity for 'llap_daemon_selected_queue_name'.
    cap_sched_keys = capacity_scheduler_properties.keys()
    llap_selected_queue_cap_key =  None
    current_selected_queue_for_llap_cap = None
    for key in cap_sched_keys:
      # Expected capacity prop key is of form : 'yarn.scheduler.capacity.<one or more queues in path separated by '.'>.[llap_daemon_selected_queue_name].capacity'
      if key.endswith(llap_daemon_selected_queue_name+".capacity") and key.startswith("yarn.scheduler.capacity.root"):
        self.logger.info("DBG: Selected queue name as: " + key)
        llap_selected_queue_cap_key = key
        break
    return llap_selected_queue_cap_key
  #endregion


class MAPREDUCE2Recommender(YARNRecommender):
  """
  MAPREDUCE2 Recommender suggests properties when adding the service for the first time or modifying configs via the UI.
  """

  def __init__(self, *args, **kwargs):
    self.as_super = super(MAPREDUCE2Recommender, self)
    self.as_super.__init__(*args, **kwargs)

  def recommendMapReduce2ConfigurationsFromHDP206(self, configurations, clusterData, services, hosts):
    putMapredProperty = self.putProperty(configurations, "mapred-site", services)
    putMapredProperty('yarn.app.mapreduce.am.resource.mb', int(clusterData['amMemory']))
    putMapredProperty('yarn.app.mapreduce.am.command-opts', "-Xmx" + str(int(round(0.8 * clusterData['amMemory']))) + "m")
    putMapredProperty('mapreduce.map.memory.mb', clusterData['mapMemory'])
    putMapredProperty('mapreduce.reduce.memory.mb', int(clusterData['reduceMemory']))
    putMapredProperty('mapreduce.map.java.opts', "-Xmx" + str(int(round(0.8 * clusterData['mapMemory']))) + "m")
    putMapredProperty('mapreduce.reduce.java.opts', "-Xmx" + str(int(round(0.8 * clusterData['reduceMemory']))) + "m")
    putMapredProperty('mapreduce.task.io.sort.mb', min(int(round(0.4 * clusterData['mapMemory'])), 1024))

    mapred_mounts = [
      ("mapred.local.dir", ["TASKTRACKER", "NODEMANAGER"], "/hadoop/mapred", "multi")
    ]

    self.updateMountProperties("mapred-site", mapred_mounts, configurations, services, hosts)

    mr_queue = self.recommendYarnQueue(services, "mapred-site", "mapreduce.job.queuename")
    if mr_queue is not None:
      putMapredProperty("mapreduce.job.queuename", mr_queue)

  def recommendMapReduce2ConfigurationsFromHDP22(self, configurations, clusterData, services, hosts):
    # Needs to be able to access yarn-site
    # TODO, this is a hack that was introduced in 2015. The yarn-site configs will not actually be saved
    # as part of MAPREDUCE2 because yarn-site doesn't belong to it according to its metainfo.xml
    # MAPREDUCE2 Recommender first needs to call all methods from YARN Recommender
    self.recommendYARNConfigurationsFromHDP206(configurations, clusterData, services, hosts)
    self.recommendYARNConfigurationsFromHDP22(configurations, clusterData, services, hosts)

    putMapredProperty = self.putProperty(configurations, "mapred-site", services)
    nodemanagerMinRam = 1048576 # 1TB in mb
    if "referenceNodeManagerHost" in clusterData:
      nodemanagerMinRam = min(clusterData["referenceNodeManagerHost"]["total_mem"]/1024, nodemanagerMinRam)

    putMapredProperty('yarn.app.mapreduce.am.resource.mb', max(int(clusterData['ramPerContainer']),int(configurations["yarn-site"]["properties"]["yarn.scheduler.minimum-allocation-mb"])))
    putMapredProperty('yarn.app.mapreduce.am.command-opts', "-Xmx" + str(int(0.8 * int(configurations["mapred-site"]["properties"]["yarn.app.mapreduce.am.resource.mb"]))) + "m" + " -Dhdp.version=${hdp.version}")
    servicesList = [service["StackServices"]["service_name"] for service in services["services"]]
    min_mapreduce_map_memory_mb = 0
    min_mapreduce_reduce_memory_mb = 0
    min_mapreduce_map_java_opts = 0
    if ("PIG" in servicesList) and clusterData["totalAvailableRam"] >= 4096:
      min_mapreduce_map_memory_mb = 1536
      min_mapreduce_reduce_memory_mb = 1536
      min_mapreduce_map_java_opts = 1024

    putMapredProperty('mapreduce.map.memory.mb',
                      min(int(configurations["yarn-site"]["properties"]["yarn.scheduler.maximum-allocation-mb"]),
                          max(min_mapreduce_map_memory_mb,
                              max(int(clusterData['ramPerContainer']),
                                  int(configurations["yarn-site"]["properties"]["yarn.scheduler.minimum-allocation-mb"])))))
    putMapredProperty('mapreduce.reduce.memory.mb',
                      min(int(configurations["yarn-site"]["properties"]["yarn.scheduler.maximum-allocation-mb"]),
                          max(max(min_mapreduce_reduce_memory_mb,
                                  int(configurations["yarn-site"]["properties"]["yarn.scheduler.minimum-allocation-mb"])),
                              min(2*int(clusterData['ramPerContainer']),
                                  int(nodemanagerMinRam)))))

    mapredMapXmx = int(0.8*int(configurations["mapred-site"]["properties"]["mapreduce.map.memory.mb"]))
    putMapredProperty('mapreduce.map.java.opts', "-Xmx" + str(max(min_mapreduce_map_java_opts, mapredMapXmx)) + "m")
    putMapredProperty('mapreduce.reduce.java.opts', "-Xmx" + str(int(0.8*int(configurations["mapred-site"]["properties"]["mapreduce.reduce.memory.mb"]))) + "m")
    putMapredProperty('mapreduce.task.io.sort.mb', str(min(int(0.7*mapredMapXmx), 2047)))
    # Property Attributes
    putMapredPropertyAttribute = self.putPropertyAttribute(configurations, "mapred-site")
    yarnMinAllocationSize = int(configurations["yarn-site"]["properties"]["yarn.scheduler.minimum-allocation-mb"])
    yarnMaxAllocationSize = min(30 * int(configurations["yarn-site"]["properties"]["yarn.scheduler.minimum-allocation-mb"]), int(configurations["yarn-site"]["properties"]["yarn.scheduler.maximum-allocation-mb"]))
    putMapredPropertyAttribute("mapreduce.map.memory.mb", "maximum", yarnMaxAllocationSize)
    putMapredPropertyAttribute("mapreduce.map.memory.mb", "minimum", yarnMinAllocationSize)
    putMapredPropertyAttribute("mapreduce.reduce.memory.mb", "maximum", yarnMaxAllocationSize)
    putMapredPropertyAttribute("mapreduce.reduce.memory.mb", "minimum", yarnMinAllocationSize)
    putMapredPropertyAttribute("yarn.app.mapreduce.am.resource.mb", "maximum", yarnMaxAllocationSize)
    putMapredPropertyAttribute("yarn.app.mapreduce.am.resource.mb", "minimum", yarnMinAllocationSize)
    # Hadoop MR limitation
    putMapredPropertyAttribute("mapreduce.task.io.sort.mb", "maximum", "2047")

    # TODO, this is repeated in 2.0.6 recommendation
    mr_queue = self.recommendYarnQueue(services, "mapred-site", "mapreduce.job.queuename")
    if mr_queue is not None:
      putMapredProperty("mapreduce.job.queuename", mr_queue)


class YARNValidator(service_advisor.ServiceAdvisor):
  """
  YARN Validator checks the correctness of properties whenever the service is first added or the user attempts to
  change configs via the UI.
  """

  def __init__(self, *args, **kwargs):
    self.as_super = super(YARNValidator, self)
    self.as_super.__init__(*args, **kwargs)

    self.validators = [("yarn-site", self.validateYARNSiteConfigurationsFromHDP206),
                       ("yarn-site", self.validateYARNSiteConfigurationsFromHDP25),
                       ("yarn-site" , self.validateYARNSiteConfigurationsFromHDP26),
                       ("yarn-env", self.validateYARNEnvConfigurationsFromHDP206),
                       ("yarn-env", self.validateYARNEnvConfigurationsFromHDP22),
                       ("ranger-yarn-plugin-properties", self.validateYARNRangerPluginConfigurationsFromHDP22)]

    # **********************************************************
    # Example of how to add a function that validates a certain config type.
    # If the same config type has multiple functions, can keep adding tuples to self.validators
    #self.validators.append(("hadoop-env", self.sampleValidator))

  def sampleValidator(self, properties, recommendedDefaults, configurations, services, hosts):
    """
    Example of a validator function other other Service Advisors to emulate.
    :return: A list of configuration validation problems.
    """
    validationItems = []

    '''
    Item is a simple dictionary.
    Two functions can be used to construct it depending on the log level: WARN|ERROR
    E.g.,
    self.getErrorItem(message) or self.getWarnItem(message)

    item = {"level": "ERROR|WARN", "message": "value"}
    '''
    validationItems.append({"config-name": "my_config_property_name",
                            "item": self.getErrorItem("My custom message in method %s" % inspect.stack()[0][3])})
    return self.toConfigurationValidationProblems(validationItems, "hadoop-env")

  def validateYARNSiteConfigurationsFromHDP206(self, properties, recommendedDefaults, configurations, services, hosts):
    """
    This was copied from HDP 2.0.6; validate yarn-site
    :return: A list of configuration validation problems.
    """
    clusterEnv = self.getSiteProperties(configurations, "cluster-env")
    validationItems = [ {"config-name": 'yarn.nodemanager.resource.memory-mb', "item": self.validatorLessThenDefaultValue(properties, recommendedDefaults, 'yarn.nodemanager.resource.memory-mb')},
                        {"config-name": 'yarn.scheduler.minimum-allocation-mb', "item": self.validatorLessThenDefaultValue(properties, recommendedDefaults, 'yarn.scheduler.minimum-allocation-mb')},
                        {"config-name": 'yarn.nodemanager.linux-container-executor.group', "item": self.validatorEqualsPropertyItem(properties, "yarn.nodemanager.linux-container-executor.group", clusterEnv, "user_group")},
                        {"config-name": 'yarn.scheduler.maximum-allocation-mb', "item": self.validatorLessThenDefaultValue(properties, recommendedDefaults, 'yarn.scheduler.maximum-allocation-mb')} ]
    return self.toConfigurationValidationProblems(validationItems, "yarn-site")

  def validateYARNSiteConfigurationsFromHDP25(self, properties, recommendedDefaults, configurations, services, hosts):
    yarn_site_properties = self.getSiteProperties(configurations, "yarn-site")
    validationItems = []

    hsi_hosts = self.getHostsForComponent(services, "HIVE", "HIVE_SERVER_INTERACTIVE")
    if len(hsi_hosts) > 0:
      # HIVE_SERVER_INTERACTIVE is mapped to a host
      if 'yarn.resourcemanager.work-preserving-recovery.enabled' not in yarn_site_properties or \
              'true' != yarn_site_properties['yarn.resourcemanager.work-preserving-recovery.enabled']:
        validationItems.append({"config-name": "yarn.resourcemanager.work-preserving-recovery.enabled",
                                "item": self.getWarnItem(
                                  "While enabling HIVE_SERVER_INTERACTIVE it is recommended that you enable work preserving restart in YARN.")})

    validationProblems = self.toConfigurationValidationProblems(validationItems, "yarn-site")
    return validationProblems

  def validateYARNSiteConfigurationsFromHDP26(self, properties, recommendedDefaults, configurations, services, hosts):
    validationItems = []
    siteProperties = services["configurations"]["yarn-site"]["properties"]
    if services["configurations"]["yarn-site"]["properties"]["yarn.http.policy"] == 'HTTP_ONLY':
      webapp_address = services["configurations"]["yarn-site"]["properties"]["yarn.timeline-service.webapp.address"]
      propertyValue = "http://"+webapp_address+"/ws/v1/applicationhistory"
    else:
      webapp_address = services["configurations"]["yarn-site"]["properties"]["yarn.timeline-service.webapp.https.address"]
      propertyValue = "https://"+webapp_address+"/ws/v1/applicationhistory"
      self.logger.info("validateYarnSiteConfigurations: recommended value for webservice url"+services["configurations"]["yarn-site"]["properties"]["yarn.log.server.web-service.url"])
    if services["configurations"]["yarn-site"]["properties"]["yarn.log.server.web-service.url"] != propertyValue:
      validationItems = [
                      {"config-name": "yarn.log.server.web-service.url",
                       "item": self.getWarnItem("Value should be %s" % propertyValue)}]
    return self.toConfigurationValidationProblems(validationItems, "yarn-site")

  def validateYARNEnvConfigurationsFromHDP206(self, properties, recommendedDefaults, configurations, services, hosts):
    """
    This was copied from HDP 2.0.6; validate yarn-env
    :return: A list of configuration validation problems.
    """
    validationItems = [{"config-name": 'service_check.queue.name', "item": self.validatorYarnQueue(properties, recommendedDefaults, 'service_check.queue.name', services)} ]
    return self.toConfigurationValidationProblems(validationItems, "yarn-env")

  def validateYARNEnvConfigurationsFromHDP22(self, properties, recommendedDefaults, configurations, services, hosts):
    """
    This was copied from HDP 2.2; validate yarn-env
    :return: A list of configuration validation problems.
    """
    validationItems = []
    if "yarn_cgroups_enabled" in properties:
      yarn_cgroups_enabled = properties["yarn_cgroups_enabled"].lower() == "true"
      core_site_properties = self.getSiteProperties(configurations, "core-site")
      security_enabled = False
      if core_site_properties:
        security_enabled = core_site_properties['hadoop.security.authentication'] == 'kerberos' and core_site_properties['hadoop.security.authorization'] == 'true'
      if not security_enabled and yarn_cgroups_enabled:
        validationItems.append({"config-name": "yarn_cgroups_enabled",
                                "item": self.getWarnItem("CPU Isolation should only be enabled if security is enabled")})
    validationProblems = self.toConfigurationValidationProblems(validationItems, "yarn-env")
    return validationProblems

  def validateYARNRangerPluginConfigurationsFromHDP22(self, properties, recommendedDefaults, configurations, services, hosts):
    """
    This was copied from HDP 2.2; validate ranger-yarn-plugin-properties
    :return: A list of configuration validation problems.
    """
    validationItems = []
    ranger_plugin_properties = self.getSiteProperties(configurations, "ranger-yarn-plugin-properties")
    ranger_plugin_enabled = ranger_plugin_properties['ranger-yarn-plugin-enabled'] if ranger_plugin_properties else 'No'
    if ranger_plugin_enabled.lower() == 'yes':
      # ranger-hdfs-plugin must be enabled in ranger-env
      ranger_env = self.getServicesSiteProperties(services, 'ranger-env')
      if not ranger_env or not 'ranger-yarn-plugin-enabled' in ranger_env or \
              ranger_env['ranger-yarn-plugin-enabled'].lower() != 'yes':
        validationItems.append({"config-name": 'ranger-yarn-plugin-enabled',
                                "item": self.getWarnItem(
                                  "ranger-yarn-plugin-properties/ranger-yarn-plugin-enabled must correspond ranger-env/ranger-yarn-plugin-enabled")})
    return self.toConfigurationValidationProblems(validationItems, "ranger-yarn-plugin-properties")


class MAPREDUCE2Validator(service_advisor.ServiceAdvisor):
  """
  YARN Validator checks the correctness of properties whenever the service is first added or the user attempts to
  change configs via the UI.
  """

  def __init__(self, *args, **kwargs):
    self.as_super = super(MAPREDUCE2Validator, self)
    self.as_super.__init__(*args, **kwargs)

    self.validators = [("mapred-site", self.validateMapReduce2SiteConfigurationsFromHDP206),
                       ("mapred-site", self.validateMapReduce2SiteConfigurationsFromHDP22)]

    # **********************************************************
    # Example of how to add a function that validates a certain config type.
    # If the same config type has multiple functions, can keep adding tuples to self.validators
    #self.validators.append(("hadoop-env", self.sampleValidator))

  def sampleValidator(self, properties, recommendedDefaults, configurations, services, hosts):
    """
    Example of a validator function other other Service Advisors to emulate.
    :return: A list of configuration validation problems.
    """
    validationItems = []

    '''
    Item is a simple dictionary.
    Two functions can be used to construct it depending on the log level: WARN|ERROR
    E.g.,
    self.getErrorItem(message) or self.getWarnItem(message)

    item = {"level": "ERROR|WARN", "message": "value"}
    '''
    validationItems.append({"config-name": "my_config_property_name",
                            "item": self.getErrorItem("My custom message in method %s" % inspect.stack()[0][3])})
    return self.toConfigurationValidationProblems(validationItems, "hadoop-env")

  def validateMapReduce2SiteConfigurationsFromHDP206(self, properties, recommendedDefaults, configurations, services, hosts):
    """
    This was copied from HDP 2.0.6; validate mapred-site
    :return: A list of configuration validation problems.
    """
    validationItems = [ {"config-name": 'mapreduce.map.java.opts', "item": self.validateXmxValue(properties, recommendedDefaults, 'mapreduce.map.java.opts')},
                        {"config-name": 'mapreduce.reduce.java.opts', "item": self.validateXmxValue(properties, recommendedDefaults, 'mapreduce.reduce.java.opts')},
                        {"config-name": 'mapreduce.task.io.sort.mb', "item": self.validatorLessThenDefaultValue(properties, recommendedDefaults, 'mapreduce.task.io.sort.mb')},
                        {"config-name": 'mapreduce.map.memory.mb', "item": self.validatorLessThenDefaultValue(properties, recommendedDefaults, 'mapreduce.map.memory.mb')},
                        {"config-name": 'mapreduce.reduce.memory.mb', "item": self.validatorLessThenDefaultValue(properties, recommendedDefaults, 'mapreduce.reduce.memory.mb')},
                        {"config-name": 'yarn.app.mapreduce.am.resource.mb', "item": self.validatorLessThenDefaultValue(properties, recommendedDefaults, 'yarn.app.mapreduce.am.resource.mb')},
                        {"config-name": 'yarn.app.mapreduce.am.command-opts', "item": self.validateXmxValue(properties, recommendedDefaults, 'yarn.app.mapreduce.am.command-opts')},
                        {"config-name": 'mapreduce.job.queuename', "item": self.validatorYarnQueue(properties, recommendedDefaults, 'mapreduce.job.queuename', services)} ]
    return self.toConfigurationValidationProblems(validationItems, "mapred-site")

  def validateMapReduce2SiteConfigurationsFromHDP22(self, properties, recommendedDefaults, configurations, services, hosts):
    """
    This was copied from HDP 2.2; validate mapred-site
    :return: A list of configuration validation problems.
    """
    validationItems = [ {"config-name": 'mapreduce.map.java.opts', "item": self.validateXmxValue(properties, recommendedDefaults, 'mapreduce.map.java.opts')},
                        {"config-name": 'mapreduce.reduce.java.opts', "item": self.validateXmxValue(properties, recommendedDefaults, 'mapreduce.reduce.java.opts')},
                        {"config-name": 'mapreduce.task.io.sort.mb', "item": self.validatorLessThenDefaultValue(properties, recommendedDefaults, 'mapreduce.task.io.sort.mb')},
                        {"config-name": 'mapreduce.map.memory.mb', "item": self.validatorLessThenDefaultValue(properties, recommendedDefaults, 'mapreduce.map.memory.mb')},
                        {"config-name": 'mapreduce.reduce.memory.mb', "item": self.validatorLessThenDefaultValue(properties, recommendedDefaults, 'mapreduce.reduce.memory.mb')},
                        {"config-name": 'yarn.app.mapreduce.am.resource.mb', "item": self.validatorLessThenDefaultValue(properties, recommendedDefaults, 'yarn.app.mapreduce.am.resource.mb')},
                        {"config-name": 'yarn.app.mapreduce.am.command-opts', "item": self.validateXmxValue(properties, recommendedDefaults, 'yarn.app.mapreduce.am.command-opts')},
                        {"config-name": 'mapreduce.job.queuename', "item": self.validatorYarnQueue(properties, recommendedDefaults, 'mapreduce.job.queuename', services)} ]

    if 'mapreduce.map.java.opts' in properties and \
        self.checkXmxValueFormat(properties['mapreduce.map.java.opts']):
      mapreduceMapJavaOpts = self.formatXmxSizeToBytes(self.getXmxSize(properties['mapreduce.map.java.opts'])) / (1024.0 * 1024)
      mapreduceMapMemoryMb = self.to_number(properties['mapreduce.map.memory.mb'])
      if mapreduceMapJavaOpts > mapreduceMapMemoryMb:
        validationItems.append({"config-name": 'mapreduce.map.java.opts', "item": self.getWarnItem("mapreduce.map.java.opts Xmx should be less than mapreduce.map.memory.mb ({0})".format(mapreduceMapMemoryMb))})

    if 'mapreduce.reduce.java.opts' in properties and \
        self.checkXmxValueFormat(properties['mapreduce.reduce.java.opts']):
      mapreduceReduceJavaOpts = self.formatXmxSizeToBytes(self.getXmxSize(properties['mapreduce.reduce.java.opts'])) / (1024.0 * 1024)
      mapreduceReduceMemoryMb = self.to_number(properties['mapreduce.reduce.memory.mb'])
      if mapreduceReduceJavaOpts > mapreduceReduceMemoryMb:
        validationItems.append({"config-name": 'mapreduce.reduce.java.opts', "item": self.getWarnItem("mapreduce.reduce.java.opts Xmx should be less than mapreduce.reduce.memory.mb ({0})".format(mapreduceReduceMemoryMb))})

    if 'yarn.app.mapreduce.am.command-opts' in properties and \
        self.checkXmxValueFormat(properties['yarn.app.mapreduce.am.command-opts']):
      yarnAppMapreduceAmCommandOpts = self.formatXmxSizeToBytes(self.getXmxSize(properties['yarn.app.mapreduce.am.command-opts'])) / (1024.0 * 1024)
      yarnAppMapreduceAmResourceMb = self.to_number(properties['yarn.app.mapreduce.am.resource.mb'])
      if yarnAppMapreduceAmCommandOpts > yarnAppMapreduceAmResourceMb:
        validationItems.append({"config-name": 'yarn.app.mapreduce.am.command-opts', "item": self.getWarnItem("yarn.app.mapreduce.am.command-opts Xmx should be less than yarn.app.mapreduce.am.resource.mb ({0})".format(yarnAppMapreduceAmResourceMb))})

    return self.toConfigurationValidationProblems(validationItems, "mapred-site")<|MERGE_RESOLUTION|>--- conflicted
+++ resolved
@@ -524,31 +524,7 @@
       yarn_timeline_app_cache_size = 10
     self.logger.info("Calculated and returning 'yarn_timeline_app_cache_size' : {0}".format(yarn_timeline_app_cache_size))
     return yarn_timeline_app_cache_size
-<<<<<<< HEAD
-
-
-  """
-  Reads YARN config 'yarn.timeline-service.entity-group-fs-store.app-cache-size'.
-  """
-  def read_yarn_apptimelineserver_cache_size(self, services):
-    """
-    :type services dict
-    :rtype str
-    """
-    yarn_ats_app_cache_size = None
-    yarn_ats_app_cache_size_config = "yarn.timeline-service.entity-group-fs-store.app-cache-size"
-    yarn_site_in_services = self.getServicesSiteProperties(services, "yarn-site")
-
-    if yarn_site_in_services and yarn_ats_app_cache_size_config in yarn_site_in_services:
-      yarn_ats_app_cache_size = yarn_site_in_services[yarn_ats_app_cache_size_config]
-      self.logger.info("'yarn.scheduler.minimum-allocation-mb' read from services as : {0}".format(yarn_ats_app_cache_size))
-
-    if not yarn_ats_app_cache_size:
-      self.logger.error("'{0}' was not found in the services".format(yarn_ats_app_cache_size_config))
-=======
->>>>>>> 9d802b7c
-
-    return yarn_ats_app_cache_size
+
 
   """
   Reads YARN config 'yarn.timeline-service.entity-group-fs-store.app-cache-size'.
@@ -933,10 +909,7 @@
                 "{2}".format(llap_mem_daemon_size, llap_mem_for_tezAm_and_daemons, tez_am_memory_required))
 
     llap_daemon_mem_per_node = self._normalizeDown(llap_mem_daemon_size / num_llap_nodes_requested, yarn_min_container_size)
-<<<<<<< HEAD
-=======
     # This value takes into account total cluster capacity, and may not have left enough capcaity on each node to launch an AM.
->>>>>>> 9d802b7c
     self.logger.info("DBG: Calculated 'llap_daemon_mem_per_node' : {0}, using following : llap_mem_daemon_size : {1}, num_llap_nodes_requested : {2}, "
                 "yarn_min_container_size: {3}".format(llap_daemon_mem_per_node, llap_mem_daemon_size, num_llap_nodes_requested, yarn_min_container_size))
     if llap_daemon_mem_per_node == 0:
@@ -955,8 +928,6 @@
       # All good. We have a proper value for memoryPerNode.
       num_llap_nodes = num_llap_nodes_requested
       self.logger.info("DBG: num_llap_nodes : {0}".format(num_llap_nodes))
-<<<<<<< HEAD
-=======
 
     # Make sure we have enough memory on each node to run AMs.
     # If nodes vs nodes_requested is different - AM memory is already factored in.
@@ -982,7 +953,6 @@
     llap_daemon_mem_per_node = min(max_single_node_mem_available_for_daemon, llap_daemon_mem_per_node)
     self.logger.info("DBG: Determined final memPerDaemon: {0}, using following: concurrency: {1}, numNMNodes: {2}, numLlapNodes: {3} "
                 .format(llap_daemon_mem_per_node, llap_concurrency, node_manager_cnt, num_llap_nodes))
->>>>>>> 9d802b7c
 
     num_executors_per_node_max = self.get_max_executors_per_node(yarn_nm_mem_in_mb_normalized, cpu_per_nm_host, mem_per_thread_for_llap)
     if num_executors_per_node_max < 1:
