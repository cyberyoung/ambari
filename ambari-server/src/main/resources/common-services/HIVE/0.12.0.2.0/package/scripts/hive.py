#!/usr/bin/env python
"""
Licensed to the Apache Software Foundation (ASF) under one
or more contributor license agreements.  See the NOTICE file
distributed with this work for additional information
regarding copyright ownership.  The ASF licenses this file
to you under the Apache License, Version 2.0 (the
"License"); you may not use this file except in compliance
with the License.  You may obtain a copy of the License at

    http://www.apache.org/licenses/LICENSE-2.0

Unless required by applicable law or agreed to in writing, software
distributed under the License is distributed on an "AS IS" BASIS,
WITHOUT WARRANTIES OR CONDITIONS OF ANY KIND, either express or implied.
See the License for the specific language governing permissions and
limitations under the License.

"""

import os
import glob
from urlparse import urlparse

from resource_management.libraries.script.script import Script
from resource_management.libraries.resources.hdfs_resource import HdfsResource
from resource_management.libraries.functions.copy_tarball import copy_to_hdfs
from resource_management.libraries.functions.get_config import get_config
from resource_management.libraries.functions import StackFeature
from resource_management.libraries.functions.stack_features import check_stack_feature
from resource_management.core.resources.service import ServiceConfig
from resource_management.core.resources.system import File, Execute, Directory
from resource_management.core.source import StaticFile, Template, DownloadSource, InlineTemplate
from resource_management.core.shell import as_user
from resource_management.libraries.functions.is_empty import is_empty
from resource_management.libraries.resources.xml_config import XmlConfig
from resource_management.libraries.functions.format import format
from resource_management.core.exceptions import Fail
from resource_management.core.shell import as_sudo
from resource_management.core.shell import quote_bash_args
from resource_management.core.logger import Logger
from resource_management.core import utils
from resource_management.libraries.functions.setup_atlas_hook import has_atlas_in_cluster, setup_atlas_hook
from resource_management.libraries.functions.security_commons import update_credential_provider_path
from ambari_commons.constants import SERVICE

from ambari_commons.os_family_impl import OsFamilyFuncImpl, OsFamilyImpl
from ambari_commons import OSConst

@OsFamilyFuncImpl(os_family=OsFamilyImpl.DEFAULT)
def hive(name=None):
  import params

  hive_client_conf_path = format("{stack_root}/current/{component_directory}/conf")
  # Permissions 644 for conf dir (client) files, and 600 for conf.server
  mode_identified = 0644 if params.hive_config_dir == hive_client_conf_path else 0600

  Directory(params.hive_etc_dir_prefix,
            mode=0755
  )

  # We should change configurations for client as well as for server.
  # The reason is that stale-configs are service-level, not component.
  Logger.info("Directories to fill with configs: %s" % str(params.hive_conf_dirs_list))
  for conf_dir in params.hive_conf_dirs_list:
    fill_conf_dir(conf_dir)

  params.hive_site_config = update_credential_provider_path(params.hive_site_config,
                                                     'hive-site',
                                                     os.path.join(params.hive_conf_dir, 'hive-site.jceks'),
                                                     params.hive_user,
                                                     params.user_group
                                                     )
  XmlConfig("hive-site.xml",
            conf_dir=params.hive_config_dir,
            configurations=params.hive_site_config,
            configuration_attributes=params.config['configurationAttributes']['hive-site'],
            owner=params.hive_user,
            group=params.user_group,
            mode=mode_identified)

  # Generate atlas-application.properties.xml file
  if params.enable_atlas_hook:
    atlas_hook_filepath = os.path.join(params.hive_config_dir, params.atlas_hook_filename)
    setup_atlas_hook(SERVICE.HIVE, params.hive_atlas_application_properties, atlas_hook_filepath, params.hive_user, params.user_group)
  
  File(format("{hive_config_dir}/hive-env.sh"),
       owner=params.hive_user,
       group=params.user_group,
       content=InlineTemplate(params.hive_env_sh_template),
       mode=mode_identified
  )

  # On some OS this folder could be not exists, so we will create it before pushing there files
  Directory(params.limits_conf_dir,
            create_parents = True,
            owner='root',
            group='root'
            )

  File(os.path.join(params.limits_conf_dir, 'hive.conf'),
       owner='root',
       group='root',
       mode=0644,
       content=Template("hive.conf.j2")
       )
  if params.security_enabled:
    File(os.path.join(params.hive_config_dir, 'zkmigrator_jaas.conf'),
         owner=params.hive_user,
         group=params.user_group,
         content=Template("zkmigrator_jaas.conf.j2")
         )

  File(format("/usr/lib/ambari-agent/{check_db_connection_jar_name}"),
       content = DownloadSource(format("{jdk_location}{check_db_connection_jar_name}")),
       mode = 0644,
  )

  if name != "client":
    setup_non_client()
  if name == 'hiveserver2':
    setup_hiveserver2()
  if name == 'metastore':
    setup_metastore()

def setup_hiveserver2():
  import params
  
  File(params.start_hiveserver2_path,
       mode=0755,
       content=Template(format('{start_hiveserver2_script}'))
  )

  File(os.path.join(params.hive_server_conf_dir, "hadoop-metrics2-hiveserver2.properties"),
       owner=params.hive_user,
       group=params.user_group,
       content=Template("hadoop-metrics2-hiveserver2.properties.j2"),
       mode=0600
  )
  XmlConfig("hiveserver2-site.xml",
            conf_dir=params.hive_server_conf_dir,
            configurations=params.config['configurations']['hiveserver2-site'],
            configuration_attributes=params.config['configurationAttributes']['hiveserver2-site'],
            owner=params.hive_user,
            group=params.user_group,
            mode=0600)
  
  # copy tarball to HDFS feature not supported
  if not (params.stack_version_formatted_major and check_stack_feature(StackFeature.COPY_TARBALL_TO_HDFS, params.stack_version_formatted_major)):  
    params.HdfsResource(params.webhcat_apps_dir,
                          type="directory",
                          action="create_on_execute",
                          owner=params.webhcat_user,
                          mode=0755
                        )
  
  # Create webhcat dirs.
  if params.hcat_hdfs_user_dir != params.webhcat_hdfs_user_dir:
    params.HdfsResource(params.hcat_hdfs_user_dir,
                         type="directory",
                         action="create_on_execute",
                         owner=params.webhcat_user,
                         mode=params.hcat_hdfs_user_mode
    )

  params.HdfsResource(params.webhcat_hdfs_user_dir,
                       type="directory",
                       action="create_on_execute",
                       owner=params.webhcat_user,
                       mode=params.webhcat_hdfs_user_mode
  )

  # ****** Begin Copy Tarballs ******
  # *********************************
  #  if copy tarball to HDFS feature  supported copy mapreduce.tar.gz and tez.tar.gz to HDFS
  if params.stack_version_formatted_major and check_stack_feature(StackFeature.COPY_TARBALL_TO_HDFS, params.stack_version_formatted_major):
    copy_to_hdfs("mapreduce", params.user_group, params.hdfs_user, skip=params.sysprep_skip_copy_tarballs_hdfs)
    copy_to_hdfs("tez", params.user_group, params.hdfs_user, skip=params.sysprep_skip_copy_tarballs_hdfs)

  # Always copy pig.tar.gz and hive.tar.gz using the appropriate mode.
  # This can use a different source and dest location to account
  copy_to_hdfs("pig",
               params.user_group,
               params.hdfs_user,
               file_mode=params.tarballs_mode,
               custom_source_file=params.pig_tar_source,
               custom_dest_file=params.pig_tar_dest_file,
               skip=params.sysprep_skip_copy_tarballs_hdfs)
  copy_to_hdfs("hive",
               params.user_group,
               params.hdfs_user,
               file_mode=params.tarballs_mode,
               custom_source_file=params.hive_tar_source,
               custom_dest_file=params.hive_tar_dest_file,
               skip=params.sysprep_skip_copy_tarballs_hdfs)

  wildcard_tarballs = ["sqoop", "hadoop_streaming"]
  for tarball_name in wildcard_tarballs:
    source_file_pattern = eval("params." + tarball_name + "_tar_source")
    dest_dir = eval("params." + tarball_name + "_tar_dest_dir")

    if source_file_pattern is None or dest_dir is None:
      continue

    source_files = glob.glob(source_file_pattern) if "*" in source_file_pattern else [source_file_pattern]
    for source_file in source_files:
      src_filename = os.path.basename(source_file)
      dest_file = os.path.join(dest_dir, src_filename)

      copy_to_hdfs(tarball_name,
                   params.user_group,
                   params.hdfs_user,
                   file_mode=params.tarballs_mode,
                   custom_source_file=source_file,
                   custom_dest_file=dest_file,
                   skip=params.sysprep_skip_copy_tarballs_hdfs)
  # ******* End Copy Tarballs *******
  # *********************************
  
  # if warehouse directory is in DFS
  if not params.whs_dir_protocol or params.whs_dir_protocol == urlparse(params.default_fs).scheme:
    # Create Hive Metastore Warehouse Dir
    params.HdfsResource(params.hive_apps_whs_dir,
                         type="directory",
                          action="create_on_execute",
                          owner=params.hive_user,
                          group=params.user_group,
                          mode=params.hive_apps_whs_mode
    )
  else:
    Logger.info(format("Not creating warehouse directory '{hive_apps_whs_dir}', as the location is not in DFS."))

  # Create Hive User Dir
  params.HdfsResource(params.hive_hdfs_user_dir,
                       type="directory",
                        action="create_on_execute",
                        owner=params.hive_user,
                        mode=params.hive_hdfs_user_mode
  )
  
  if not is_empty(params.hive_exec_scratchdir) and not urlparse(params.hive_exec_scratchdir).path.startswith("/tmp"):
    params.HdfsResource(params.hive_exec_scratchdir,
                         type="directory",
                         action="create_on_execute",
                         owner=params.hive_user,
                         group=params.hdfs_user,
                         mode=0777) # Hive expects this dir to be writeable by everyone as it is used as a temp dir
    
  params.HdfsResource(None, action="execute")
  
def setup_non_client():
  import params
  
  Directory(params.hive_pid_dir,
            create_parents = True,
            cd_access='a',
            owner=params.hive_user,
            group=params.user_group,
            mode=0755)
  Directory(params.hive_log_dir,
            create_parents = True,
            cd_access='a',
            owner=params.hive_user,
            group=params.user_group,
            mode=0755)
  Directory(params.hive_var_lib,
            create_parents = True,
            cd_access='a',
            owner=params.hive_user,
            group=params.user_group,
            mode=0755)

  if params.hive_jdbc_target is not None and not os.path.exists(params.hive_jdbc_target):
    jdbc_connector(params.hive_jdbc_target, params.hive_previous_jdbc_jar)
  if params.hive2_jdbc_target is not None and not os.path.exists(params.hive2_jdbc_target):
    jdbc_connector(params.hive2_jdbc_target, params.hive2_previous_jdbc_jar)
    
def setup_metastore():
  import params
  
  if params.hive_metastore_site_supported:
    hivemetastore_site_config = get_config("hivemetastore-site")
    if hivemetastore_site_config:
      XmlConfig("hivemetastore-site.xml",
                conf_dir=params.hive_server_conf_dir,
                configurations=params.config['configurations']['hivemetastore-site'],
                configuration_attributes=params.config['configurationAttributes']['hivemetastore-site'],
                owner=params.hive_user,
                group=params.user_group,
                mode=0600)
  
  File(os.path.join(params.hive_server_conf_dir, "hadoop-metrics2-hivemetastore.properties"),
       owner=params.hive_user,
       group=params.user_group,
       content=Template("hadoop-metrics2-hivemetastore.properties.j2"),
       mode=0600
  )

  File(params.start_metastore_path,
       mode=0755,
       content=StaticFile('startMetastore.sh')
  )

  if not is_empty(params.hive_exec_scratchdir):
    dirPathStr = urlparse(params.hive_exec_scratchdir).path
    pathComponents = dirPathStr.split("/")
    if dirPathStr.startswith("/tmp") and len(pathComponents) > 2:
      Directory (params.hive_exec_scratchdir,
                 owner = params.hive_user,
                 create_parents = True,
                 mode=0777)

def create_metastore_schema():
  import params

  create_schema_cmd = format("export HIVE_CONF_DIR={hive_server_conf_dir} ; "
                             "{hive_schematool_bin}/schematool -initSchema "
                             "-dbType {hive_metastore_db_type} "
                             "-userName {hive_metastore_user_name} "
                             "-passWord {hive_metastore_user_passwd!p} -verbose")

  check_schema_created_cmd = as_user(format("export HIVE_CONF_DIR={hive_server_conf_dir} ; "
                                    "{hive_schematool_bin}/schematool -info "
                                    "-dbType {hive_metastore_db_type} "
                                    "-userName {hive_metastore_user_name} "
                                    "-passWord {hive_metastore_user_passwd!p} -verbose"), params.hive_user)

  # HACK: in cases with quoted passwords and as_user (which does the quoting as well) !p won't work for hiding passwords.
  # Fixing it with the hack below:
  quoted_hive_metastore_user_passwd = quote_bash_args(quote_bash_args(params.hive_metastore_user_passwd))
  if quoted_hive_metastore_user_passwd[0] == "'" and quoted_hive_metastore_user_passwd[-1] == "'" \
      or quoted_hive_metastore_user_passwd[0] == '"' and quoted_hive_metastore_user_passwd[-1] == '"':
    quoted_hive_metastore_user_passwd = quoted_hive_metastore_user_passwd[1:-1]
  Logger.sensitive_strings[repr(check_schema_created_cmd)] = repr(check_schema_created_cmd.replace(
      format("-passWord {quoted_hive_metastore_user_passwd}"), "-passWord " + utils.PASSWORDS_HIDE_STRING))

  Execute(create_schema_cmd,
          not_if = check_schema_created_cmd,
          user = params.hive_user
  )
    
"""
Writes configuration files required by Hive.
"""
def fill_conf_dir(component_conf_dir):
  import params
  hive_client_conf_path = os.path.realpath(format("{stack_root}/current/{component_directory}/conf"))
  component_conf_dir = os.path.realpath(component_conf_dir)
  mode_identified_for_file = 0644 if component_conf_dir == hive_client_conf_path else 0600
  mode_identified_for_dir = 0755 if component_conf_dir == hive_client_conf_path else 0700
  Directory(component_conf_dir,
            owner=params.hive_user,
            group=params.user_group,
            create_parents = True,
            mode=mode_identified_for_dir
  )

  if 'mapred-site' in params.config['configurations']:
    XmlConfig("mapred-site.xml",
              conf_dir=component_conf_dir,
              configurations=params.config['configurations']['mapred-site'],
<<<<<<< HEAD
              configuration_attributes=params.config['configurationAttributes']['mapred-site'],
=======
              configuration_attributes=params.config['configuration_attributes']['mapred-site'],
>>>>>>> 9d802b7c
              owner=params.hive_user,
              group=params.user_group,
              mode=mode_identified_for_file)

  File(format("{component_conf_dir}/hive-default.xml.template"),
       owner=params.hive_user,
       group=params.user_group,
       mode=mode_identified_for_file
  )

  File(format("{component_conf_dir}/hive-env.sh.template"),
       owner=params.hive_user,
       group=params.user_group,
       mode=mode_identified_for_file
  )

  # Create hive-log4j.properties and hive-exec-log4j.properties
  # in /etc/hive/conf and not in /etc/hive2/conf
  if params.log4j_version == '1':
    log4j_exec_filename = 'hive-exec-log4j.properties'
    if (params.log4j_exec_props != None):
      File(format("{component_conf_dir}/{log4j_exec_filename}"),
           mode=mode_identified_for_file,
           group=params.user_group,
           owner=params.hive_user,
           content=InlineTemplate(params.log4j_exec_props)
      )
    elif (os.path.exists("{component_conf_dir}/{log4j_exec_filename}.template")):
      File(format("{component_conf_dir}/{log4j_exec_filename}"),
           mode=mode_identified_for_file,
           group=params.user_group,
           owner=params.hive_user,
           content=StaticFile(format("{component_conf_dir}/{log4j_exec_filename}.template"))
      )

    log4j_filename = 'hive-log4j.properties'
    if (params.log4j_props != None):
      File(format("{component_conf_dir}/{log4j_filename}"),
           mode=mode_identified_for_file,
           group=params.user_group,
           owner=params.hive_user,
           content=InlineTemplate(params.log4j_props)
      )
    elif (os.path.exists("{component_conf_dir}/{log4j_filename}.template")):
      File(format("{component_conf_dir}/{log4j_filename}"),
           mode=mode_identified_for_file,
           group=params.user_group,
           owner=params.hive_user,
           content=StaticFile(format("{component_conf_dir}/{log4j_filename}.template"))
      )

  if params.parquet_logging_properties is not None:
    File(format("{component_conf_dir}/parquet-logging.properties"),
      mode = mode_identified_for_file,
      group = params.user_group,
      owner = params.hive_user,
      content = params.parquet_logging_properties)


def jdbc_connector(target, hive_previous_jdbc_jar):
  """
  Shared by Hive Batch, Hive Metastore, and Hive Interactive
  :param target: Target of jdbc jar name, which could be for any of the components above.
  """
  import params

  if not params.jdbc_jar_name:
    return

  if params.hive_jdbc_driver in params.hive_jdbc_drivers_list and params.hive_use_existing_db:
    environment = {
      "no_proxy": format("{ambari_server_hostname}")
    }

    if hive_previous_jdbc_jar and os.path.isfile(hive_previous_jdbc_jar):
      File(hive_previous_jdbc_jar, action='delete')

    # TODO: should be removed after ranger_hive_plugin will not provide jdbc
    if params.prepackaged_jdbc_name != params.jdbc_jar_name:
      Execute(('rm', '-f', params.prepackaged_ojdbc_symlink),
              path=["/bin", "/usr/bin/"],
              sudo = True)
    
    File(params.downloaded_custom_connector,
         content = DownloadSource(params.driver_curl_source))

    # maybe it will be more correcvly to use db type
    if params.sqla_db_used:
      untar_sqla_type2_driver = ('tar', '-xvf', params.downloaded_custom_connector, '-C', params.tmp_dir)

      Execute(untar_sqla_type2_driver, sudo = True)

      Execute(format("yes | {sudo} cp {jars_path_in_archive} {hive_lib}"))

      Directory(params.jdbc_libs_dir,
                create_parents = True)

      Execute(format("yes | {sudo} cp {libs_path_in_archive} {jdbc_libs_dir}"))

      Execute(format("{sudo} chown -R {hive_user}:{user_group} {hive_lib}/*"))

    else:
      Execute(('cp', '--remove-destination', params.downloaded_custom_connector, target),
            #creates=target, TODO: uncomment after ranger_hive_plugin will not provide jdbc
            path=["/bin", "/usr/bin/"],
            sudo = True)

  else:
    #for default hive db (Mysql)
    Execute(('cp', '--remove-destination', format('/usr/share/java/{jdbc_jar_name}'), target),
            #creates=target, TODO: uncomment after ranger_hive_plugin will not provide jdbc
            path=["/bin", "/usr/bin/"],
            sudo=True
    )
  pass

  File(target,
       mode = 0644,
  )
  
@OsFamilyFuncImpl(os_family=OSConst.WINSRV_FAMILY)
def hive(name=None):
  import params

  XmlConfig("hive-site.xml",
            conf_dir = params.hive_conf_dir,
            configurations = params.config['configurations']['hive-site'],
            owner=params.hive_user,
            configuration_attributes=params.config['configurationAttributes']['hive-site']
  )

  if name in ["hiveserver2","metastore"]:
    # Manually overriding service logon user & password set by the installation package
    service_name = params.service_map[name]
    ServiceConfig(service_name,
                  action="change_user",
                  username = params.hive_user,
                  password = Script.get_password(params.hive_user))
    Execute(format("cmd /c hadoop fs -mkdir -p {hive_warehouse_dir}"), logoutput=True, user=params.hadoop_user)

  if name == 'metastore':
    if params.init_metastore_schema:
      check_schema_created_cmd = format('cmd /c "{hive_bin}\\hive.cmd --service schematool -info '
                                        '-dbType {hive_metastore_db_type} '
                                        '-userName {hive_metastore_user_name} '
                                        '-passWord {hive_metastore_user_passwd!p}'
                                        '&set EXITCODE=%ERRORLEVEL%&exit /B %EXITCODE%"', #cmd "feature", propagate the process exit code manually
                                        hive_bin=params.hive_bin,
                                        hive_metastore_db_type=params.hive_metastore_db_type,
                                        hive_metastore_user_name=params.hive_metastore_user_name,
                                        hive_metastore_user_passwd=params.hive_metastore_user_passwd)
      try:
        Execute(check_schema_created_cmd)
      except Fail:
        create_schema_cmd = format('cmd /c {hive_bin}\\hive.cmd --service schematool -initSchema '
                                   '-dbType {hive_metastore_db_type} '
                                   '-userName {hive_metastore_user_name} '
                                   '-passWord {hive_metastore_user_passwd!p}',
                                   hive_bin=params.hive_bin,
                                   hive_metastore_db_type=params.hive_metastore_db_type,
                                   hive_metastore_user_name=params.hive_metastore_user_name,
                                   hive_metastore_user_passwd=params.hive_metastore_user_passwd)
        Execute(create_schema_cmd,
                user = params.hive_user,
                logoutput=True
        )

  if name == "hiveserver2":
    if params.hive_execution_engine == "tez":
      # Init the tez app dir in hadoop
      script_file = __file__.replace('/', os.sep)
      cmd_file = os.path.normpath(os.path.join(os.path.dirname(script_file), "..", "files", "hiveTezSetup.cmd"))

      Execute("cmd /c " + cmd_file, logoutput=True, user=params.hadoop_user)<|MERGE_RESOLUTION|>--- conflicted
+++ resolved
@@ -359,11 +359,7 @@
     XmlConfig("mapred-site.xml",
               conf_dir=component_conf_dir,
               configurations=params.config['configurations']['mapred-site'],
-<<<<<<< HEAD
-              configuration_attributes=params.config['configurationAttributes']['mapred-site'],
-=======
               configuration_attributes=params.config['configuration_attributes']['mapred-site'],
->>>>>>> 9d802b7c
               owner=params.hive_user,
               group=params.user_group,
               mode=mode_identified_for_file)
