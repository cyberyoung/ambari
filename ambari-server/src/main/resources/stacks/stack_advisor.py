#!/usr/bin/env ambari-python-wrap
"""
Licensed to the Apache Software Foundation (ASF) under one
or more contributor license agreements.  See the NOTICE file
distributed with this work for additional information
regarding copyright ownership.  The ASF licenses this file
to you under the Apache License, Version 2.0 (the
"License"); you may not use this file except in compliance
with the License.  You may obtain a copy of the License at

    http://www.apache.org/licenses/LICENSE-2.0

Unless required by applicable law or agreed to in writing, software
distributed under the License is distributed on an "AS IS" BASIS,
WITHOUT WARRANTIES OR CONDITIONS OF ANY KIND, either express or implied.
See the License for the specific language governing permissions and
limitations under the License.
"""

# Python Imports
import imp
import os
import random
import re
import socket
import string
import traceback
<<<<<<< HEAD
=======
import json
>>>>>>> 9d802b7c
import sys
import logging
from math import ceil, floor
from urlparse import urlparse

# Local imports
from resource_management.libraries.functions.data_structure_utils import get_from_dict
from resource_management.core.exceptions import Fail
<<<<<<< HEAD

=======
>>>>>>> 9d802b7c

class StackAdvisor(object):
  """
  Abstract class implemented by all stack advisors. Stack advisors advise on stack specific questions. 

  Currently stack advisors provide following abilities:
  - Recommend where services should be installed in cluster
  - Recommend configurations based on host hardware
  - Validate user selection of where services are installed on cluster
  - Validate user configuration values 

  Each of the above methods is passed in parameters about services and hosts involved as described below.

    @type services: dictionary
    @param services: Dictionary containing all information about services selected by the user. 
      Example: {
      "services": [
        {
          "StackServices": {
            "service_name" : "HDFS",
            "service_version" : "2.6.0.2.2",
          },
          "components" : [ 
            {
              "StackServiceComponents" : {
                "cardinality" : "1+",
                "component_category" : "SLAVE",
                "component_name" : "DATANODE",
                "display_name" : "DataNode",
                "service_name" : "HDFS",
                "hostnames" : []
              },
              "dependencies" : []
            }, {
              "StackServiceComponents" : {
                "cardinality" : "1-2",
                "component_category" : "MASTER",
                "component_name" : "NAMENODE",
                "display_name" : "NameNode",
                "service_name" : "HDFS",
                "hostnames" : []
              },
              "dependencies" : []
            },
            ...
          ]
        },
        ...
      ]
    }
  @type hosts: dictionary
  @param hosts: Dictionary containing all information about hosts in this cluster
    Example: {
      "items": [
        {
          Hosts: {
            "host_name": "c6401.ambari.apache.org",
            "public_host_name" : "c6401.ambari.apache.org",
            "ip": "192.168.1.101",
            "cpu_count" : 1,
            "disk_info" : [
              {
              "available" : "4564632",
              "used" : "5230344",
              "percent" : "54%",
              "size" : "10319160",
              "type" : "ext4",
              "mountpoint" : "/"
              },
              {
              "available" : "1832436",
              "used" : "0",
              "percent" : "0%",
              "size" : "1832436",
              "type" : "tmpfs",
              "mountpoint" : "/dev/shm"
              }
            ],
            "host_state" : "HEALTHY",
            "os_arch" : "x86_64",
            "os_type" : "centos6",
            "total_mem" : 3664872
          }
        },
        ...
      ]
    }

    Each of the methods can either return recommendations or validations.

    Recommendations are made in a Ambari Blueprints friendly format. 
    Validations are an array of validation objects.
  """

  def recommendComponentLayout(self, services, hosts):
    """
    Returns recommendation of which hosts various service components should be installed on.

    This function takes as input all details about services being installed, and hosts
    they are being installed into, to generate hostname assignments to various components
    of each service.

    @type services: dictionary
    @param services: Dictionary containing all information about services selected by the user.
    @type hosts: dictionary
    @param hosts: Dictionary containing all information about hosts in this cluster
    @rtype: dictionary
    @return: Layout recommendation of service components on cluster hosts in Ambari Blueprints friendly format. 
        Example: {
          "resources" : [
            {
              "hosts" : [
                "c6402.ambari.apache.org",
                "c6401.ambari.apache.org"
              ],
              "services" : [
                "HDFS"
              ],
              "recommendations" : {
                "blueprint" : {
                  "host_groups" : [
                    {
                      "name" : "host-group-2",
                      "components" : [
                        { "name" : "JOURNALNODE" },
                        { "name" : "ZKFC" },
                        { "name" : "DATANODE" },
                        { "name" : "SECONDARY_NAMENODE" }
                      ]
                    },
                    {
                      "name" : "host-group-1",
                      "components" : [
                        { "name" : "HDFS_CLIENT" },
                        { "name" : "NAMENODE" },
                        { "name" : "JOURNALNODE" },
                        { "name" : "ZKFC" },
                        { "name" : "DATANODE" }
                      ]
                    }
                  ]
                },
                "blueprint_cluster_binding" : {
                  "host_groups" : [
                    {
                      "name" : "host-group-1",
                      "hosts" : [ { "fqdn" : "c6401.ambari.apache.org" } ]
                    },
                    {
                      "name" : "host-group-2",
                      "hosts" : [ { "fqdn" : "c6402.ambari.apache.org" } ]
                    }
                  ]
                }
              }
            }
          ]
        }
    """
    pass

  def validateComponentLayout(self, services, hosts):
    """
    Returns array of Validation issues with service component layout on hosts

    This function takes as input all details about services being installed along with
    hosts the components are being installed on (hostnames property is populated for 
    each component).  

    @type services: dictionary
    @param services: Dictionary containing information about services and host layout selected by the user.
    @type hosts: dictionary
    @param hosts: Dictionary containing all information about hosts in this cluster
    @rtype: dictionary
    @return: Dictionary containing array of validation items
        Example: {
          "items": [
            {
              "type" : "host-group",
              "level" : "ERROR",
              "message" : "NameNode and Secondary NameNode should not be hosted on the same machine",
              "component-name" : "NAMENODE",
              "host" : "c6401.ambari.apache.org" 
            },
            ...
          ]
        }  
    """
    pass

  def recommendConfigurations(self, services, hosts):
    """
    Returns recommendation of service configurations based on host-specific layout of components.

    This function takes as input all details about services being installed, and hosts
    they are being installed into, to recommend host-specific configurations.

    @type services: dictionary
    @param services: Dictionary containing all information about services and component layout selected by the user.
    @type hosts: dictionary
    @param hosts: Dictionary containing all information about hosts in this cluster
    @rtype: dictionary
    @return: Layout recommendation of service components on cluster hosts in Ambari Blueprints friendly format. 
        Example: {
         "services": [
          "HIVE", 
          "TEZ", 
          "YARN"
         ], 
         "recommendations": {
          "blueprint": {
           "host_groups": [], 
           "configurations": {
            "yarn-site": {
             "properties": {
              "yarn.scheduler.minimum-allocation-mb": "682", 
              "yarn.scheduler.maximum-allocation-mb": "2048", 
              "yarn.nodemanager.resource.memory-mb": "2048"
             }
            }, 
            "tez-site": {
             "properties": {
              "tez.am.java.opts": "-server -Xmx546m -Djava.net.preferIPv4Stack=true -XX:+UseNUMA -XX:+UseParallelGC", 
              "tez.am.resource.memory.mb": "682"
             }
            }, 
            "hive-site": {
             "properties": {
              "hive.tez.container.size": "682", 
              "hive.tez.java.opts": "-server -Xmx546m -Djava.net.preferIPv4Stack=true -XX:NewRatio=8 -XX:+UseNUMA -XX:+UseParallelGC", 
              "hive.auto.convert.join.noconditionaltask.size": "238026752"
             }
            }
           }
          }, 
          "blueprint_cluster_binding": {
           "host_groups": []
          }
         }, 
         "hosts": [
          "c6401.ambari.apache.org", 
          "c6402.ambari.apache.org", 
          "c6403.ambari.apache.org" 
         ] 
        }
    """
    pass

  def validateConfigurations(self, services, hosts):
    """"
    Returns array of Validation issues with configurations provided by user

    This function takes as input all details about services being installed along with
    configuration values entered by the user. These configurations can be validated against
    service requirements, or host hardware to generate validation issues. 

    @type services: dictionary
    @param services: Dictionary containing information about services and user configurations.
    @type hosts: dictionary
    @param hosts: Dictionary containing all information about hosts in this cluster
    @rtype: dictionary
    @return: Dictionary containing array of validation items
        Example: {
         "items": [
          {
           "config-type": "yarn-site", 
           "message": "Value is less than the recommended default of 682", 
           "type": "configuration", 
           "config-name": "yarn.scheduler.minimum-allocation-mb", 
           "level": "WARN"
          }
         ]
       }
    """
    pass


class DefaultStackAdvisor(StackAdvisor):

  CLUSTER_CREATE_OPERATION = "ClusterCreate"
  ADD_SERVICE_OPERATION = "AddService"
  EDIT_CONFIG_OPERATION = "EditConfig"
  RECOMMEND_ATTRIBUTE_OPERATION = "RecommendAttribute"
  OPERATION = "operation"
  OPERATION_DETAILS = "operation_details"

  ADVISOR_CONTEXT = "advisor_context"
  CALL_TYPE = "call_type"

  """
  Default stack advisor implementation.
  
  This implementation is used when a stack-version, or its hierarchy does not
  have an advisor. Stack-versions can extend this class to provide their own
  implement
  """

  def __init__(self):
    self.services = None

    self.initialize_logger('DefaultStackAdvisor')
    
    # Dictionary that maps serviceName or componentName to serviceAdvisor
    self.serviceAdvisorsDict = {}

    # Contains requested properties during 'recommend-configuration-dependencies' request.
    # It's empty during other requests.
    self.allRequestedProperties = None


    # Data structures that may be extended by Service Advisors with information specific to each Service 
    self.mastersWithMultipleInstances = set()
    self.notValuableComponents = set()
    self.notPreferableOnServerComponents = set()
    self.cardinalitiesDict = {}
    self.componentLayoutSchemes = {}
    self.loaded_service_advisors = False

  def initialize_logger(self, name='DefaultStackAdvisor', logging_level=logging.INFO, format='%(asctime)s %(levelname)s %(name)s %(funcName)s: - %(message)s'):
    # set up logging (two separate loggers for stderr and stdout with different loglevels)
    self.logger = logging.getLogger(name)
    self.logger.setLevel(logging_level)
    formatter = logging.Formatter(format)
    chout = logging.StreamHandler(sys.stdout)
    chout.setLevel(logging_level)
    chout.setFormatter(formatter)
    cherr = logging.StreamHandler(sys.stderr)
    cherr.setLevel(logging.ERROR)
    cherr.setFormatter(formatter)
    self.logger.handlers = []
    self.logger.addHandler(cherr)
    self.logger.addHandler(chout)

  def getServiceComponentLayoutValidations(self, services, hosts):
    """
    Get a list of errors.

    :param services: Dictionary of the form:
    {
      'changed-configurations': [],
      'Versions": {
        'parent_stack_version': '9.0',
        'stack_name': 'HDP',
        'stack_version': '9.0',
        'stack_hierarchy': {
          'stack_name': 'HDP',
          'stack_versions': ['8.0', '7.0', ..., '1.0']
        }
      },
      'ambari-server-properties': {'key': 'value', ...},
      'services': [
        {'StackServices': {
          'advisor_path': '/var/lib/ambari-server/resources/common-services/MYSERVICE/1.2.3/service_advisor.py',
          'service_version': '1.2.3',
          'stack_name': 'HDP',
          'service_name': 'MYSERVICE',
          'stack_version': '9.0',
          'advisor_name': 'MYSERVICEServiceAdvisor'
        },
        'components': [
          {'StackServiceComponents': {
            'stack_version': '9.0',
            'decommission_allowed': True|False,
            'display_name': 'My Service Display Name',
            'stack_name': 'HDP',
            'custom_commands': [],
            'component_category': 'CLIENT|MASTER|SLAVE',
            'advertise_version': True|False,
            'is_client': True|False,
            'is_master': False|False,
            'bulk_commands_display_name': '',
            'bulk_commands_master_component_name': '',
            'service_name': 'MYSERVICE',
            'has_bulk_commands_definition': True|False,
            'reassign_allowed': True|False,
            'recovery_enabled': True|False,
            'cardinality': '0+|1|1+',
            'hostnames': ['c6401.ambari.apache.org'],
            'component_name': 'MY_COMPONENT_NAME'
          },
          'dependencies': []
          },
          ...
          }],
          'configurations': [
            {
              'StackConfigurations':
              {
                'stack_name': 'HDP',
                'service_name': 'MYSERVICE',
                'stack_version': '9.0',
                'property_depends_on': [],
                'type': 'myservice-config.xml',
                'property_name': 'foo'
              },
              'dependencies': []
            },
            {
              'StackConfigurations': {
                'stack_name': 'HDP',
                'service_name': 'ZOOKEEPER',
                'stack_version':
                '2.6',
                'property_depends_on': [],
                'type': 'zoo.cfg.xml',
                'property_name': 'autopurge.snapRetainCount'
              },
              'dependencies': []
            }
            ...
         ]
        }
      ],
      'configurations': {}
    }

    :param hosts: Dictionary where hosts["items"] contains list of hosts on the cluster.
    E.g. of the form,
    {
      'items': [
        {
          'Hosts':
          {
            'host_name': 'c6401.ambari.apache.org',
            'public_host_name': 'c6401.ambari.apache.org',
            'ip': '192.168.64.101',
            'rack_info': '/default-rack',
            'os_type': 'centos6',
            'os_arch': 'x86_64',
            'cpu_count': 1,
            'ph_cpu_count': 1
            'host_state': 'HEALTHY',
            'total_mem': 2926196,
            'host_status': 'HEALTHY',
            'last_registration_time': 1481833146522,
            'os_family': 'redhat6',
            'last_heartbeat_time': 1481835051067,
            'recovery_summary': 'DISABLED',
            'host_health_report': '',
            'desired_configs': None,
            'disk_info': [
              {
                'available': '483608892',
                'used': '3304964',
                'percent': '1%',
                'device': '/dev/mapper/VolGroup-lv_root',
                'mountpoint': '/',
                'type': 'ext4',
                'size': '512971376'
              },
              ...
            ],
            'recovery_report': {
              'component_reports': [],
              'summary': 'DISABLED'
            },
            'last_agent_env': {
              'transparentHugePage': 'always',
              'hostHealth': {
                'agentTimeStampAtReporting': 1481835031135,
                'activeJavaProcs': [],
                'serverTimeStampAtReporting': 1481835031180,
                'liveServices': [{
                  'status': 'Healthy',
                  'name': 'ntpd',
                  'desc': ''
                }]
              },
              'umask': 18,
              'reverseLookup': True,
              'alternatives': [],
              'existingUsers': [],
              'firewallName': 'iptables',
              'stackFoldersAndFiles': [],
              'existingRepos': [],
              'installedPackages': [],
              'firewallRunning': False
            }
          }
        }
      ]
    }

    :return: List of errors
    """
    # To be overriden by subclass or Service Advisor
    raise Fail("Must be overriden by subclass or Service Advisor")

  def getActiveHosts(self, hosts):
    """ Filters the list of specified hosts object and returns
        a list of hosts which are not in maintenance mode. """
    hostsList = []
    if hosts is not None:
      hostsList = [host['host_name'] for host in hosts
                   if host.get('maintenance_state') is None or host.get('maintenance_state') == "OFF"]
    return hostsList

  def getServiceAdvisor(self, key):
    """
    Get the class name for the Service Advisor with the given name if it exists, or None otherwise.
    :param key: Service Name
    :return: Class name if it exists, or None otherwise.
    """
    if not self.loaded_service_advisors:
      self.loadServiceAdvisors()

    return self.serviceAdvisorsDict[key] if key in self.serviceAdvisorsDict else None

  def loadServiceAdvisors(self):
    """
    If not loaded, for all of the services requested load the Service Advisor into the in-memory dictionary.
    """
    self.loaded_service_advisors = True
    if self.services is None or "services" not in self.services:
      return

    for service in self.services["services"]:
      serviceName = service["StackServices"]["service_name"]
      serviceAdvisor = self.instantiateServiceAdvisor(service)
      # This may store None for that service advisor.
      self.serviceAdvisorsDict[serviceName] = serviceAdvisor
      for component in service["components"]:
        componentName = self.getComponentName(component)
        self.serviceAdvisorsDict[componentName] = self.serviceAdvisorsDict[serviceName]

  def instantiateServiceAdvisor(self, service):
    """
    Load the Service Advisor for the given services by finding the best class in the given file.
    :param service: Service object that contains a path to the advisor being requested.
    :return: The class name for the Service Advisor requested, or None if one could not be found.
    """
    service_name = service["StackServices"]["service_name"]
    class_name = service["StackServices"]["advisor_name"] if "advisor_name" in service["StackServices"] else None
    path = service["StackServices"]["advisor_path"] if "advisor_path" in service["StackServices"] else None

    class_name_pattern = re.compile("%s.*?ServiceAdvisor" % service_name, re.IGNORECASE)

    if path is not None and os.path.exists(path) and class_name is not None:
      try:
        with open(path, 'rb') as fp:
          service_advisor = imp.load_module('service_advisor_impl', fp, path, ('.py', 'rb', imp.PY_SOURCE))

          # Find the class name by reading from all of the available attributes of the python file.
          attributes = dir(service_advisor)
          best_class_name = class_name
          for potential_class_name in attributes:
            if not potential_class_name.startswith("__"):
              m = class_name_pattern.match(potential_class_name)
              if m:
                best_class_name = potential_class_name
                break

          if hasattr(service_advisor, best_class_name):
            self.logger.info("ServiceAdvisor implementation for service {0} was loaded".format(service_name))
            return getattr(service_advisor, best_class_name)()
          else:
            self.logger.error("Failed to load or create ServiceAdvisor implementation for service {0}: " \
                  "Expecting class name {1} but it was not found.".format(service_name, best_class_name))
      except Exception as e:
        self.logger.exception("Failed to load or create ServiceAdvisor implementation for service {0}".format(service_name))

    return None

  def recommendComponentLayout(self, services, hosts):
    """Returns Services object with hostnames array populated for components"""

    stackName = services["Versions"]["stack_name"]
    stackVersion = services["Versions"]["stack_version"]
    hostsList = self.getActiveHosts([host["Hosts"] for host in hosts["items"]])
    servicesList = self.getServiceNames(services)

    layoutRecommendations = self.createComponentLayoutRecommendations(services, hosts)

    recommendations = {
      "Versions": {"stack_name": stackName, "stack_version": stackVersion},
      "hosts": hostsList,
      "services": servicesList,
      "recommendations": layoutRecommendations
    }

    return recommendations

  def get_heap_size_properties(self, services):
    """
    Get dictionary of all of the components and a mapping to the heap-size configs, along with default values
    if the heap-size config could not be found. This is used in calculations for the total memory needed to run
    the cluster.
    :param services: Dictionary that contains all of the services being requested. This is used to find heap-size
    configs that have been delegated to Service Advisors to define.
    :return: Dictionary of mappings from component name to another dictionary of the heap-size configs.
    """
    default = {
      "NAMENODE":
        [{"config-name": "hadoop-env",
          "property": "namenode_heapsize",
          "default": "1024m"}],
      "SECONDARY_NAMENODE":
        [{"config-name": "hadoop-env",
          "property": "namenode_heapsize",
          "default": "1024m"}],
      "DATANODE":
        [{"config-name": "hadoop-env",
          "property": "dtnode_heapsize",
          "default": "1024m"}],
      "REGIONSERVER":
        [{"config-name": "hbase-env",
          "property": "hbase_regionserver_heapsize",
          "default": "1024m"}],
      "HBASE_MASTER":
        [{"config-name": "hbase-env",
          "property": "hbase_master_heapsize",
          "default": "1024m"}],
      "HIVE_CLIENT":
        [{"config-name": "hive-env",
          "property": "hive.client.heapsize",
          "default": "1024m"}],
      "HIVE_METASTORE":
        [{"config-name": "hive-env",
          "property": "hive.metastore.heapsize",
          "default": "1024m"}],
      "HIVE_SERVER":
        [{"config-name": "hive-env",
          "property": "hive.heapsize",
          "default": "1024m"}],
      "HISTORYSERVER":
        [{"config-name": "mapred-env",
          "property": "jobhistory_heapsize",
          "default": "1024m"}],
      "OOZIE_SERVER":
        [{"config-name": "oozie-env",
          "property": "oozie_heapsize",
          "default": "1024m"}],
      "RESOURCEMANAGER":
        [{"config-name": "yarn-env",
          "property": "resourcemanager_heapsize",
          "default": "1024m"}],
      "NODEMANAGER":
        [{"config-name": "yarn-env",
          "property": "nodemanager_heapsize",
          "default": "1024m"}],
      "APP_TIMELINE_SERVER":
        [{"config-name": "yarn-env",
          "property": "apptimelineserver_heapsize",
          "default": "1024m"}],
      "ZOOKEEPER_SERVER":
        [{"config-name": "zookeeper-env",
          "property": "zk_server_heapsize",
          "default": "1024m"}],
      "METRICS_COLLECTOR":
        [{"config-name": "ams-hbase-env",
          "property": "hbase_master_heapsize",
          "default": "1024m"},
         {"config-name": "ams-hbase-env",
          "property": "hbase_regionserver_heapsize",
          "default": "1024m"},
         {"config-name": "ams-env",
          "property": "metrics_collector_heapsize",
          "default": "512m"}],
      "ATLAS_SERVER":
        [{"config-name": "atlas-env",
          "property": "atlas_server_xmx",
          "default": "2048m"}],
      "LOGSEARCH_SERVER":
        [{"config-name": "logsearch-env",
          "property": "logsearch_app_max_memory",
          "default": "1024m"}],
      "LOGSEARCH_LOGFEEDER":
        [{"config-name": "logfeeder-env",
          "property": "logfeeder_max_mem",
          "default": "512m"}],
      "SPARK_JOBHISTORYSERVER":
        [{"config-name": "spark-env",
          "property": "spark_daemon_memory",
          "default": "1024m"}],
      "SPARK2_JOBHISTORYSERVER":
        [{"config-name": "spark2-env",
          "property": "spark_daemon_memory",
          "default": "1024m"}]
    }


    try:
      # Override any by reading from the Service Advisors

      for service in services["services"]:
        serviceName = service["StackServices"]["service_name"]
        serviceAdvisor = self.getServiceAdvisor(serviceName)

        # This seems confusing, but "self" may actually refer to the actual Service Advisor class that was loaded
        # as opposed to this class.
        advisor = serviceAdvisor if serviceAdvisor is not None else self

        # TODO, switch this to a function instead of a property.
        if hasattr(advisor, "heap_size_properties"):
          # Override the values in "default" with those from the service advisor
          default.update(advisor.heap_size_properties)
    except Exception, e:
      self.logger.exception()
    return default

  def createComponentLayoutRecommendations(self, services, hosts):
    self.services = services

    recommendations = {
      "blueprint": {
        "host_groups": [ ]
      },
      "blueprint_cluster_binding": {
        "host_groups": [ ]
      }
    }

    hostsList = self.getActiveHosts([host["Hosts"] for host in hosts["items"]])

    # for fast lookup
    hostsSet = set(hostsList)

    hostsComponentsMap = {}
    for hostName in hostsList:
      if hostName not in hostsComponentsMap:
        hostsComponentsMap[hostName] = []

    #Sort the services so that the dependent services will be processed before those that depend on them.
    sortedServices = self.getServicesSortedByDependencies(services)
    #extend hostsComponentsMap' with MASTER components
    for service in sortedServices:
      masterComponents = [component for component in service["components"] if self.isMasterComponent(component)]
      serviceName = service["StackServices"]["service_name"]
      serviceAdvisor = self.getServiceAdvisor(serviceName)
      for component in masterComponents:
        componentName = component["StackServiceComponents"]["component_name"]
        advisor = serviceAdvisor if serviceAdvisor is not None else self
        #Filter the hosts such that only hosts that meet the dependencies are included (if possible)
        filteredHosts = self.getFilteredHostsBasedOnDependencies(services, component, hostsList, hostsComponentsMap)
        hostsForComponent = advisor.getHostsForMasterComponent(services, hosts, component, filteredHosts)

        #extend 'hostsComponentsMap' with 'hostsForComponent'
        for hostName in hostsForComponent:
          if hostName in hostsSet:
            hostsComponentsMap[hostName].append( { "name":componentName } )

    #extend 'hostsComponentsMap' with Slave and Client Components
    componentsListList = [service["components"] for service in services["services"]]
    componentsList = [item for sublist in componentsListList for item in sublist]
    usedHostsListList = [component["StackServiceComponents"]["hostnames"] for component in componentsList if not self.isComponentNotValuable(component)]
    utilizedHosts = [item for sublist in usedHostsListList for item in sublist]
    freeHosts = [hostName for hostName in hostsList if hostName not in utilizedHosts]

    for service in sortedServices:
      slaveClientComponents = [component for component in service["components"]
                               if self.isSlaveComponent(component) or self.isClientComponent(component)]
      serviceName = service["StackServices"]["service_name"]
      serviceAdvisor = self.getServiceAdvisor(serviceName)
      for component in slaveClientComponents:
        componentName = component["StackServiceComponents"]["component_name"]
        advisor = serviceAdvisor if serviceAdvisor is not None else self
        #Filter the hosts and free hosts such that only hosts that meet the dependencies are included (if possible)
        filteredHosts = self.getFilteredHostsBasedOnDependencies(services, component, hostsList, hostsComponentsMap)
        filteredFreeHosts = self.filterList(freeHosts, filteredHosts)
        hostsForComponent = advisor.getHostsForSlaveComponent(services, hosts, component, filteredHosts, filteredFreeHosts)

        #extend 'hostsComponentsMap' with 'hostsForComponent'
        for hostName in hostsForComponent:
          if hostName not in hostsComponentsMap and hostName in hostsSet:
            hostsComponentsMap[hostName] = []
          if hostName in hostsSet:
            hostsComponentsMap[hostName].append( { "name": componentName } )

    #colocate custom services
    for service in sortedServices:
      serviceName = service["StackServices"]["service_name"]
      serviceAdvisor = self.getServiceAdvisor(serviceName)
      if serviceAdvisor is not None:
        serviceComponents = [component for component in service["components"]]
        serviceAdvisor.colocateService(hostsComponentsMap, serviceComponents)

    #prepare 'host-group's from 'hostsComponentsMap'
    host_groups = recommendations["blueprint"]["host_groups"]
    bindings = recommendations["blueprint_cluster_binding"]["host_groups"]
    index = 0
    for key in hostsComponentsMap.keys():
      index += 1
      host_group_name = "host-group-{0}".format(index)
      host_groups.append( { "name": host_group_name, "components": hostsComponentsMap[key] } )
      bindings.append( { "name": host_group_name, "hosts": [{ "fqdn": key }] } )

    return recommendations

  def getHostsForMasterComponent(self, services, hosts, component, hostsList):
    if self.isComponentHostsPopulated(component):
      return component["StackServiceComponents"]["hostnames"]

    if len(hostsList) > 1 and self.isMasterComponentWithMultipleInstances(component):
      hostsCount = self.getMinComponentCount(component, hosts)
      if hostsCount > 1: # get first 'hostsCount' available hosts
        hostsForComponent = []
        hostIndex = 0
        while hostsCount > len(hostsForComponent) and hostIndex < len(hostsList):
          currentHost = hostsList[hostIndex]
          if self.isHostSuitableForComponent(currentHost, component):
            hostsForComponent.append(currentHost)
          hostIndex += 1
        return hostsForComponent

    return [self.getHostForComponent(component, hostsList)]

  def getHostsForSlaveComponent(self, services, hosts, component, hostsList, freeHosts):
    if component["StackServiceComponents"]["cardinality"] == "ALL":
      return hostsList

    if self.isComponentHostsPopulated(component):
      return component["StackServiceComponents"]["hostnames"]

    hostsForComponent = []
    componentName = component["StackServiceComponents"]["component_name"]
    if self.isSlaveComponent(component):
      cardinality = str(component["StackServiceComponents"]["cardinality"])
      hostsMin, hostsMax = self.parseCardinality(cardinality, len(hostsList))
      hostsMin, hostsMax = (0 if hostsMin is None else hostsMin, len(hostsList) if hostsMax is None else hostsMax)
      if self.isComponentUsingCardinalityForLayout(componentName) and cardinality:
        if hostsMin > len(hostsForComponent):
          hostsForComponent.extend(freeHosts[0:hostsMin-len(hostsForComponent)])

      else:
        hostsForComponent.extend(freeHosts)
        if not hostsForComponent:  # hostsForComponent is empty
          hostsForComponent = hostsList[-1:]
      hostsForComponent = list(set(hostsForComponent))  # removing duplicates
      if len(hostsForComponent) < hostsMin:
        hostsForComponent = list(set(hostsList))[0:hostsMin]
      elif len(hostsForComponent) > hostsMax:
        hostsForComponent = list(set(hostsList))[0:hostsMax]
    elif self.isClientComponent(component):
      hostsForComponent = freeHosts[0:1]
      if not hostsForComponent:  # hostsForComponent is empty
        hostsForComponent = hostsList[-1:]

    return hostsForComponent

  def getServicesSortedByDependencies(self, services):
    """
    Sorts the services based on their dependencies.  This is limited to non-conditional host scope dependencies.
    Services with no dependencies will go first.  Services with dependencies will go after the services they are dependent on.
    If there are circular dependencies, the services will go in the order in which they were processed.
    """
    processedServices = []
    sortedServices = []

    for service in services["services"]:
      self.sortServicesByDependencies(services, service, processedServices, sortedServices)

    return sortedServices

  def sortServicesByDependencies(self, services, service, processedServices, sortedServices):
    """
    Sorts the services based on their dependencies.  This is limited to non-conditional host scope dependencies.
    Services with no dependencies will go first.  Services with dependencies will go after the services they are dependent on.
    If there are circular dependencies, the services will go in the order in which they were processed.
    """
    if service is None or service in processedServices:
      return

    processedServices.append(service)

    components = [] if "components" not in service else service["components"]
    for component in components:
      dependencies = [] if "dependencies" not in component else component['dependencies']
      for dependency in dependencies:
        # accounts only for dependencies that are not conditional
        conditionsPresent =  "conditions" in dependency["Dependencies"] and dependency["Dependencies"]["conditions"]
        scope = "cluster" if "scope" not in dependency["Dependencies"] else dependency["Dependencies"]["scope"]
        if not conditionsPresent and scope == "host":
          componentName = component["StackServiceComponents"]["component_name"]
          requiredComponentName = dependency["Dependencies"]["component_name"]
          requiredService = self.getServiceForComponentName(services, requiredComponentName)
          self.sortServicesByDependencies(services, requiredService, processedServices, sortedServices)

    sortedServices.append(service)

  def getFilteredHostsBasedOnDependencies(self, services, component, hostsList, hostsComponentsMap):
    """
    Returns a list of hosts that only includes the ones which have all host scope dependencies already assigned to them.
    If an empty list would be returned, instead the full list of hosts are returned.
    In that case, we can't possibly return a valid recommended layout so we will at least return a fully filled layout.
    """
    removeHosts = []
    dependencies = [] if "dependencies" not in component else component['dependencies']
    for dependency in dependencies:
      # accounts only for dependencies that are not conditional
      conditionsPresent =  "conditions" in dependency["Dependencies"] and dependency["Dependencies"]["conditions"]
      if not conditionsPresent:
        componentName = component["StackServiceComponents"]["component_name"]
        requiredComponentName = dependency["Dependencies"]["component_name"]
        requiredComponent = self.getRequiredComponent(services, requiredComponentName)

        # We only deal with "host" scope.
        if (requiredComponent is not None) and (requiredComponent["component_category"] != "CLIENT"):
          scope = "cluster" if "scope" not in dependency["Dependencies"] else dependency["Dependencies"]["scope"]
          if scope == "host":
            for host, hostComponents in hostsComponentsMap.iteritems():
              isRequiredIncluded = False
              for component in hostComponents:
                currentComponentName = None if "name" not in component else component["name"]
                if requiredComponentName == currentComponentName:
                  isRequiredIncluded = True
              if not isRequiredIncluded:
                removeHosts.append(host)

    filteredHostsList = []
    for host in hostsList:
      if host not in removeHosts:
        filteredHostsList.append(host)
    return filteredHostsList

  def filterList(self, list, filter):
    """
    Returns the union of the two lists passed in (list and filter params).
    """
    filteredList = []
    for item in list:
      if item in filter:
        filteredList.append(item)
    return filteredList

  def getServiceForComponentName(self, services, componentName):
    """
    Return service for component name

    :type services dict
    :type componentName str
    """
    for service in services["services"]:
      for component in service["components"]:
        if self.getComponentName(component) == componentName:
          return service

    return None

  def isComponentUsingCardinalityForLayout(self, componentName):
    return False

  def createValidationResponse(self, services, validationItems):
    """Returns array of Validation objects about issues with hostnames components assigned to"""
    stackName = services["Versions"]["stack_name"]
    stackVersion = services["Versions"]["stack_version"]

    validations = {
      "Versions": {"stack_name": stackName, "stack_version": stackVersion},
      "items": validationItems
    }

    return validations

  def validateComponentLayout(self, services, hosts):
    """Returns array of Validation objects about issues with hostnames components assigned to"""
    validationItems = self.getComponentLayoutValidations(services, hosts)
    return self.createValidationResponse(services, validationItems)

  def validateConfigurations(self, services, hosts):
    """Returns array of Validation objects about issues with hostnames components assigned to"""
    self.services = services

    validationItems = self.getConfigurationsValidationItems(services, hosts)
    return self.createValidationResponse(services, validationItems)

  def getComponentLayoutValidations(self, services, hosts):
    self.services = services

    items = []
    if services is None:
      return items

    items.extend(self.validateRequiredComponentsPresent(services))

    for service in services["services"]:
      serviceName = service["StackServices"]["service_name"]
      serviceAdvisor = self.getServiceAdvisor(serviceName)
      if serviceAdvisor is not None:
        items.extend(serviceAdvisor.getServiceComponentLayoutValidations(services, hosts))

    return items

  def validateRequiredComponentsPresent(self, services):
    """
    Returns validation items derived from component dependencies as specified in service metainfo.xml for all services
    :type services dict
    :rtype list
    """
    items = []
    for service in services["services"]:
      for component in service["components"]:

        # Client components are not validated for the dependencies
        # Rather dependent client components are auto-deployed in both UI deployments and blueprint deployments
        if (self.isSlaveComponent(component) or self.isMasterComponent(component)) and \
          component["StackServiceComponents"]["hostnames"]:
          for dependency in component['dependencies']:
            # account for only dependencies that are not conditional
            conditionsPresent =  "conditions" in dependency["Dependencies"] and dependency["Dependencies"]["conditions"]
            if not conditionsPresent:
              requiredComponent = self.getRequiredComponent(services, dependency["Dependencies"]["component_name"])
              componentDisplayName = component["StackServiceComponents"]["display_name"]
              requiredComponentDisplayName = requiredComponent["display_name"] \
                                             if requiredComponent is not None else dependency["Dependencies"]["component_name"]
              requiredComponentHosts = requiredComponent["hostnames"] if requiredComponent is not None else []

              # Client dependencies are not included in validation
              # Client dependencies are auto-deployed in both UI deployements and blueprint deployments
              if (requiredComponent is None) or \
                (requiredComponent["component_category"] != "CLIENT"):
                scope = "cluster" if "scope" not in dependency["Dependencies"] else dependency["Dependencies"]["scope"]
                if scope == "host":
                  componentHosts = component["StackServiceComponents"]["hostnames"]
                  requiredComponentHostsAbsent = []
                  for componentHost in componentHosts:
                    if componentHost not in requiredComponentHosts:
                      requiredComponentHostsAbsent.append(componentHost)
                  if requiredComponentHostsAbsent:
                    message = "{0} requires {1} to be co-hosted on following host(s): {2}.".format(componentDisplayName,
                               requiredComponentDisplayName, ', '.join(requiredComponentHostsAbsent))
                    items.append({ "type": 'host-component', "level": 'ERROR', "message": message,
                                   "component-name": component["StackServiceComponents"]["component_name"]})
                elif scope == "cluster" and not requiredComponentHosts:
                  message = "{0} requires {1} to be present in the cluster.".format(componentDisplayName, requiredComponentDisplayName)
                  items.append({ "type": 'host-component', "level": 'ERROR', "message": message, "component-name": component["StackServiceComponents"]["component_name"]})
    return items


  def calculateYarnAllocationSizes(self, configurations, services, hosts):
    # initialize data
    servicesList = [service["StackServices"]["service_name"] for service in services["services"]]
    components = [component["StackServiceComponents"]["component_name"]
                  for service in services["services"]
                  for component in service["components"]]
    putYarnProperty = self.putProperty(configurations, "yarn-site", services)
    putYarnPropertyAttribute = self.putPropertyAttribute(configurations, "yarn-site")

    # calculate memory properties and get cluster data dictionary with whole information
    clusterSummary = self.getConfigurationClusterSummary(servicesList, hosts, components, services)

    # executing code from stack advisor HDP 206
    nodemanagerMinRam = 1048576 # 1TB in mb
    if "referenceNodeManagerHost" in clusterSummary:
      nodemanagerMinRam = min(clusterSummary["referenceNodeManagerHost"]["total_mem"]/1024, nodemanagerMinRam)

    callContext = self.getCallContext(services)
    putYarnProperty('yarn.nodemanager.resource.memory-mb', int(round(min(clusterSummary['containers'] * clusterSummary['ramPerContainer'], nodemanagerMinRam))))
    if 'recommendConfigurations' == callContext:
      putYarnProperty('yarn.nodemanager.resource.memory-mb', int(round(min(clusterSummary['containers'] * clusterSummary['ramPerContainer'], nodemanagerMinRam))))
    else:
      # read from the supplied config
      if "yarn-site" in services["configurations"] and "yarn.nodemanager.resource.memory-mb" in services["configurations"]["yarn-site"]["properties"]:
        putYarnProperty('yarn.nodemanager.resource.memory-mb', int(services["configurations"]["yarn-site"]["properties"]["yarn.nodemanager.resource.memory-mb"]))
      else:
        putYarnProperty('yarn.nodemanager.resource.memory-mb', int(round(min(clusterSummary['containers'] * clusterSummary['ramPerContainer'], nodemanagerMinRam))))
      pass
    pass

    putYarnProperty('yarn.scheduler.minimum-allocation-mb', int(clusterSummary['yarnMinContainerSize']))
    putYarnProperty('yarn.scheduler.maximum-allocation-mb', int(configurations["yarn-site"]["properties"]["yarn.nodemanager.resource.memory-mb"]))

    # executing code from stack advisor HDP 22
    nodeManagerHost = self.getHostWithComponent("YARN", "NODEMANAGER", services, hosts)
    if (nodeManagerHost is not None):
      if "yarn-site" in services["configurations"] and "yarn.nodemanager.resource.percentage-physical-cpu-limit" in services["configurations"]["yarn-site"]["properties"]:
        putYarnPropertyAttribute('yarn.scheduler.minimum-allocation-mb', 'maximum', configurations["yarn-site"]["properties"]["yarn.nodemanager.resource.memory-mb"])
        putYarnPropertyAttribute('yarn.scheduler.maximum-allocation-mb', 'maximum', configurations["yarn-site"]["properties"]["yarn.nodemanager.resource.memory-mb"])



  def getConfigurationClusterSummary(self, servicesList, hosts, components, services):
    """
    Copied from HDP 2.0.6 so that it could be used by Service Advisors.
    :return: Dictionary of memory and CPU attributes in the cluster
    """
    hBaseInstalled = False
    if 'HBASE' in servicesList:
      hBaseInstalled = True

    cluster = {
      "cpu": 0,
      "disk": 0,
      "ram": 0,
      "hBaseInstalled": hBaseInstalled,
      "components": components
    }

    if len(hosts["items"]) > 0:
      nodeManagerHosts = self.getHostsWithComponent("YARN", "NODEMANAGER", services, hosts)
      # NodeManager host with least memory is generally used in calculations as it will work in larger hosts.
      if nodeManagerHosts is not None and len(nodeManagerHosts) > 0:
        nodeManagerHost = nodeManagerHosts[0];
        for nmHost in nodeManagerHosts:
          if nmHost["Hosts"]["total_mem"] < nodeManagerHost["Hosts"]["total_mem"]:
            nodeManagerHost = nmHost
        host = nodeManagerHost["Hosts"]
        cluster["referenceNodeManagerHost"] = host
      else:
        host = hosts["items"][0]["Hosts"]
      cluster["referenceHost"] = host
      cluster["cpu"] = host["cpu_count"]
      cluster["disk"] = len(host["disk_info"])
      cluster["ram"] = int(host["total_mem"] / (1024 * 1024))

    ramRecommendations = [
      {"os":1, "hbase":1},
      {"os":2, "hbase":1},
      {"os":2, "hbase":2},
      {"os":4, "hbase":4},
      {"os":6, "hbase":8},
      {"os":8, "hbase":8},
      {"os":8, "hbase":8},
      {"os":12, "hbase":16},
      {"os":24, "hbase":24},
      {"os":32, "hbase":32},
      {"os":64, "hbase":32}
    ]
    index = {
      cluster["ram"] <= 4: 0,
      4 < cluster["ram"] <= 8: 1,
      8 < cluster["ram"] <= 16: 2,
      16 < cluster["ram"] <= 24: 3,
      24 < cluster["ram"] <= 48: 4,
      48 < cluster["ram"] <= 64: 5,
      64 < cluster["ram"] <= 72: 6,
      72 < cluster["ram"] <= 96: 7,
      96 < cluster["ram"] <= 128: 8,
      128 < cluster["ram"] <= 256: 9,
      256 < cluster["ram"]: 10
    }[1]


    cluster["reservedRam"] = ramRecommendations[index]["os"]
    cluster["hbaseRam"] = ramRecommendations[index]["hbase"]


    cluster["minContainerSize"] = {
      cluster["ram"] <= 3: 128,
      3 < cluster["ram"] <= 4: 256,
      4 < cluster["ram"] <= 8: 512,
      8 < cluster["ram"] <= 24: 1024,
      24 < cluster["ram"]: 2048
    }[1]

    totalAvailableRam = cluster["ram"] - cluster["reservedRam"]
    if cluster["hBaseInstalled"]:
      totalAvailableRam -= cluster["hbaseRam"]
    cluster["totalAvailableRam"] = max(512, totalAvailableRam * 1024)
    self.logger.info("Memory for YARN apps - cluster[totalAvailableRam]: " + str(cluster["totalAvailableRam"]))

    suggestedMinContainerRam = 1024   # new smaller value for YARN min container
    callContext = self.getCallContext(services)

    operation = self.getUserOperationContext(services, DefaultStackAdvisor.OPERATION)
    adding_yarn = self.isServiceBeingAdded(services, 'YARN')
    if operation:
      self.logger.info("user operation context : " + str(operation))

    if services:  # its never None but some unit tests pass it as None
      # If min container value is changed (user is changing it)
      # if its a validation call - just use what ever value is set
      # If its a recommend attribute call (when UI lands on a page)
      # If add service but YARN is not being added
      if self.getOldValue(services, "yarn-site", "yarn.scheduler.minimum-allocation-mb") or \
              'recommendConfigurations' != callContext or \
              operation == DefaultStackAdvisor.RECOMMEND_ATTRIBUTE_OPERATION or \
          (operation == DefaultStackAdvisor.ADD_SERVICE_OPERATION and not adding_yarn):

        self.logger.info("Full context: callContext = " + str(callContext) +
                    " and operation = " + str(operation) + " and adding YARN = " + str(adding_yarn) +
                    " and old value exists = " +
                    str(self.getOldValue(services, "yarn-site", "yarn.scheduler.minimum-allocation-mb")))

        '''yarn.scheduler.minimum-allocation-mb has changed - then pick this value up'''
        if "yarn-site" in services["configurations"] and \
                "yarn.scheduler.minimum-allocation-mb" in services["configurations"]["yarn-site"]["properties"] and \
            str(services["configurations"]["yarn-site"]["properties"]["yarn.scheduler.minimum-allocation-mb"]).isdigit():
          self.logger.info("Using user provided yarn.scheduler.minimum-allocation-mb = " +
                      str(services["configurations"]["yarn-site"]["properties"]["yarn.scheduler.minimum-allocation-mb"]))
          cluster["yarnMinContainerSize"] = int(services["configurations"]["yarn-site"]["properties"]["yarn.scheduler.minimum-allocation-mb"])
          self.logger.info("Minimum ram per container due to user input - cluster[yarnMinContainerSize]: " + str(cluster["yarnMinContainerSize"]))
          if cluster["yarnMinContainerSize"] > cluster["totalAvailableRam"]:
            cluster["yarnMinContainerSize"] = cluster["totalAvailableRam"]
            self.logger.info("Minimum ram per container after checking against limit - cluster[yarnMinContainerSize]: " + str(cluster["yarnMinContainerSize"]))
            pass
          cluster["minContainerSize"] = cluster["yarnMinContainerSize"]    # set to what user has suggested as YARN min container size
          suggestedMinContainerRam = cluster["yarnMinContainerSize"]
          pass
        pass
      pass


    '''containers = max(3, min (2*cores,min (1.8*DISKS,(Total available RAM) / MIN_CONTAINER_SIZE))))'''
    cluster["containers"] = int(round(max(3,
                                          min(2 * cluster["cpu"],
                                              min(ceil(1.8 * cluster["disk"]),
                                                  cluster["totalAvailableRam"] / cluster["minContainerSize"])))))
    self.logger.info("Containers per node - cluster[containers]: " + str(cluster["containers"]))

    if cluster["containers"] * cluster["minContainerSize"] > cluster["totalAvailableRam"]:
      cluster["containers"] = ceil(cluster["totalAvailableRam"] / cluster["minContainerSize"])
      self.logger.info("Modified number of containers based on provided value for yarn.scheduler.minimum-allocation-mb")
      pass

    cluster["ramPerContainer"] = int(abs(cluster["totalAvailableRam"] / cluster["containers"]))
    cluster["yarnMinContainerSize"] = min(suggestedMinContainerRam, cluster["ramPerContainer"])
    self.logger.info("Ram per containers before normalization - cluster[ramPerContainer]: " + str(cluster["ramPerContainer"]))

    '''If greater than cluster["yarnMinContainerSize"], value will be in multiples of cluster["yarnMinContainerSize"]'''
    if cluster["ramPerContainer"] > cluster["yarnMinContainerSize"]:
      cluster["ramPerContainer"] = int(cluster["ramPerContainer"] / cluster["yarnMinContainerSize"]) * cluster["yarnMinContainerSize"]


    cluster["mapMemory"] = int(cluster["ramPerContainer"])
    cluster["reduceMemory"] = cluster["ramPerContainer"]
    cluster["amMemory"] = max(cluster["mapMemory"], cluster["reduceMemory"])

    self.logger.info("Min container size - cluster[yarnMinContainerSize]: " + str(cluster["yarnMinContainerSize"]))
    self.logger.info("Available memory for map - cluster[mapMemory]: " + str(cluster["mapMemory"]))
    self.logger.info("Available memory for reduce - cluster[reduceMemory]: " + str(cluster["reduceMemory"]))
    self.logger.info("Available memory for am - cluster[amMemory]: " + str(cluster["amMemory"]))


    return cluster

  def getCallContext(self, services):
    if services:
      if DefaultStackAdvisor.ADVISOR_CONTEXT in services:
        self.logger.info("call type context : " + str(services[DefaultStackAdvisor.ADVISOR_CONTEXT]))
        return services[DefaultStackAdvisor.ADVISOR_CONTEXT][DefaultStackAdvisor.CALL_TYPE]
    return ""


  # if serviceName is being added
  def isServiceBeingAdded(self, services, serviceName):
    if services:
      if 'user-context' in services.keys():
        userContext = services["user-context"]
        if DefaultStackAdvisor.OPERATION in userContext and \
              'AddService' == userContext[DefaultStackAdvisor.OPERATION] and \
              DefaultStackAdvisor.OPERATION_DETAILS in userContext:
          if -1 != userContext["operation_details"].find(serviceName):
            return True
    return False


  def getUserOperationContext(self, services, contextName):
    if services:
      if 'user-context' in services.keys():
        userContext = services["user-context"]
        if contextName in userContext:
          return userContext[contextName]
    return None

  def get_system_min_uid(self):
    login_defs = '/etc/login.defs'
    uid_min_tag = 'UID_MIN'
    comment_tag = '#'
    uid_min = uid_default = '1000'
    uid = None

    if os.path.exists(login_defs):
      with open(login_defs, 'r') as f:
        data = f.read().split('\n')
        # look for uid_min_tag in file
        uid = filter(lambda x: uid_min_tag in x, data)
        # filter all lines, where uid_min_tag was found in comments
        uid = filter(lambda x: x.find(comment_tag) > x.find(uid_min_tag) or x.find(comment_tag) == -1, uid)

      if uid is not None and len(uid) > 0:
        uid = uid[0]
        comment = uid.find(comment_tag)
        tag = uid.find(uid_min_tag)
        if comment == -1:
          uid_tag = tag + len(uid_min_tag)
          uid_min = uid[uid_tag:].strip()
        elif comment > tag:
          uid_tag = tag + len(uid_min_tag)
          uid_min = uid[uid_tag:comment].strip()

    # check result for value
    try:
      int(uid_min)
    except ValueError:
      return uid_default

    return uid_min

  def validateClusterConfigurations(self, configurations, services, hosts):
    validationItems = []

    return self.toConfigurationValidationProblems(validationItems, "")

  def toConfigurationValidationProblems(self, validationProblems, siteName):
    """
    Encapsulate the validation item's fields of "level" and "message" for the given validation's config-name.
    :param validationProblems: List of validation problems
    :param siteName: Config type
    :return: List of configuration validation problems that include additional fields like the log level.
    """
    result = []
    for validationProblem in validationProblems:
      validationItem = validationProblem.get("item", None)
      if validationItem is not None:
        problem = {"type": 'configuration', "level": validationItem["level"], "message": validationItem["message"],
                   "config-type": siteName, "config-name": validationProblem["config-name"] }
        result.append(problem)
    return result

  def validateServiceConfigurations(self, serviceName):
    return self.getServiceConfigurationValidators().get(serviceName, None)

  def getServiceConfigurationValidators(self):
    return {}

  def validateMinMax(self, items, recommendedDefaults, configurations):

    # required for casting to the proper numeric type before comparison
    def convertToNumber(number):
      try:
        return int(number)
      except ValueError:
        return float(number)

    for configName in configurations:
      validationItems = []
      if configName in recommendedDefaults and "property_attributes" in recommendedDefaults[configName]:
        for propertyName in recommendedDefaults[configName]["property_attributes"]:
          if propertyName in configurations[configName]["properties"]:
            if "maximum" in recommendedDefaults[configName]["property_attributes"][propertyName] and \
                propertyName in recommendedDefaults[configName]["properties"]:
              userValue = convertToNumber(configurations[configName]["properties"][propertyName])
              maxValue = convertToNumber(recommendedDefaults[configName]["property_attributes"][propertyName]["maximum"])
              if userValue > maxValue:
                validationItems.extend([{"config-name": propertyName, "item": self.getWarnItem("Value is greater than the recommended maximum of {0} ".format(maxValue))}])
            if "minimum" in recommendedDefaults[configName]["property_attributes"][propertyName] and \
                    propertyName in recommendedDefaults[configName]["properties"]:
              userValue = convertToNumber(configurations[configName]["properties"][propertyName])
              minValue = convertToNumber(recommendedDefaults[configName]["property_attributes"][propertyName]["minimum"])
              if userValue < minValue:
                validationItems.extend([{"config-name": propertyName, "item": self.getWarnItem("Value is less than the recommended minimum of {0} ".format(minValue))}])
      items.extend(self.toConfigurationValidationProblems(validationItems, configName))
    pass


  def getConfigurationsValidationItems(self, services, hosts):
    """Returns array of Validation objects about issues with configuration values provided in services"""
    items = []

    recommendations = self.recommendConfigurations(services, hosts)
    recommendedDefaults = recommendations["recommendations"]["blueprint"]["configurations"]
    configurations = services["configurations"]

    for service in services["services"]:
      items.extend(self.getConfigurationsValidationItemsForService(configurations, recommendedDefaults, service, services, hosts))

    clusterWideItems = self.validateClusterConfigurations(configurations, services, hosts)
    items.extend(clusterWideItems)
    self.validateMinMax(items, recommendedDefaults, configurations)
    return items

  def validateListOfConfigUsingMethod(self, configurations, recommendedDefaults, services, hosts, validators):
    """
    Service Advisors can use this method to pass in a list of validators, each of which is a tuple of a
    a config type (string) and a function (pointer). Each validator is then executed.
    :param validators: List of tuples like [("hadoop-env", someFunctionPointer), ("hdfs-site", someFunctionPointer)]
    :return: List of validation errors
    """
    items = []
    for (configType, method) in validators:
      if configType in recommendedDefaults:
        siteProperties = self.getSiteProperties(configurations, configType)
        if siteProperties is not None:
          siteRecommendations = recommendedDefaults[configType]["properties"]
          self.logger.info("SiteName: %s, method: %s" % (configType, method.__name__))
          self.logger.info("Site properties: %s" % str(siteProperties))
          self.logger.info("Recommendations: %s" % str(siteRecommendations))
          validationItems = method(siteProperties, siteRecommendations, configurations, services, hosts)
          items.extend(validationItems)
    return items

  def validateConfigurationsForSite(self, configurations, recommendedDefaults, services, hosts, siteName, method):
    """
    Deprecated, please use validateListOfConfigUsingMethod
    :return: List of validation errors by calling the corresponding method.
    """
    if siteName in recommendedDefaults:
      siteProperties = self.getSiteProperties(configurations, siteName)
      if siteProperties is not None:
        siteRecommendations = recommendedDefaults[siteName]["properties"]
        self.logger.info("SiteName: %s, method: %s" % (siteName, method.__name__))
        self.logger.info("Site properties: %s" % str(siteProperties))
        self.logger.info("Recommendations: %s" % str(siteRecommendations))
        return method(siteProperties, siteRecommendations, configurations, services, hosts)
    return []

  def getConfigurationsValidationItemsForService(self, configurations, recommendedDefaults, service, services, hosts):
    items = []
    serviceName = service["StackServices"]["service_name"]
    validator = self.validateServiceConfigurations(serviceName)
    if validator is not None:
      for siteName, method in validator.items():
        resultItems = self.validateConfigurationsForSite(configurations, recommendedDefaults, services, hosts, siteName, method)
        items.extend(resultItems)

    serviceAdvisor = self.getServiceAdvisor(serviceName)
    if serviceAdvisor is not None:
      items.extend(serviceAdvisor.getServiceConfigurationsValidationItems(configurations, recommendedDefaults, services, hosts))

    return items

  def recommendConfigGroupsConfigurations(self, recommendations, services, components, hosts,
                            servicesList):
    recommendations["recommendations"]["config-groups"] = []
    for configGroup in services["config-groups"]:

      # Override configuration with the config group values
      cgServices = services.copy()
      for configName in configGroup["configurations"].keys():
        if configName in cgServices["configurations"]:
          cgServices["configurations"][configName]["properties"].update(
            configGroup["configurations"][configName]['properties'])
        else:
          cgServices["configurations"][configName] = \
          configGroup["configurations"][configName]

      # Override hosts with the config group hosts
      cgHosts = {"items": [host for host in hosts["items"] if
                           host["Hosts"]["host_name"] in configGroup["hosts"]]}

      # Override clusterSummary
      cgClusterSummary = self.getConfigurationClusterSummary(servicesList,
                                                             cgHosts,
                                                             components,
                                                             cgServices)

      configurations = {}

      # there can be dependencies between service recommendations which require special ordering
      # for now, make sure custom services (that have service advisors) run after standard ones
      serviceAdvisors = []
      for service in services["services"]:
        serviceName = service["StackServices"]["service_name"]
        # "calculation" is a function pointer
        calculation = self.getServiceConfigurationRecommender(serviceName)
        if calculation is not None:
          calculation(configurations, cgClusterSummary, cgServices, cgHosts)
        else:
          serviceAdvisor = self.getServiceAdvisor(serviceName)
          if serviceAdvisor is not None:
            serviceAdvisors.append(serviceAdvisor)
      for serviceAdvisor in serviceAdvisors:
        serviceAdvisor.getServiceConfigurationRecommendations(configurations, cgClusterSummary, cgServices, cgHosts)

      cgRecommendation = {
        "configurations": {},
        "dependent_configurations": {},
        "hosts": configGroup["hosts"]
      }

      recommendations["recommendations"]["config-groups"].append(
        cgRecommendation)

      # Parse results.
      for config in configurations.keys():
        cgRecommendation["configurations"][config] = {}
        cgRecommendation["dependent_configurations"][config] = {}
        # property + property_attributes
        for configElement in configurations[config].keys():
          cgRecommendation["configurations"][config][configElement] = {}
          cgRecommendation["dependent_configurations"][config][
            configElement] = {}
          for property, value in configurations[config][configElement].items():
            if config in configGroup["configurations"]:
              cgRecommendation["configurations"][config][configElement][
                property] = value
            else:
              cgRecommendation["dependent_configurations"][config][
                configElement][property] = value

  def recommendConfigurations(self, services, hosts):
    self.services = services

    stackName = services["Versions"]["stack_name"]
    stackVersion = services["Versions"]["stack_version"]
    hostsList = [host["Hosts"]["host_name"] for host in hosts["items"]]
    servicesList = [service["StackServices"]["service_name"] for service in services["services"]]
    components = [component["StackServiceComponents"]["component_name"]
                  for service in services["services"]
                  for component in service["components"]]

    clusterSummary = self.getConfigurationClusterSummary(servicesList, hosts, components, services)

    recommendations = {
      "Versions": {"stack_name": stackName, "stack_version": stackVersion},
      "hosts": hostsList,
      "services": servicesList,
      "recommendations": {
        "blueprint": {
          "configurations": {},
          "host_groups": []
        },
        "blueprint_cluster_binding": {
          "host_groups": []
        }
      }
    }

    # If recommendation for config groups
    if "config-groups" in services:
      self.recommendConfigGroupsConfigurations(recommendations, services, components, hosts,
                                 servicesList)
    else:
      configurations = recommendations["recommendations"]["blueprint"]["configurations"]

      # there can be dependencies between service recommendations which require special ordering
      # for now, make sure custom services (that have service advisors) run after standard ones
      serviceAdvisors = []
      for service in services["services"]:
        serviceName = service["StackServices"]["service_name"]
        calculation = self.getServiceConfigurationRecommender(serviceName)
        if calculation is not None:
          calculation(configurations, clusterSummary, services, hosts)
        else:
          serviceAdvisor = self.getServiceAdvisor(serviceName)
          if serviceAdvisor is not None:
            serviceAdvisors.append(serviceAdvisor)
      for serviceAdvisor in serviceAdvisors:
        serviceAdvisor.getServiceConfigurationRecommendations(configurations, clusterSummary, services, hosts)

    return recommendations

  def getServiceConfigurationRecommender(self, service):
    return self.getServiceConfigurationRecommenderDict().get(service, None)

  def getServiceConfigurationRecommenderDict(self):
    return {}

  # Recommendation helper methods
  def isComponentHostsPopulated(self, component):
    hostnames = self.getComponentAttribute(component, "hostnames")
    if hostnames is not None:
      return len(hostnames) > 0
    return False

  def checkSiteProperties(self, siteProperties, *propertyNames):
    """
    Check if properties defined in site properties.
    :param siteProperties: config properties dict
    :param *propertyNames: property names to validate
    :returns: True if all properties defined, in other cases returns False
    """
    if siteProperties is None:
      return False
    for name in propertyNames:
      if not (name in siteProperties):
        return False
    return True

  def is_secured_cluster(self, services):
    """
    Detects if cluster is secured or not
    :type services dict
    :rtype bool
    """
    return services and "cluster-env" in services["configurations"] and \
           "security_enabled" in services["configurations"]["cluster-env"]["properties"] and \
           services["configurations"]["cluster-env"]["properties"]["security_enabled"].lower() == "true"

  def getZKHostPortString(self, services, include_port=True):
    """
    Returns the comma delimited string of zookeeper server host with the configure port installed in a cluster
    Example: zk.host1.org:2181,zk.host2.org:2181,zk.host3.org:2181
    include_port boolean param -> If port is also needed.
    """
    servicesList = [service["StackServices"]["service_name"] for service in services["services"]]
    include_zookeeper = "ZOOKEEPER" in servicesList
    zookeeper_host_port = ''

    if include_zookeeper:
      zookeeper_hosts = self.getHostNamesWithComponent("ZOOKEEPER", "ZOOKEEPER_SERVER", services)
      zookeeper_host_port_arr = []

      if include_port:
        zookeeper_port = self.getZKPort(services)
        for i in range(len(zookeeper_hosts)):
          zookeeper_host_port_arr.append(zookeeper_hosts[i] + ':' + zookeeper_port)
      else:
        for i in range(len(zookeeper_hosts)):
          zookeeper_host_port_arr.append(zookeeper_hosts[i])

      zookeeper_host_port = ",".join(zookeeper_host_port_arr)
    return zookeeper_host_port

  def getZKPort(self, services):
    zookeeper_port = '2181'     #default port
    if 'zoo.cfg' in services['configurations'] and ('clientPort' in services['configurations']['zoo.cfg']['properties']):
      zookeeper_port = services['configurations']['zoo.cfg']['properties']['clientPort']
    return zookeeper_port

  def isClientComponent(self, component):
    return self.getComponentAttribute(component, "component_category") == 'CLIENT'

  def isSlaveComponent(self, component):
    return self.getComponentAttribute(component, "component_category") == 'SLAVE'

  def isMasterComponent(self, component):
    return self.getComponentAttribute(component, "is_master")

  def getRequiredComponent(self, services, componentName):
    """
    Return Category for component

    :type services dict
    :type componentName str
    :rtype dict
    """
    componentsListList = [service["components"] for service in services["services"]]
    componentsList = [item["StackServiceComponents"] for sublist in componentsListList for item in sublist]
    component = next((component for component in componentsList
                              if component["component_name"] == componentName), None)

    return component

  def getComponentAttribute(self, component, attribute):
    serviceComponent = component.get("StackServiceComponents", None)
    if serviceComponent is None:
      return None
    return serviceComponent.get(attribute, None)

  def isLocalHost(self, hostName):
    return socket.getfqdn(hostName) == socket.getfqdn()

  def isMasterComponentWithMultipleInstances(self, component):
    componentName = self.getComponentName(component)
    masters = self.getMastersWithMultipleInstances()
    return componentName in masters

  def isComponentNotValuable(self, component):
    componentName = self.getComponentName(component)
    service = self.getNotValuableComponents()
    return componentName in service

  def getMinComponentCount(self, component, hosts):
    componentName = self.getComponentName(component)
    return self.getComponentCardinality(componentName, hosts)["min"]

  # Helper dictionaries
  def getComponentCardinality(self, componentName, hosts):
    dict = self.getCardinalitiesDict(hosts)
    if componentName in dict:
      return dict[componentName]
    else:
      return {"min": 1, "max": 1}

  def isServiceDeployed(self, services, serviceName):
    servicesList = [service["StackServices"]["service_name"] for service in services["services"]]
    return serviceName in servicesList

  def getHostForComponent(self, component, hostsList):
    if len(hostsList) == 0:
      return None

    componentName = self.getComponentName(component)

    if len(hostsList) != 1:
      scheme = self.getComponentLayoutSchemes().get(componentName, None)
      if scheme is not None:
        hostIndex = next((index for key, index in scheme.iteritems() if isinstance(key, (int, long)) and len(hostsList) < key), scheme['else'])
      else:
        hostIndex = 0
      for host in hostsList[hostIndex:]:
        if self.isHostSuitableForComponent(host, component):
          return host
    return hostsList[0]

  def getComponentName(self, component):
    return self.getComponentAttribute(component, "component_name")

  def isHostSuitableForComponent(self, host, component):
    return not (self.getComponentName(component) in self.getNotPreferableOnServerComponents() and self.isLocalHost(host))

  def getMastersWithMultipleInstances(self):
    return self.mastersWithMultipleInstances

  def getNotValuableComponents(self):
    return self.notValuableComponents

  def getNotPreferableOnServerComponents(self):
    return self.notPreferableOnServerComponents

  def getCardinalitiesDict(self, hosts):
    return self.cardinalitiesDict

  def getComponentLayoutSchemes(self):
    """
    Provides layout scheme dictionaries for components.

    The scheme dictionary basically maps the number of hosts to
    host index where component should exist.
    """
    return self.componentLayoutSchemes

  def getWarnItem(self, message):
    """
    Utility method used for validation warnings.
    """
    return {"level": "WARN", "message": message}

  def getErrorItem(self, message):
    """
    Utility method used for validation errors.
    """
    return {"level": "ERROR", "message": message}

  def getComponentHostNames(self, servicesDict, serviceName, componentName):
    for service in servicesDict["services"]:
      if service["StackServices"]["service_name"] == serviceName:
        for component in service['components']:
          if component["StackServiceComponents"]["component_name"] == componentName:
            return component["StackServiceComponents"]["hostnames"]

  def recommendConfigurationDependencies(self, services, hosts):
    self.allRequestedProperties = self.getAllRequestedProperties(services)
    result = self.recommendConfigurations(services, hosts)
    return self.filterResult(result, services)

  # returns recommendations only for changed and depended properties
  def filterResult(self, result, services):
    allRequestedProperties = self.getAllRequestedProperties(services)
    self.filterConfigs(result['recommendations']['blueprint']['configurations'], allRequestedProperties)
    if "config-groups" in services:
      for configGroup in result['recommendations']["config-groups"]:
        self.filterConfigs(configGroup["configurations"], allRequestedProperties)
        self.filterConfigs(configGroup["dependent_configurations"], allRequestedProperties)
    return result

  def filterConfigs(self, configs, requestedProperties):

    filteredConfigs = {}
    for type, names in configs.items():
      if 'properties' in names.keys():
        for name in names['properties']:
          if type in requestedProperties.keys() and \
                  name in requestedProperties[type]:
            if type not in filteredConfigs.keys():
              filteredConfigs[type] = {'properties': {}}
            filteredConfigs[type]['properties'][name] = \
              configs[type]['properties'][name]
      if 'property_attributes' in names.keys():
        for name in names['property_attributes']:
          if type in requestedProperties.keys() and \
                  name in requestedProperties[type]:
            if type not in filteredConfigs.keys():
              filteredConfigs[type] = {'property_attributes': {}}
            elif 'property_attributes' not in filteredConfigs[type].keys():
              filteredConfigs[type]['property_attributes'] = {}
            filteredConfigs[type]['property_attributes'][name] = \
              configs[type]['property_attributes'][name]
    configs.clear()
    configs.update(filteredConfigs)

  def getAllRequestedProperties(self, services):
    affectedConfigs = self.getAffectedConfigs(services)
    allRequestedProperties = {}
    for config in affectedConfigs:
      if config['type'] in allRequestedProperties:
        allRequestedProperties[config['type']].append(config['name'])
      else:
        allRequestedProperties[config['type']] = [config['name']]
    return allRequestedProperties

  def getAffectedConfigs(self, services):
    """returns properties dict including changed-configurations and depended-by configs"""
    changedConfigs = services['changed-configurations']
    changedConfigs = [{"type": entry["type"], "name": entry["name"]} for entry in changedConfigs]
    allDependencies = []

    for item in services['services']:
      allDependencies.extend(item['configurations'])

    dependencies = []

    size = -1
    while size != len(dependencies):
      size = len(dependencies)
      for config in allDependencies:
        property = {
          "type": re.sub('\.xml$', '', config['StackConfigurations']['type']),
          "name": config['StackConfigurations']['property_name']
        }
        if property in dependencies or property in changedConfigs:
          for dependedConfig in config['dependencies']:
            dependency = {
              "name": dependedConfig["StackConfigurationDependency"]["dependency_name"],
              "type": dependedConfig["StackConfigurationDependency"]["dependency_type"]
            }
            if dependency not in dependencies:
              dependencies.append(dependency)

    if "forced-configurations" in services and services["forced-configurations"] is not None:
      dependencies.extend(services["forced-configurations"])
    return  dependencies

  def versionCompare(self, version1, version2):
    def normalize(v):
      return [int(x) for x in re.sub(r'(\.0+)*$','', v).split(".")]
    return cmp(normalize(version1), normalize(version2))
  pass

  def getSiteProperties(self, configurations, siteName):
    siteConfig = configurations.get(siteName)
    if siteConfig is None:
      return None
    return siteConfig.get("properties")

  def getServicesSiteProperties(self, services, siteName):
    if not services:
      return None

    configurations = services.get("configurations")
    if not configurations:
      return None
    siteConfig = configurations.get(siteName)
    if siteConfig is None:
      return None
    return siteConfig.get("properties")

  def putProperty(self, config, configType, services=None):
    userConfigs = {}
    changedConfigs = []
    # if services parameter, prefer values, set by user
    if services:
      if 'configurations' in services.keys():
        userConfigs = services['configurations']
      if 'changed-configurations' in services.keys():
        changedConfigs = services["changed-configurations"]

    if configType not in config:
      config[configType] = {}
    if"properties" not in config[configType]:
      config[configType]["properties"] = {}
    def appendProperty(key, value):
      # If property exists in changedConfigs, do not override, use user defined property
      if not self.isPropertyRequested(configType, key, changedConfigs) \
          and configType in userConfigs and key in userConfigs[configType]['properties']:
        config[configType]["properties"][key] = userConfigs[configType]['properties'][key]
      else:
        config[configType]["properties"][key] = str(value)
    return appendProperty

  def __isPropertyInChangedConfigs(self, configType, propertyName, changedConfigs):
    for changedConfig in changedConfigs:
      if changedConfig['type']==configType and changedConfig['name']==propertyName:
        return True
    return False

  def isPropertyRequested(self, configType, propertyName, changedConfigs):
    # When the property depends on more than one property, we need to recalculate it based on the actual values
    # of all related properties. But "changed-configurations" usually contains only one on the dependent on properties.
    # So allRequestedProperties is used to avoid recommendations of other properties that are not requested.
    # Calculations should use user provided values for all properties that we depend on, not only the one that
    # came in the "changed-configurations".
    if self.allRequestedProperties:
      return configType in self.allRequestedProperties and propertyName in self.allRequestedProperties[configType]
    else:
      return not self.__isPropertyInChangedConfigs(configType, propertyName, changedConfigs)

  def updateProperty(self, config, configType, services=None):
    userConfigs = {}
    changedConfigs = []
    # if services parameter, prefer values, set by user
    if services:
      if 'configurations' in services.keys():
        userConfigs = services['configurations']
      if 'changed-configurations' in services.keys():
        changedConfigs = services["changed-configurations"]

    if configType not in config:
      config[configType] = {}
    if "properties" not in config[configType]:
      config[configType]["properties"] = {}

    def updatePropertyWithCallback(key, value, callback):
      # If property exists in changedConfigs, do not override, use user defined property
      if self.__isPropertyInChangedConfigs(configType, key, changedConfigs):
        config[configType]["properties"][key] = userConfigs[configType]['properties'][key]
      else:
        # Give the callback an empty string if the mapping doesn't exist
        current_value = ""
        if key in config[configType]["properties"]:
          current_value = config[configType]["properties"][key]

        config[configType]["properties"][key] = callback(current_value, value)

    return updatePropertyWithCallback

  def putPropertyAttribute(self, config, configType):
    if configType not in config:
      config[configType] = {}
    def appendPropertyAttribute(key, attribute, attributeValue):
      if "property_attributes" not in config[configType]:
        config[configType]["property_attributes"] = {}
      if key not in config[configType]["property_attributes"]:
        config[configType]["property_attributes"][key] = {}
      config[configType]["property_attributes"][key][attribute] = attributeValue if isinstance(attributeValue, list) else str(attributeValue)
    return appendPropertyAttribute

  def getHosts(self, componentsList, componentName):
    """
    Returns the hosts which are running the given component.
    """
    hostNamesList = [component["hostnames"] for component in componentsList if component["component_name"] == componentName]
    return hostNamesList[0] if len(hostNamesList) > 0 else []

  def getServiceComponents(self, services, serviceName):
    """
    Return list of components for serviceName service

    :type services dict
    :type serviceName str
    :rtype list
    """
    components = []

    if not services or not serviceName:
      return components

    for service in services["services"]:
      if service["StackServices"]["service_name"] == serviceName:
        components.extend(service["components"])
        break

    return components

  def getHostsForComponent(self, services, serviceName, componentName):
    """
    Returns the host(s) on which a requested service's component is hosted.

    :argument services Configuration information for the cluster
    :argument serviceName Passed-in service in consideration
    :argument componentName Passed-in component in consideration

    :type services dict
    :type serviceName str
    :type componentName str
    :rtype list
    """
    hosts_for_component = []
    components = self.getServiceComponents(services, serviceName)

    for component in components:
      if component["StackServiceComponents"]["component_name"] == componentName:
        hosts_for_component.extend(component["StackServiceComponents"]["hostnames"])
        break

    return hosts_for_component

  def getMountPoints(self, hosts):
    """
    Return list of mounts available on the hosts

    :type hosts dict
    """
    mount_points = []

    for item in hosts["items"]:
      if "disk_info" in item["Hosts"]:
        mount_points.append(item["Hosts"]["disk_info"])

    return mount_points

  def getStackRoot(self, services):
    """
    Gets the stack root associated with the stack
    :param services: the services structure containing the current configurations
    :return: the stack root as specified in the config or /usr/hdp
    """
    cluster_env = self.getServicesSiteProperties(services, "cluster-env")
    stack_root = "/usr/hdp"
    if cluster_env and "stack_root" in cluster_env:
      stack_root_as_str = cluster_env["stack_root"]
      stack_roots = json.loads(stack_root_as_str)
      if "stack_name" in cluster_env:
        stack_name = cluster_env["stack_name"]
        if stack_name in stack_roots:
          stack_root = stack_roots[stack_name]

    return stack_root

  def isSecurityEnabled(self, services):
    """
    Determines if security is enabled by testing the value of cluster-env/security enabled.

    If the property exists and is equal to "true", then is it enabled; otherwise is it assumed to be
    disabled.

    This is an alias for stacks.stack_advisor.DefaultStackAdvisor#is_secured_cluster

    :param services: the services structure containing the current configurations
    :return: true if security is enabled; otherwise false
    """
    return self.is_secured_cluster(services)

  def parseCardinality(self, cardinality, hostsCount):
    """
    Cardinality types: 1+, 1-2, 1, ALL
    @return: a tuple: (minHosts, maxHosts) or (None, None) if cardinality string is invalid
    """
    if not cardinality:
      return (None, None)

    if "+" in cardinality:
      return (int(cardinality[:-1]), int(hostsCount))
    elif "-" in cardinality:
      nums = cardinality.split("-")
      return (int(nums[0]), int(nums[1]))
    elif "ALL" == cardinality:
      return (int(hostsCount), int(hostsCount))
    elif cardinality.isdigit():
      return (int(cardinality),int(cardinality))

    return (None, None)

  def getServiceNames(self, services):
    return [service["StackServices"]["service_name"] for service in services["services"]]

  def filterHostMounts(self, hosts, services):
    """
    Filter mounts on the host using agent_mounts_ignore_list, by excluding and record with mount-point
     mentioned in agent_mounts_ignore_list.

    This function updates hosts dictionary

    Example:

      agent_mounts_ignore_list : "/run/secrets"

      Hosts record :

       "disk_info" : [
          {
              ...
            "mountpoint" : "/"
          },
          {
              ...
            "mountpoint" : "/run/secrets"
          }
        ]

      Result would be :

        "disk_info" : [
          {
              ...
            "mountpoint" : "/"
          }
        ]

    :type hosts dict
    :type services dict
    """
    if not services or "items" not in hosts:
      return hosts

    banned_filesystems = ["devtmpfs", "tmpfs", "vboxsf", "cdfs"]
    banned_mount_points = ["/etc/resolv.conf", "/etc/hostname", "/boot", "/mnt", "/tmp", "/run/secrets"]

    cluster_env = self.getServicesSiteProperties(services, "cluster-env")
    ignore_list = []

    if cluster_env and "agent_mounts_ignore_list" in cluster_env and cluster_env["agent_mounts_ignore_list"].strip():
      ignore_list = [x.strip() for x in cluster_env["agent_mounts_ignore_list"].strip().split(",")]

    ignore_list.extend(banned_mount_points)

    for host in hosts["items"]:
      if "Hosts" not in host and "disk_info" not in host["Hosts"]:
        continue

      host = host["Hosts"]
      disk_info = []

      for disk in host["disk_info"]:
        if disk["mountpoint"] not in ignore_list\
          and disk["type"].lower() not in banned_filesystems:
          disk_info.append(disk)

      host["disk_info"] = disk_info

    return hosts

  def __getSameHostMounts(self, hosts):
    """
    Return list of the mounts which are same and present on all hosts

    :type hosts dict
    :rtype list
    """
    if not hosts:
      return None

    hostMounts = self.getMountPoints(hosts)
    mounts = []
    for m in hostMounts:
      host_mounts = set([item["mountpoint"] for item in m])
      mounts = host_mounts if not mounts else mounts & host_mounts

    return sorted(mounts)

  def getMountPathVariations(self, initial_value, component_name, services, hosts):
    """
    Recommends best fitted mount by prefixing path with it.

    :return return list of paths with properly selected paths. If no recommendation possible,
     would be returned empty list

    :type initial_value str
    :type component_name str
    :type services dict
    :type hosts dict
    :rtype list
    """
    available_mounts = []

    if not initial_value:
      return available_mounts

    mounts = self.__getSameHostMounts(hosts)
    sep = "/"

    if not mounts:
      return available_mounts

    for mount in mounts:
      new_mount = initial_value if mount == "/" else os.path.join(mount + sep, initial_value.lstrip(sep))
      if new_mount not in available_mounts:
        available_mounts.append(new_mount)

    # no list transformations after filling the list, because this will cause item order change
    return available_mounts

  def getMountPathVariation(self, initial_value, component_name, services, hosts):
    """
    Recommends best fitted mount by prefixing path with it.

    :return return list of paths with properly selected paths. If no recommendation possible,
     would be returned empty list

    :type initial_value str
        :type component_name str
    :type services dict
    :type hosts dict
    :rtype str
    """
    try:
      return [self.getMountPathVariations(initial_value, component_name, services, hosts)[0]]
    except IndexError:
      return []

  def updateMountProperties(self, siteConfig, propertyDefinitions, configurations,  services, hosts):
    """
    Update properties according to recommendations for available mount-points

    propertyDefinitions is an array of set : property name, component name, initial value, recommendation type

     Where,

       property name - name of the property
       component name, name of the component to which belongs this property
       initial value - initial path
       recommendation type - could be "multi" or "single". This describes recommendation strategy, to use only one disk
        or use all available space on the host

    :type propertyDefinitions list
    :type siteConfig str
    :type configurations dict
    :type services dict
    :type hosts dict
    """

    props = self.getServicesSiteProperties(services, siteConfig)
    put_f = self.putProperty(configurations, siteConfig, services)

    for prop_item in propertyDefinitions:
      name, component, default_value, rc_type = prop_item
      recommendation = None

      if props is None or name not in props:
        if rc_type == "multi":
          recommendation = self.getMountPathVariations(default_value, component, services, hosts)
        else:
          recommendation = self.getMountPathVariation(default_value, component, services, hosts)
      elif props and name in props and props[name] == default_value:
        if rc_type == "multi":
          recommendation = self.getMountPathVariations(default_value, component, services, hosts)
        else:
          recommendation = self.getMountPathVariation(default_value, component, services, hosts)

      if recommendation:
        put_f(name, ",".join(recommendation))

  def getHostNamesWithComponent(self, serviceName, componentName, services):
    """
    Returns the list of hostnames on which service component is installed
    """
    if services is not None and serviceName in [service["StackServices"]["service_name"] for service in services["services"]]:
      service = [serviceEntry for serviceEntry in services["services"] if serviceEntry["StackServices"]["service_name"] == serviceName][0]
      components = [componentEntry for componentEntry in service["components"] if componentEntry["StackServiceComponents"]["component_name"] == componentName]
      if (len(components) > 0 and len(components[0]["StackServiceComponents"]["hostnames"]) > 0):
        componentHostnames = components[0]["StackServiceComponents"]["hostnames"]
        return componentHostnames
    return []

  def getHostsWithComponent(self, serviceName, componentName, services, hosts):
    if services is not None and hosts is not None and serviceName in [service["StackServices"]["service_name"] for service in services["services"]]:
      service = [serviceEntry for serviceEntry in services["services"] if serviceEntry["StackServices"]["service_name"] == serviceName][0]
      components = [componentEntry for componentEntry in service["components"] if componentEntry["StackServiceComponents"]["component_name"] == componentName]
      if (len(components) > 0 and len(components[0]["StackServiceComponents"]["hostnames"]) > 0):
        componentHostnames = components[0]["StackServiceComponents"]["hostnames"]
        componentHosts = [host for host in hosts["items"] if host["Hosts"]["host_name"] in componentHostnames]
        return componentHosts
    return []

  def getHostWithComponent(self, serviceName, componentName, services, hosts):
    componentHosts = self.getHostsWithComponent(serviceName, componentName, services, hosts)
    if (len(componentHosts) > 0):
      return componentHosts[0]
    return None

  def getHostComponentsByCategories(self, hostname, categories, services, hosts):
    components = []
    if services is not None and hosts is not None:
      for service in services["services"]:
        components.extend([componentEntry for componentEntry in service["components"]
                           if componentEntry["StackServiceComponents"]["component_category"] in categories
                           and hostname in componentEntry["StackServiceComponents"]["hostnames"]])
    return components

  def get_services_list(self, services):
    """
    Returns available services as list

    :type services dict
    :rtype list
    """
    if not services:
      return []

    return [service["StackServices"]["service_name"] for service in services["services"]]

  #region HDFS
  def getHadoopProxyUsersValidationItems(self, properties, services, hosts, configurations):
    validationItems = []
    users = self.getHadoopProxyUsers(services, hosts, configurations)
    for user_name, user_properties in users.iteritems():
      props = ["hadoop.proxyuser.{0}.hosts".format(user_name)]
      if "propertyGroups" in user_properties:
        props.append("hadoop.proxyuser.{0}.groups".format(user_name))

      for prop in props:
        validationItems.append({"config-name": prop, "item": self.validatorNotEmpty(properties, prop)})

    return validationItems

  def getHadoopProxyUsers(self, services, hosts, configurations):
    """
    Gets Hadoop Proxy User recommendations based on the configuration that is provided by
    getServiceHadoopProxyUsersConfigurationDict.

    See getServiceHadoopProxyUsersConfigurationDict
    """
    servicesList = self.get_services_list(services)
    users = {}

    for serviceName, serviceUserComponents in self.getServiceHadoopProxyUsersConfigurationDict().iteritems():
      users.update(self._getHadoopProxyUsersForService(serviceName, serviceUserComponents, services, hosts, configurations))

    return users

  def getServiceHadoopProxyUsersConfigurationDict(self):
    """
    Returns a map that is used by 'getHadoopProxyUsers' to determine service
    user properties and related components and get proxyuser recommendations.
    This method can be overridden in stackadvisors for the further stacks to
    add additional services or change the previous logic.

    Example of the map format:
    {
      "serviceName": [
        ("configTypeName1", "userPropertyName1", {"propertyHosts": "*", "propertyGroups": "exact string value"})
        ("configTypeName2", "userPropertyName2", {"propertyHosts": ["COMPONENT1", "COMPONENT2", "COMPONENT3"], "propertyGroups": "*"}),
        ("configTypeName3", "userPropertyName3", {"propertyHosts": ["COMPONENT1", "COMPONENT2", "COMPONENT3"]}, filterFunction)
      ],
      "serviceName2": [
        ...
    }

    If the third element of a tuple is map that maps proxy property to it's value.
    The key could be either 'propertyHosts' or 'propertyGroups'. (Both are optional)
    If the map value is a string, then this string will be used for the proxyuser
    value (e.g. 'hadoop.proxyuser.{user}.hosts' = '*').
    Otherwise map value should be alist or a tuple with component names.
    All hosts with the provided components will be added
    to the property (e.g. 'hadoop.proxyuser.{user}.hosts' = 'host1,host2,host3')

    The forth element of the tuple is optional and if it's provided,
    it should be a function that takes two arguments: services and hosts.
    If it returns False, proxyusers for the tuple will not be added.
    """
    ALL_WILDCARD = "*"
    HOSTS_PROPERTY = "propertyHosts"
    GROUPS_PROPERTY = "propertyGroups"

    return {
      "HDFS":   [("hadoop-env", "hdfs_user", {HOSTS_PROPERTY: ALL_WILDCARD, GROUPS_PROPERTY: ALL_WILDCARD})],
      "OOZIE":  [("oozie-env", "oozie_user", {HOSTS_PROPERTY: ["OOZIE_SERVER"], GROUPS_PROPERTY: ALL_WILDCARD})],
      "HIVE":   [("hive-env", "hive_user", {HOSTS_PROPERTY: ["HIVE_SERVER", "HIVE_SERVER_INTERACTIVE"], GROUPS_PROPERTY: ALL_WILDCARD}),
                 ("hive-env", "webhcat_user", {HOSTS_PROPERTY: ["WEBHCAT_SERVER"], GROUPS_PROPERTY: ALL_WILDCARD})],
      "YARN":   [("yarn-env", "yarn_user", {HOSTS_PROPERTY: ["RESOURCEMANAGER"]}, lambda services, hosts: len(self.getHostsWithComponent("YARN", "RESOURCEMANAGER", services, hosts)) > 1)],
      "FALCON": [("falcon-env", "falcon_user", {HOSTS_PROPERTY: ALL_WILDCARD, GROUPS_PROPERTY: ALL_WILDCARD})],
      "SPARK":  [("livy-env", "livy_user", {HOSTS_PROPERTY: ALL_WILDCARD, GROUPS_PROPERTY: ALL_WILDCARD})]
    }

  def _getHadoopProxyUsersForService(self, serviceName, serviceUserComponents, services, hosts, configurations):
    self.logger.info("Calculating Hadoop Proxy User recommendations for {0} service.".format(serviceName))
    servicesList = self.get_services_list(services)
    resultUsers = {}

    if serviceName in servicesList:
      usersComponents = {}
      for values in serviceUserComponents:

        # Filter, if 4th argument is present in the tuple
        filterFunction = values[3:]
        if filterFunction and not filterFunction[0](services, hosts):
          continue

        userNameConfig, userNameProperty, hostSelectorMap = values[:3]
        user = get_from_dict(services, ("configurations", userNameConfig, "properties", userNameProperty), None)
        if user:
          usersComponents[user] = (userNameConfig, userNameProperty, hostSelectorMap)

      for user, (userNameConfig, userNameProperty, hostSelectorMap) in usersComponents.iteritems():
        proxyUsers = {"config": userNameConfig, "propertyName": userNameProperty}
        for proxyPropertyName, hostSelector in hostSelectorMap.iteritems():
          componentHostNamesString = hostSelector if isinstance(hostSelector, basestring) else '*'
          if isinstance(hostSelector, (list, tuple)):
            _, componentHostNames = self.get_data_for_proxyuser(user, services, configurations) # preserve old values
            for component in hostSelector:
              componentHosts = self.getHostsWithComponent(serviceName, component, services, hosts)
              if componentHosts is not None:
                for componentHost in componentHosts:
                  componentHostName =  componentHost["Hosts"]["host_name"]
                  componentHostNames.add(componentHostName)

            componentHostNamesString = ",".join(sorted(componentHostNames))
            self.logger.info("Host List for [service='{0}'; user='{1}'; components='{2}']: {3}".format(serviceName, user, ','.join(hostSelector), componentHostNamesString))

          if not proxyPropertyName in proxyUsers:
            proxyUsers[proxyPropertyName] = componentHostNamesString

        if not user in resultUsers:
          resultUsers[user] = proxyUsers

    return resultUsers

  def recommendHadoopProxyUsers(self, configurations, services, hosts):
    servicesList = self.get_services_list(services)

    if 'forced-configurations' not in services:
      services["forced-configurations"] = []

    putCoreSiteProperty = self.putProperty(configurations, "core-site", services)
    putCoreSitePropertyAttribute = self.putPropertyAttribute(configurations, "core-site")

    users = self.getHadoopProxyUsers(services, hosts, configurations)

    # Force dependencies for HIVE
    if "HIVE" in servicesList:
      hive_user = get_from_dict(services, ("configurations", "hive-env", "properties", "hive_user"), default_value=None)
      if hive_user and get_from_dict(users, (hive_user, "propertyHosts"), default_value=None):
        services["forced-configurations"].append({"type" : "core-site", "name" : "hadoop.proxyuser.{0}.hosts".format(hive_user)})

    for user_name, user_properties in users.iteritems():

      # Add properties "hadoop.proxyuser.*.hosts", "hadoop.proxyuser.*.groups" to core-site for all users
      self.put_proxyuser_value(user_name, user_properties["propertyHosts"], services=services, configurations=configurations, put_function=putCoreSiteProperty)
      self.logger.info("Updated hadoop.proxyuser.{0}.hosts as : {1}".format(user_name, user_properties["propertyHosts"]))
      if "propertyGroups" in user_properties:
        self.put_proxyuser_value(user_name, user_properties["propertyGroups"], is_groups=True, services=services, configurations=configurations, put_function=putCoreSiteProperty)

      # Remove old properties if user was renamed
      userOldValue = self.getOldValue(services, user_properties["config"], user_properties["propertyName"])
      if userOldValue is not None and userOldValue != user_name:
        putCoreSitePropertyAttribute("hadoop.proxyuser.{0}.hosts".format(userOldValue), 'delete', 'true')
        services["forced-configurations"].append({"type" : "core-site", "name" : "hadoop.proxyuser.{0}.hosts".format(userOldValue)})
        services["forced-configurations"].append({"type" : "core-site", "name" : "hadoop.proxyuser.{0}.hosts".format(user_name)})

        if "propertyGroups" in user_properties:
          putCoreSitePropertyAttribute("hadoop.proxyuser.{0}.groups".format(userOldValue), 'delete', 'true')
          services["forced-configurations"].append({"type" : "core-site", "name" : "hadoop.proxyuser.{0}.groups".format(userOldValue)})
          services["forced-configurations"].append({"type" : "core-site", "name" : "hadoop.proxyuser.{0}.groups".format(user_name)})

    self.recommendAmbariProxyUsersForHDFS(services, configurations, servicesList, putCoreSiteProperty, putCoreSitePropertyAttribute)

  def recommendAmbariProxyUsersForHDFS(self, services, configurations, servicesList, putCoreSiteProperty, putCoreSitePropertyAttribute):
    if "HDFS" in servicesList:
      ambari_user = self.getAmbariUser(services)
      ambariHostName = socket.getfqdn()
      self.put_proxyuser_value(ambari_user, ambariHostName, services=services, configurations=configurations, put_function=putCoreSiteProperty)
      self.put_proxyuser_value(ambari_user, "*", is_groups=True, services=services, configurations=configurations, put_function=putCoreSiteProperty)
      old_ambari_user = self.getOldAmbariUser(services)
      if old_ambari_user is not None:
        putCoreSitePropertyAttribute("hadoop.proxyuser.{0}.hosts".format(old_ambari_user), 'delete', 'true')
        putCoreSitePropertyAttribute("hadoop.proxyuser.{0}.groups".format(old_ambari_user), 'delete', 'true')

  def getAmbariUser(self, services):
    ambari_user = services['ambari-server-properties']['ambari-server.user']
    if "cluster-env" in services["configurations"] \
        and "ambari_principal_name" in services["configurations"]["cluster-env"]["properties"] \
        and "security_enabled" in services["configurations"]["cluster-env"]["properties"] \
        and services["configurations"]["cluster-env"]["properties"]["security_enabled"].lower() == "true":
      ambari_user = services["configurations"]["cluster-env"]["properties"]["ambari_principal_name"]
      ambari_user = ambari_user.split('@')[0]
    return ambari_user

  def getOldAmbariUser(self, services):
    ambari_user = None
    if "cluster-env" in services["configurations"]:
      if "security_enabled" in services["configurations"]["cluster-env"]["properties"] \
          and services["configurations"]["cluster-env"]["properties"]["security_enabled"].lower() == "true":
        ambari_user = services['ambari-server-properties']['ambari-server.user']
      elif "ambari_principal_name" in services["configurations"]["cluster-env"]["properties"]:
        ambari_user = services["configurations"]["cluster-env"]["properties"]["ambari_principal_name"]
        ambari_user = ambari_user.split('@')[0]
    return ambari_user
  #endregion

  #region Generic
  PROXYUSER_SPECIAL_RE = [r"\$\{(?:([\w\-\.]+)/)?([\w\-\.]+)(?:\s*\|\s*(.+?))?\}"]

  @classmethod
  def preserve_special_values(cls, value):
    """
    Replace matches of PROXYUSER_SPECIAL_RE with random strings.

    :param value: input string
    :return: result string and dictionary that contains mapping random string to original value
    """
    def gen_random_str():
      return ''.join(random.choice(string.digits + string.ascii_letters) for _ in range(20))

    result = value
    replacements_dict = {}
    for regexp in cls.PROXYUSER_SPECIAL_RE:
      for match in re.finditer(regexp, value):
        matched_string = match.string[match.start():match.end()]
        rand_str = gen_random_str()
        result = result.replace(matched_string, rand_str)
        replacements_dict[rand_str] = matched_string
    return result, replacements_dict

  @staticmethod
  def restore_special_values(data, replacement_dict):
    """
    Replace random strings in data set to their original values using replacement_dict.

    :param data:
    :param replacement_dict:
    :return:
    """
    for replacement, original in replacement_dict.iteritems():
      data.remove(replacement)
      data.add(original)

  def put_proxyuser_value(self, user_name, value, is_groups=False, services=None, configurations=None, put_function=None):
    is_wildcard_value, current_value = self.get_data_for_proxyuser(user_name, services, configurations, is_groups)
    result_value = "*"
    result_values_set = self.merge_proxyusers_values(current_value, value)
    if len(result_values_set) > 0:
      result_value = ",".join(sorted([val for val in result_values_set if val]))

    if is_groups:
      property_name = "hadoop.proxyuser.{0}.groups".format(user_name)
    else:
      property_name = "hadoop.proxyuser.{0}.hosts".format(user_name)

    put_function(property_name, result_value)

  def get_data_for_proxyuser(self, user_name, services, configurations, groups=False):
    """
    Returns values of proxyuser properties for given user. Properties can be
    hadoop.proxyuser.username.groups or hadoop.proxyuser.username.hosts

    :param user_name:
    :param services:
    :param configurations:
    :param groups: if true, will return values for group property, not hosts
    :return: tuple (wildcard_value, set[values]), where wildcard_value indicates if property value was *
    """
    if "core-site" in services["configurations"]:
      coreSite = services["configurations"]["core-site"]['properties']
    else:
      coreSite = {}
    if groups:
      property_name = "hadoop.proxyuser.{0}.groups".format(user_name)
    else:
      property_name = "hadoop.proxyuser.{0}.hosts".format(user_name)
    if property_name in coreSite:
      property_value = coreSite[property_name]
      if property_value == "*":
        return True, set()
      else:
        property_value, replacement_map = self.preserve_special_values(property_value)
        result_values = set([v.strip() for v in property_value.split(",")])
        if "core-site" in configurations:
          if property_name in configurations["core-site"]['properties']:
            additional_value, additional_replacement_map = self.preserve_special_values(
                configurations["core-site"]['properties'][property_name]
            )
            replacement_map.update(additional_replacement_map)
            result_values = result_values.union([v.strip() for v in additional_value.split(",")])
        self.restore_special_values(result_values, replacement_map)
        return False, result_values
    return False, set()

  def merge_proxyusers_values(self, first, second):
    result = set()
    def append(data):
      if isinstance(data, str) or isinstance(data, unicode):
        if data != "*":
          result.update(data.split(","))
      else:
        result.update(data)
    append(first)
    append(second)
    return result

  def getOldValue(self, services, configType, propertyName):
    if services:
      if 'changed-configurations' in services.keys():
        changedConfigs = services["changed-configurations"]
        for changedConfig in changedConfigs:
          if changedConfig["type"] == configType and changedConfig["name"]== propertyName and "old_value" in changedConfig:
            return changedConfig["old_value"]
    return None

  @classmethod
  def isSecurePort(cls, port):
    """
    Returns True if port is root-owned at *nix systems
    """
    if port is not None:
      return port < 1024
    else:
      return False

  @classmethod
  def getPort(cls, address):
    """
    Extracts port from the address like 0.0.0.0:1019
    """
    if address is None:
      return None
    m = re.search(r'(?:http(?:s)?://)?([\w\d.]*):(\d{1,5})', address)
    if m is not None:
      return int(m.group(2))
    else:
      return None
  #endregion

  #region Validators
  def validateXmxValue(self, properties, recommendedDefaults, propertyName):
    if not propertyName in properties:
      return self.getErrorItem("Value should be set")
    value = properties[propertyName]
    defaultValue = recommendedDefaults[propertyName]
    if defaultValue is None:
      return self.getErrorItem("Config's default value can't be null or undefined")
    if not self.checkXmxValueFormat(value) and self.checkXmxValueFormat(defaultValue):
      # Xmx is in the default-value but not the value, should be an error
      return self.getErrorItem('Invalid value format')
    if not self.checkXmxValueFormat(defaultValue):
      # if default value does not contain Xmx, then there is no point in validating existing value
      return None
    valueInt = self.formatXmxSizeToBytes(self.getXmxSize(value))
    defaultValueXmx = self.getXmxSize(defaultValue)
    defaultValueInt = self.formatXmxSizeToBytes(defaultValueXmx)
    if valueInt < defaultValueInt:
      return self.getWarnItem("Value is less than the recommended default of -Xmx" + defaultValueXmx)
    return None

  def validatorLessThenDefaultValue(self, properties, recommendedDefaults, propertyName):
    if propertyName not in recommendedDefaults:
      # If a property name exists in say hbase-env and hbase-site (which is allowed), then it will exist in the
      # "properties" dictionary, but not necessarily in the "recommendedDefaults" dictionary". In this case, ignore it.
      return None

    if not propertyName in properties:
      return self.getErrorItem("Value should be set")
    value = self.to_number(properties[propertyName])
    if value is None:
      return self.getErrorItem("Value should be integer")
    defaultValue = self.to_number(recommendedDefaults[propertyName])
    if defaultValue is None:
      return None
    if value < defaultValue:
      return self.getWarnItem("Value is less than the recommended default of {0}".format(defaultValue))
    return None

  def validatorGreaterThenDefaultValue(self, properties, recommendedDefaults, propertyName):
    if propertyName not in recommendedDefaults:
      # If a property name exists in say hbase-env and hbase-site (which is allowed), then it will exist in the
      # "properties" dictionary, but not necessarily in the "recommendedDefaults" dictionary". In this case, ignore it.
      return None

    if not propertyName in properties:
      return self.getErrorItem("Value should be set")
    value = self.to_number(properties[propertyName])
    if value is None:
      return self.getErrorItem("Value should be integer")
    defaultValue = self.to_number(recommendedDefaults[propertyName])
    if defaultValue is None:
      return None
    if value > defaultValue:
      return self.getWarnItem("Value is greater than the recommended default of {0}".format(defaultValue))
    return None

  def validatorEqualsPropertyItem(self, properties1, propertyName1,
                                  properties2, propertyName2,
                                  emptyAllowed=False):
    if not propertyName1 in properties1:
      return self.getErrorItem("Value should be set for %s" % propertyName1)
    if not propertyName2 in properties2:
      return self.getErrorItem("Value should be set for %s" % propertyName2)
    value1 = properties1.get(propertyName1)
    if value1 is None and not emptyAllowed:
      return self.getErrorItem("Empty value for %s" % propertyName1)
    value2 = properties2.get(propertyName2)
    if value2 is None and not emptyAllowed:
      return self.getErrorItem("Empty value for %s" % propertyName2)
    if value1 != value2:
      return self.getWarnItem("It is recommended to set equal values "
                              "for properties {0} and {1}".format(propertyName1, propertyName2))

    return None

  def validatorEqualsToRecommendedItem(self, properties, recommendedDefaults,
                                       propertyName):
    if not propertyName in properties:
      return self.getErrorItem("Value should be set for %s" % propertyName)
    value = properties.get(propertyName)
    if not propertyName in recommendedDefaults:
      return self.getErrorItem("Value should be recommended for %s" % propertyName)
    recommendedValue = recommendedDefaults.get(propertyName)
    if value != recommendedValue:
      return self.getWarnItem("It is recommended to set value {0} "
                              "for property {1}".format(recommendedValue, propertyName))
    return None

  def validatorNotEmpty(self, properties, propertyName):
    if not propertyName in properties:
      return self.getErrorItem("Value should be set for {0}".format(propertyName))
    value = properties.get(propertyName)
    if not value:
      return self.getWarnItem("Empty value for {0}".format(propertyName))
    return None

  def validatorNotRootFs(self, properties, recommendedDefaults, propertyName, hostInfo):
    if not propertyName in properties:
      return self.getErrorItem("Value should be set")
    dir = properties[propertyName]
    if not dir.startswith("file://") or dir == recommendedDefaults.get(propertyName):
      return None

    dir = re.sub("^file://", "", dir, count=1)
    mountPoints = []
    for mountPoint in hostInfo["disk_info"]:
      mountPoints.append(mountPoint["mountpoint"])
    mountPoint = DefaultStackAdvisor.getMountPointForDir(dir, mountPoints)

    if "/" == mountPoint and self.getPreferredMountPoints(hostInfo)[0] != mountPoint:
      return self.getWarnItem("It is not recommended to use root partition for {0}".format(propertyName))

    return None

  def validatorEnoughDiskSpace(self, properties, propertyName, hostInfo, reqiuredDiskSpace):
    if not propertyName in properties:
      return self.getErrorItem("Value should be set")
    dir = properties[propertyName]
    if not dir.startswith("file://"):
      return None

    dir = re.sub("^file://", "", dir, count=1)
    mountPoints = {}
    for mountPoint in hostInfo["disk_info"]:
      mountPoints[mountPoint["mountpoint"]] = self.to_number(mountPoint["available"])
    mountPoint = DefaultStackAdvisor.getMountPointForDir(dir, mountPoints.keys())

    if not mountPoints:
      return self.getErrorItem("No disk info found on host %s" % hostInfo["host_name"])

    if mountPoints[mountPoint] < reqiuredDiskSpace:
      msg = "Ambari Metrics disk space requirements not met. \n" \
            "Recommended disk space for partition {0} is {1}G"
      return self.getWarnItem(msg.format(mountPoint, reqiuredDiskSpace/1048576)) # in Gb
    return None

  @classmethod
  def is_valid_host_port_authority(cls, target):
    has_scheme = "://" in target
    if not has_scheme:
      target = "dummyscheme://"+target
    try:
      result = urlparse(target)
      if result.hostname is not None and result.port is not None:
        return True
    except ValueError:
      pass
    return False
  #endregion

  #region YARN and MAPREDUCE
  def validatorYarnQueue(self, properties, recommendedDefaults, propertyName, services):
    if propertyName not in properties:
      return None

    capacity_scheduler_properties, _ = self.getCapacitySchedulerProperties(services)
    leaf_queue_names = self.getAllYarnLeafQueues(capacity_scheduler_properties)
    queue_name = properties[propertyName]

    if len(leaf_queue_names) == 0:
      return None
    elif queue_name not in leaf_queue_names:
      return self.getErrorItem("Queue does not exist or correspond to an existing YARN leaf queue")

    return None

  def recommendYarnQueue(self, services, catalog_name=None, queue_property=None):
    old_queue_name = None

    if services and 'configurations' in services:
        configurations = services["configurations"]
        if catalog_name in configurations and queue_property in configurations[catalog_name]["properties"]:
          old_queue_name = configurations[catalog_name]["properties"][queue_property]

        capacity_scheduler_properties, _ = self.getCapacitySchedulerProperties(services)
        leaf_queues = sorted(self.getAllYarnLeafQueues(capacity_scheduler_properties))

        if leaf_queues and (old_queue_name is None or old_queue_name not in leaf_queues):
          return leaf_queues.pop()
        elif old_queue_name and old_queue_name in leaf_queues:
          return None
    return "default"

  def isConfigPropertiesChanged(self, services, config_type, config_names, all_exists=True):
    """
    Checks for the presence of passed-in configuration properties in a given config, if they are changed.
    Reads from services["changed-configurations"].

    :argument services: Configuration information for the cluster
    :argument config_type: Type of the configuration
    :argument config_names: Set of configuration properties to be checked if they are changed.
    :argument all_exists: If True: returns True only if all properties mentioned in 'config_names_set' we found
                            in services["changed-configurations"].
                            Otherwise, returns False.
                          If False: return True, if any of the properties mentioned in config_names_set we found in
                            services["changed-configurations"].
                            Otherwise, returns False.


    :type services: dict
    :type config_type: str
    :type config_names: list|set
    :type all_exists: bool
    """
    changedConfigs = services["changed-configurations"]
    changed_config_names_set = set([changedConfig['name'] for changedConfig in changedConfigs if changedConfig['type'] == config_type])
    config_names_set = set(config_names)

    configs_intersection = changed_config_names_set & config_names_set
    if all_exists and configs_intersection == config_names_set:
      return True
    elif not all_exists and len(configs_intersection) > 0:
      return True

    return False

  def getCapacitySchedulerProperties(self, services):
    """
    Returns the dictionary of configs for 'capacity-scheduler'.
    """
    capacity_scheduler_properties = dict()
    received_as_key_value_pair = True
    if "capacity-scheduler" in services['configurations']:
      if "capacity-scheduler" in services['configurations']["capacity-scheduler"]["properties"]:
        cap_sched_props_as_str = services['configurations']["capacity-scheduler"]["properties"]["capacity-scheduler"]
        if cap_sched_props_as_str:
          cap_sched_props_as_str = str(cap_sched_props_as_str).split('\n')
          if len(cap_sched_props_as_str) > 0 and cap_sched_props_as_str[0] != 'null':
            # Received confgs as one "\n" separated string
            for property in cap_sched_props_as_str:
              key, sep, value = property.partition("=")
              capacity_scheduler_properties[key] = value
            self.logger.info("'capacity-scheduler' configs is passed-in as a single '\\n' separated string. "
                        "count(services['configurations']['capacity-scheduler']['properties']['capacity-scheduler']) = "
                        "{0}".format(len(capacity_scheduler_properties)))
            received_as_key_value_pair = False
          else:
            self.logger.info("Passed-in services['configurations']['capacity-scheduler']['properties']['capacity-scheduler'] is 'null'.")
        else:
          self.logger.info("'capacity-scheduler' configs not passed-in as single '\\n' string in "
                      "services['configurations']['capacity-scheduler']['properties']['capacity-scheduler'].")
      if not capacity_scheduler_properties:
        # Received configs as a dictionary (Generally on 1st invocation).
        capacity_scheduler_properties = services['configurations']["capacity-scheduler"]["properties"]
        self.logger.info("'capacity-scheduler' configs is passed-in as a dictionary. "
                    "count(services['configurations']['capacity-scheduler']['properties']) = {0}".format(len(capacity_scheduler_properties)))
    else:
      self.logger.error("Couldn't retrieve 'capacity-scheduler' from services.")

    self.logger.info("Retrieved 'capacity-scheduler' received as dictionary : '{0}'. configs : {1}" \
                .format(received_as_key_value_pair, capacity_scheduler_properties.items()))
    return capacity_scheduler_properties, received_as_key_value_pair

  def getAllYarnLeafQueues(self, capacitySchedulerProperties):
    """
    Gets all YARN leaf queues.
    """
    config_list = capacitySchedulerProperties.keys()
    yarn_queues = None
    leafQueueNames = set()
    if 'yarn.scheduler.capacity.root.queues' in config_list:
      yarn_queues = capacitySchedulerProperties.get('yarn.scheduler.capacity.root.queues')

    if yarn_queues:
      toProcessQueues = yarn_queues.split(",")
      while len(toProcessQueues) > 0:
        queue = toProcessQueues.pop()
        queueKey = "yarn.scheduler.capacity.root." + queue + ".queues"
        if queueKey in capacitySchedulerProperties:
          # If parent queue, add children
          subQueues = capacitySchedulerProperties[queueKey].split(",")
          for subQueue in subQueues:
            toProcessQueues.append(queue + "." + subQueue)
        else:
          # Leaf queues
          # We only take the leaf queue name instead of the complete path, as leaf queue names are unique in YARN.
          # Eg: If YARN queues are like :
          #     (1). 'yarn.scheduler.capacity.root.a1.b1.c1.d1',
          #     (2). 'yarn.scheduler.capacity.root.a1.b1.c2',
          #     (3). 'yarn.scheduler.capacity.root.default,
          # Added leaf queues names are as : d1, c2 and default for the 3 leaf queues.
          leafQueuePathSplits = queue.split(".")
          if leafQueuePathSplits > 0:
            leafQueueName = leafQueuePathSplits[-1]
            leafQueueNames.add(leafQueueName)
    return leafQueueNames
  #endregion

  @classmethod
  def getMountPointForDir(cls, dir, mountPoints):
    """
    :param dir: Directory to check, even if it doesn't exist.
    :return: Returns the closest mount point as a string for the directory.
    if the "dir" variable is None, will return None.
    If the directory does not exist, will return "/".
    """
    bestMountFound = None
    if dir:
      dir = re.sub("^file://", "", dir, count=1).strip().lower()

      # If the path is "/hadoop/hdfs/data", then possible matches for mounts could be
      # "/", "/hadoop/hdfs", and "/hadoop/hdfs/data".
      # So take the one with the greatest number of segments.
      for mountPoint in mountPoints:
        # Ensure that the mount path and the dir path ends with "/"
        # The mount point "/hadoop" should not match with the path "/hadoop1"
        if os.path.join(dir, "").startswith(os.path.join(mountPoint, "")):
          if bestMountFound is None:
            bestMountFound = mountPoint
          elif os.path.join(bestMountFound, "").count(os.path.sep) < os.path.join(mountPoint, "").count(os.path.sep):
            bestMountFound = mountPoint

    return bestMountFound

  def validateMinMemorySetting(self, properties, defaultValue, propertyName):
    if not propertyName in properties:
      return self.getErrorItem("Value should be set")
    if defaultValue is None:
      return self.getErrorItem("Config's default value can't be null or undefined")

    value = properties[propertyName]
    if value is None:
      return self.getErrorItem("Value can't be null or undefined")
    try:
      valueInt = self.to_number(value)
      # TODO: generify for other use cases
      defaultValueInt = int(str(defaultValue).strip())
      if valueInt < defaultValueInt:
        return self.getWarnItem("Value is less than the minimum recommended default of -Xmx" + str(defaultValue))
    except:
      return None

    return None

  @classmethod
  def checkXmxValueFormat(cls, value):
    p = re.compile('-Xmx(\d+)(b|k|m|g|p|t|B|K|M|G|P|T)?')
    matches = p.findall(value)
    return len(matches) == 1

  @classmethod
  def getXmxSize(cls, value):
    p = re.compile("-Xmx(\d+)(.?)")
    result = p.findall(value)[0]
    if len(result) > 1:
      # result[1] - is a space or size formatter (b|k|m|g etc)
      return result[0] + result[1].lower()
    return result[0]

  @classmethod
  def formatXmxSizeToBytes(cls, value):
    value = value.lower()
    if len(value) == 0:
      return 0
    modifier = value[-1]

    if modifier == ' ' or modifier in "0123456789":
      modifier = 'b'
    m = {
      modifier == 'b': 1,
      modifier == 'k': 1024,
      modifier == 'm': 1024 * 1024,
      modifier == 'g': 1024 * 1024 * 1024,
      modifier == 't': 1024 * 1024 * 1024 * 1024,
      modifier == 'p': 1024 * 1024 * 1024 * 1024 * 1024
    }[1]
    return cls.to_number(value) * m

  @classmethod
  def to_number(cls, s):
    try:
      return int(re.sub("\D", "", s))
    except ValueError:
      return None<|MERGE_RESOLUTION|>--- conflicted
+++ resolved
@@ -25,10 +25,7 @@
 import socket
 import string
 import traceback
-<<<<<<< HEAD
-=======
 import json
->>>>>>> 9d802b7c
 import sys
 import logging
 from math import ceil, floor
@@ -37,10 +34,6 @@
 # Local imports
 from resource_management.libraries.functions.data_structure_utils import get_from_dict
 from resource_management.core.exceptions import Fail
-<<<<<<< HEAD
-
-=======
->>>>>>> 9d802b7c
 
 class StackAdvisor(object):
   """
