"""
Licensed to the Apache Software Foundation (ASF) under one
or more contributor license agreements.  See the NOTICE file
distributed with this work for additional information
regarding copyright ownership.  The ASF licenses this file
to you under the Apache License, Version 2.0 (the
"License"); you may not use this file except in compliance
with the License.  You may obtain a copy of the License at

    http://www.apache.org/licenses/LICENSE-2.0

Unless required by applicable law or agreed to in writing, software
distributed under the License is distributed on an "AS IS" BASIS,
WITHOUT WARRANTIES OR CONDITIONS OF ANY KIND, either express or implied.
See the License for the specific language governing permissions and
limitations under the License.

"""

import os
from resource_management.libraries.providers.hdfs_resource import WebHDFSUtil
from resource_management.core.resources.jcepolicyinfo import JcePolicyInfo

from resource_management import *

def setup_hadoop():
  """
  Setup hadoop files and directories
  """
  import params

  Execute(("setenforce","0"),
          only_if="test -f /selinux/enforce",
          not_if="(! which getenforce ) || (which getenforce && getenforce | grep -q Disabled)",
          sudo=True,
  )

  #directories
  if params.has_namenode or params.dfs_type == 'HCFS':
    Directory(params.hdfs_log_dir_prefix,
              create_parents = True,
              owner='root',
              group=params.user_group,
              mode=0775,
              cd_access='a',
    )
    if params.has_namenode:
      Directory(params.hadoop_pid_dir_prefix,
              create_parents = True,
              owner='root',
              group='root',
              cd_access='a',
      )
    Directory(params.hadoop_tmp_dir,
              create_parents = True,
              owner=params.hdfs_user,
              cd_access='a',
              )
  #files
    if params.security_enabled:
      tc_owner = "root"
    else:
      tc_owner = params.hdfs_user
      
    # if WebHDFS is not enabled we need this jar to create hadoop folders and copy tarballs to HDFS.
    if params.sysprep_skip_copy_fast_jar_hdfs:
      print "Skipping copying of fast-hdfs-resource.jar as host is sys prepped"
    elif params.dfs_type == 'HCFS' or not WebHDFSUtil.is_webhdfs_available(params.is_webhdfs_enabled, params.default_fs):
      # for source-code of jar goto contrib/fast-hdfs-resource
      File(format("{ambari_libs_dir}/fast-hdfs-resource.jar"),
           mode=0644,
           content=StaticFile("fast-hdfs-resource.jar")
      )
      
    if os.path.exists(params.hadoop_conf_dir):
      File(os.path.join(params.hadoop_conf_dir, 'commons-logging.properties'),
           owner=tc_owner,
           content=Template('commons-logging.properties.j2')
      )

      health_check_template_name = "health_check"
      File(os.path.join(params.hadoop_conf_dir, health_check_template_name),
           owner=tc_owner,
           content=Template(health_check_template_name + ".j2")
      )

      log4j_filename = os.path.join(params.hadoop_conf_dir, "log4j.properties")
      if (params.log4j_props != None):
        File(log4j_filename,
             mode=0644,
             group=params.user_group,
             owner=params.hdfs_user,
             content=InlineTemplate(params.log4j_props)
        )
      elif (os.path.exists(format("{params.hadoop_conf_dir}/log4j.properties"))):
        File(log4j_filename,
             mode=0644,
             group=params.user_group,
             owner=params.hdfs_user,
        )

      if params.hadoop_metrics2_properties_content:
        File(os.path.join(params.hadoop_conf_dir, "hadoop-metrics2.properties"),
             owner=params.hdfs_user,
             group=params.user_group,
             content=InlineTemplate(params.hadoop_metrics2_properties_content)
             )
      else:
        File(os.path.join(params.hadoop_conf_dir, "hadoop-metrics2.properties"),
             owner=params.hdfs_user,
             group=params.user_group,
             content=Template("hadoop-metrics2.properties.j2")
             )

    if params.dfs_type == 'HCFS' and params.has_core_site and 'ECS_CLIENT' in params.component_list:
       create_dirs()

    create_microsoft_r_dir()


def setup_configs():
  """
  Creates configs for services HDFS mapred
  """
  import params

  if params.has_namenode or params.dfs_type == 'HCFS':
    if os.path.exists(params.hadoop_conf_dir):
      File(params.task_log4j_properties_location,
           content=StaticFile("task-log4j.properties"),
           mode=0755
      )

    if os.path.exists(os.path.join(params.hadoop_conf_dir, 'configuration.xsl')):
      File(os.path.join(params.hadoop_conf_dir, 'configuration.xsl'),
           owner=params.hdfs_user,
           group=params.user_group
      )
    if os.path.exists(os.path.join(params.hadoop_conf_dir, 'masters')):
      File(os.path.join(params.hadoop_conf_dir, 'masters'),
                owner=params.hdfs_user,
                group=params.user_group
      )

def create_javahome_symlink():
  if os.path.exists("/usr/jdk/jdk1.6.0_31") and not os.path.exists("/usr/jdk64/jdk1.6.0_31"):
    Directory("/usr/jdk64/",
         create_parents = True,
    )
    Link("/usr/jdk/jdk1.6.0_31",
         to="/usr/jdk64/jdk1.6.0_31",
    )

def create_dirs():
   import params
   params.HdfsResource(params.hdfs_tmp_dir,
                       type="directory",
                       action="create_on_execute",
                       owner=params.hdfs_user,
                       mode=0777
   )
   params.HdfsResource(params.smoke_hdfs_user_dir,
                       type="directory",
                       action="create_on_execute",
                       owner=params.smoke_user,
                       mode=params.smoke_hdfs_user_mode
   )
   params.HdfsResource(None,
                      action="execute"
   )

def create_microsoft_r_dir():
  import params
  if 'MICROSOFT_R_NODE_CLIENT' in params.component_list and params.default_fs:
    directory = '/user/RevoShare'
    try:
      params.HdfsResource(directory,
                          type="directory",
                          action="create_on_execute",
                          owner=params.hdfs_user,
                          mode=0777)
      params.HdfsResource(None, action="execute")
    except Exception as exception:
      Logger.warning("Could not check the existence of {0} on DFS while starting {1}, exception: {2}".format(directory, params.current_service, str(exception)))

def setup_unlimited_key_jce_policy():
  """
  Sets up the unlimited key JCE policy if needed. (sets up ambari JCE as well if ambari and the  stack use different JDK)
  """
  import params
  __setup_unlimited_key_jce_policy(custom_java_home=params.java_home, custom_jdk_name=params.jdk_name, custom_jce_name = params.jce_policy_zip)
  if params.ambari_jce_name and params.ambari_jce_name != params.jce_policy_zip:
    __setup_unlimited_key_jce_policy(custom_java_home=params.ambari_java_home, custom_jdk_name=params.ambari_jdk_name, custom_jce_name = params.ambari_jce_name)

def __setup_unlimited_key_jce_policy(custom_java_home, custom_jdk_name, custom_jce_name):
  """
  Sets up the unlimited key JCE policy if needed.

  The following criteria must be met:

    * The cluster has not been previously prepared (sys preped) - cluster-env/sysprep_skip_setup_jce = False
    * Ambari is managing the host's JVM - /ambariLevelParams/jdk_name is set
    * Either security is enabled OR a service requires it - /componentLevelParams/unlimited_key_jce_required = True
    * The unlimited key JCE policy has not already been installed

  If the conditions are met, the following steps are taken to install the unlimited key JCE policy JARs

    1. The unlimited key JCE policy ZIP file is downloaded from the Ambari server and stored in the
        Ambari agent's temporary directory
    2. The existing JCE policy JAR files are deleted
    3. The downloaded ZIP file is unzipped into the proper JCE policy directory

  :return: None
  """
  import params

  if params.sysprep_skip_setup_jce:
    Logger.info("Skipping unlimited key JCE policy check and setup since the host is sys prepped")

  elif not custom_jdk_name:
    Logger.debug("Skipping unlimited key JCE policy check and setup since the Java VM is not managed by Ambari")

  elif not params.unlimited_key_jce_required:
    Logger.debug("Skipping unlimited key JCE policy check and setup since it is not required")

  else:
<<<<<<< HEAD
    jcePolicyInfo = JcePolicyInfo(params.java_home)
=======
    jcePolicyInfo = JcePolicyInfo(custom_java_home)
>>>>>>> 9d802b7c

    if jcePolicyInfo.is_unlimited_key_jce_policy():
      Logger.info("The unlimited key JCE policy is required, and appears to have been installed.")

    elif custom_jce_name is None:
      raise Fail("The unlimited key JCE policy needs to be installed; however the JCE policy zip is not specified.")

    else:
      Logger.info("The unlimited key JCE policy is required, and needs to be installed.")

      jce_zip_target = format("{artifact_dir}/{custom_jce_name}")
      jce_zip_source = format("{ambari_server_resources_url}/{custom_jce_name}")
      java_security_dir = format("{custom_java_home}/jre/lib/security")

      Logger.debug("Downloading the unlimited key JCE policy files from {0} to {1}.".format(jce_zip_source, jce_zip_target))
      Directory(params.artifact_dir, create_parents=True)
      File(jce_zip_target, content=DownloadSource(jce_zip_source))

      Logger.debug("Removing existing JCE policy JAR files: {0}.".format(java_security_dir))
      File(format("{java_security_dir}/US_export_policy.jar"), action="delete")
      File(format("{java_security_dir}/local_policy.jar"), action="delete")

      Logger.debug("Unzipping the unlimited key JCE policy files from {0} into {1}.".format(jce_zip_target, java_security_dir))
      extract_cmd = ("unzip", "-o", "-j", "-q", jce_zip_target, "-d", java_security_dir)
      Execute(extract_cmd,
              only_if=format("test -e {java_security_dir} && test -f {jce_zip_target}"),
              path=['/bin/', '/usr/bin'],
              sudo=True
              )<|MERGE_RESOLUTION|>--- conflicted
+++ resolved
@@ -224,11 +224,7 @@
     Logger.debug("Skipping unlimited key JCE policy check and setup since it is not required")
 
   else:
-<<<<<<< HEAD
-    jcePolicyInfo = JcePolicyInfo(params.java_home)
-=======
     jcePolicyInfo = JcePolicyInfo(custom_java_home)
->>>>>>> 9d802b7c
 
     if jcePolicyInfo.is_unlimited_key_jce_policy():
       Logger.info("The unlimited key JCE policy is required, and appears to have been installed.")
