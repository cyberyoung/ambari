--- conflicted
+++ resolved
@@ -38,13 +38,8 @@
 
   private UpgradeType m_upgradeType;
 
-<<<<<<< HEAD
-  private Map<CheckDescription, PrereqCheckStatus> m_results =
-    new HashMap<>();
-=======
   private Map<CheckDescription, PrereqCheckStatus> m_results = new HashMap<>();
   private boolean m_revert = false;
->>>>>>> 9d802b7c
 
 
   public PrereqCheckRequest(String clusterName, UpgradeType upgradeType) {
