/*
 * Licensed to the Apache Software Foundation (ASF) under one
 * or more contributor license agreements.  See the NOTICE file
 * distributed with this work for additional information
 * regarding copyright ownership.  The ASF licenses this file
 * to you under the Apache License, Version 2.0 (the
 * "License"); you may not use this file except in compliance
 * with the License.  You may obtain a copy of the License at
 *
 *     http://www.apache.org/licenses/LICENSE-2.0
 *
 * Unless required by applicable law or agreed to in writing, software
 * distributed under the License is distributed on an "AS IS" BASIS,
 * WITHOUT WARRANTIES OR CONDITIONS OF ANY KIND, either express or implied.
 * See the License for the specific language governing permissions and
 * limitations under the License.
 */


package org.apache.ambari.server.controller.internal;

import java.util.Arrays;
import java.util.Collections;
import java.util.HashSet;
import java.util.Map;
import java.util.Set;

import org.apache.ambari.server.AmbariException;
import org.apache.ambari.server.StaticallyInject;
import org.apache.ambari.server.controller.AmbariManagementController;
import org.apache.ambari.server.controller.StackVersionRequest;
import org.apache.ambari.server.controller.StackVersionResponse;
import org.apache.ambari.server.controller.spi.NoSuchParentResourceException;
import org.apache.ambari.server.controller.spi.NoSuchResourceException;
import org.apache.ambari.server.controller.spi.Predicate;
import org.apache.ambari.server.controller.spi.Request;
import org.apache.ambari.server.controller.spi.Resource;
import org.apache.ambari.server.controller.spi.Resource.Type;
import org.apache.ambari.server.controller.spi.SystemException;
import org.apache.ambari.server.controller.spi.UnsupportedPropertyException;
import org.apache.ambari.server.controller.utilities.PropertyHelper;

@StaticallyInject
public class StackVersionResourceProvider extends ReadOnlyResourceProvider {

  public static final String STACK_VERSION_PROPERTY_ID     = PropertyHelper.getPropertyId("Versions", "stack_version");
  public static final String STACK_NAME_PROPERTY_ID        = PropertyHelper.getPropertyId("Versions", "stack_name");
  public static final String STACK_MIN_VERSION_PROPERTY_ID = PropertyHelper.getPropertyId("Versions", "min_upgrade_version");
  public static final String STACK_ACTIVE_PROPERTY_ID      = PropertyHelper.getPropertyId("Versions", "active");
  public static final String STACK_VALID_PROPERTY_ID      = PropertyHelper.getPropertyId("Versions", "valid");
  public static final String STACK_ERROR_SET      = PropertyHelper.getPropertyId("Versions", "stack-errors");
  public static final String STACK_CONFIG_TYPES            = PropertyHelper.getPropertyId("Versions", "config_types");
  public static final String STACK_PARENT_PROPERTY_ID      = PropertyHelper.getPropertyId("Versions", "parent_stack_version");
  public static final String UPGRADE_PACKS_PROPERTY_ID = PropertyHelper.getPropertyId("Versions", "upgrade_packs");
  public static final String STACK_MIN_JDK     = PropertyHelper.getPropertyId("Versions", "min_jdk");
  public static final String STACK_MAX_JDK     = PropertyHelper.getPropertyId("Versions", "max_jdk");

  private static Set<String> pkPropertyIds = new HashSet<>(
    Arrays.asList(new String[]{STACK_NAME_PROPERTY_ID, STACK_VERSION_PROPERTY_ID}));
<<<<<<< HEAD

  /**
   * KerberosDescriptorFactory used to create KerberosDescriptor instances
   */
  @Inject
  private static KerberosDescriptorFactory kerberosDescriptorFactory;

  /**
   * KerberosServiceDescriptorFactory used to create KerberosServiceDescriptor instances
   */
  @Inject
  private static KerberosServiceDescriptorFactory kerberosServiceDescriptorFactory;
=======
>>>>>>> 9d802b7c

  protected StackVersionResourceProvider(Set<String> propertyIds,
      Map<Type, String> keyPropertyIds,
      AmbariManagementController managementController) {
    super(propertyIds, keyPropertyIds, managementController);
  }

  @Override
  public Set<Resource> getResources(Request request, Predicate predicate)
      throws SystemException, UnsupportedPropertyException,
      NoSuchResourceException, NoSuchParentResourceException {

    final Set<StackVersionRequest> requests = new HashSet<>();

    if (predicate == null) {
      requests.add(getRequest(Collections.emptyMap()));
    } else {
      for (Map<String, Object> propertyMap : getPropertyMaps(predicate)) {
        requests.add(getRequest(propertyMap));
      }
    }

    Set<String> requestedIds = getRequestPropertyIds(request, predicate);

    Set<StackVersionResponse> responses = getResources(new Command<Set<StackVersionResponse>>() {
      @Override
      public Set<StackVersionResponse> invoke() throws AmbariException {
        return getManagementController().getStackVersions(requests);
      }
    });

    Set<Resource> resources = new HashSet<>();

    for (StackVersionResponse response : responses) {
      Resource resource = new ResourceImpl(Resource.Type.StackVersion);

      setResourceProperty(resource, STACK_NAME_PROPERTY_ID,
          response.getStackName(), requestedIds);

      setResourceProperty(resource, STACK_VERSION_PROPERTY_ID,
          response.getStackVersion(), requestedIds);

      setResourceProperty(resource, STACK_MIN_VERSION_PROPERTY_ID,
          response.getMinUpgradeVersion(), requestedIds);

      setResourceProperty(resource, STACK_ACTIVE_PROPERTY_ID,
          response.isActive(), requestedIds);

      setResourceProperty(resource, STACK_VALID_PROPERTY_ID,
          response.isValid(), requestedIds);
      
      setResourceProperty(resource, STACK_ERROR_SET,
          response.getErrors(), requestedIds);
      
      setResourceProperty(resource, STACK_PARENT_PROPERTY_ID,
        response.getParentVersion(), requestedIds);

      setResourceProperty(resource, STACK_CONFIG_TYPES,
          response.getConfigTypes(), requestedIds);
      
      setResourceProperty(resource, UPGRADE_PACKS_PROPERTY_ID,
          response.getUpgradePacks(), requestedIds);

      setResourceProperty(resource, STACK_MIN_JDK,
              response.getMinJdk(), requestedIds);

      setResourceProperty(resource, STACK_MAX_JDK,
              response.getMaxJdk(), requestedIds);

      resources.add(resource);
    }

    return resources;
  }

  private StackVersionRequest getRequest(Map<String, Object> properties) {
    return new StackVersionRequest(
        (String) properties.get(STACK_NAME_PROPERTY_ID),
        (String) properties.get(STACK_VERSION_PROPERTY_ID));
  }

  @Override
  protected Set<String> getPKPropertyIds() {
    return pkPropertyIds;
  }

}<|MERGE_RESOLUTION|>--- conflicted
+++ resolved
@@ -57,21 +57,6 @@
 
   private static Set<String> pkPropertyIds = new HashSet<>(
     Arrays.asList(new String[]{STACK_NAME_PROPERTY_ID, STACK_VERSION_PROPERTY_ID}));
-<<<<<<< HEAD
-
-  /**
-   * KerberosDescriptorFactory used to create KerberosDescriptor instances
-   */
-  @Inject
-  private static KerberosDescriptorFactory kerberosDescriptorFactory;
-
-  /**
-   * KerberosServiceDescriptorFactory used to create KerberosServiceDescriptor instances
-   */
-  @Inject
-  private static KerberosServiceDescriptorFactory kerberosServiceDescriptorFactory;
-=======
->>>>>>> 9d802b7c
 
   protected StackVersionResourceProvider(Set<String> propertyIds,
       Map<Type, String> keyPropertyIds,
