/*
 * Licensed to the Apache Software Foundation (ASF) under one
 * or more contributor license agreements.  See the NOTICE file
 * distributed with this work for additional information
 * regarding copyright ownership.  The ASF licenses this file
 * to you under the Apache License, Version 2.0 (the
 * "License"); you may not use this file except in compliance
 * with the License.  You may obtain a copy of the License at
 *
 *     http://www.apache.org/licenses/LICENSE-2.0
 *
 * Unless required by applicable law or agreed to in writing, software
 * distributed under the License is distributed on an "AS IS" BASIS,
 * WITHOUT WARRANTIES OR CONDITIONS OF ANY KIND, either express or implied.
 * See the License for the specific language governing permissions and
 * limitations under the License.
 */

package org.apache.ambari.server.api.services;

import java.util.EnumSet;
import java.util.HashMap;
import java.util.List;
import java.util.Map;
import java.util.Set;

import javax.ws.rs.GET;
import javax.ws.rs.Path;
import javax.ws.rs.Produces;
import javax.ws.rs.core.Context;
import javax.ws.rs.core.HttpHeaders;
import javax.ws.rs.core.MediaType;
import javax.ws.rs.core.MultivaluedMap;
import javax.ws.rs.core.Response;
import javax.ws.rs.core.UriInfo;

import org.apache.ambari.annotations.ApiIgnore;
import org.apache.ambari.server.AmbariException;
import org.apache.ambari.server.api.services.serializers.ResultSerializer;
import org.apache.ambari.server.controller.AmbariManagementController;
import org.apache.ambari.server.controller.AmbariServer;
import org.apache.ambari.server.controller.internal.ResourceImpl;
import org.apache.ambari.server.controller.logging.LogQueryResponse;
import org.apache.ambari.server.controller.logging.LoggingRequestHelper;
import org.apache.ambari.server.controller.logging.LoggingRequestHelperFactory;
import org.apache.ambari.server.controller.spi.Resource;
import org.apache.ambari.server.security.authorization.AuthorizationException;
import org.apache.ambari.server.security.authorization.AuthorizationHelper;
import org.apache.ambari.server.security.authorization.ResourceType;
import org.apache.ambari.server.security.authorization.RoleAuthorization;
import org.apache.ambari.server.state.Cluster;
import org.apache.ambari.server.utils.RetryHelper;
import org.apache.commons.lang.StringUtils;

import com.google.inject.Inject;

/**
 * This Service provides access to the LogSearch query services, including:
 *     - Access to all service log files in a given cluster
 *     - Search query capability across the service logs
 *     - Metrics data regarding logging (log level counts, etc)
 *
 */
public class LoggingService extends BaseService {

  /**
   * The user of authorizations for which a user must have one of in order to access LogSearch data
   */
  private static final Set<RoleAuthorization> REQUIRED_AUTHORIZATIONS = EnumSet.of(RoleAuthorization.SERVICE_VIEW_OPERATIONAL_LOGS);

  private final ControllerFactory controllerFactory;

  @Inject
  private LoggingRequestHelperFactory helperFactory;

  private final String clusterName;

  public LoggingService(String clusterName) {
    this(clusterName, new DefaultControllerFactory());
  }

  public LoggingService(String clusterName, ControllerFactory controllerFactory) {
    this.clusterName = clusterName;
    this.controllerFactory = controllerFactory;
  }

  @GET @ApiIgnore // until documented
  @Path("searchEngine")
  @Produces("text/plain")
  public Response getSearchEngine(String body, @Context HttpHeaders headers, @Context UriInfo uri) throws AuthorizationException {
    if(AuthorizationHelper.isAuthorized(ResourceType.CLUSTER, getClusterResourceId(), REQUIRED_AUTHORIZATIONS)) {
      return handleDirectRequest(uri, MediaType.TEXT_PLAIN_TYPE);
    }
    else {
      Response.ResponseBuilder responseBuilder = Response.status(new ResultStatus(ResultStatus.STATUS.FORBIDDEN).getStatusCode());
      responseBuilder.entity("The authenticated user is not authorized to perform this operation.");
      return responseBuilder.build();
    }
  }

  /**
   * Get the relevant cluster's resource ID.
   *
   * @return a resource ID or <code>null</code> if the cluster is not found
   */
  private Long getClusterResourceId() {
    Long clusterResourceId = null;

    if(!StringUtils.isEmpty(clusterName)) {
      try {
        Cluster cluster = controllerFactory.getController().getClusters().getCluster(clusterName);

        if(cluster == null) {
          LOG.warn("No cluster found with the name {}, assuming null resource id", clusterName);
        }
        else {
          clusterResourceId = cluster.getResourceId();
        }

      } catch (AmbariException e) {
        LOG.warn("An exception occurred looking up the cluster named {}, assuming null resource id: {}",
            clusterName, e.getLocalizedMessage());
      }
    }
    else {
      LOG.debug("The cluster name is not set, assuming null resource id");
    }

    return clusterResourceId;
  }

  /**
   * Handling method for REST services that don't require the QueryParameter and
   * partial-response syntax support provided by the Ambari REST framework.
   *
   * In the case of the LoggingService, the query parameters passed to the search engine must
   * be preserved, since they are passed to the LogSearch REST API.
   *
   * @param uriInfo URI information for this request
   * @param mediaType media type for this request
   *
   * @return a Response for the request associated with this UriInfo
   */
  protected Response handleDirectRequest(UriInfo uriInfo, MediaType mediaType) {

    MultivaluedMap<String, String> queryParameters =
      uriInfo.getQueryParameters();

    Map<String, String> enumeratedQueryParameters =
      new HashMap<>();
<<<<<<< HEAD

=======
>>>>>>> 9d802b7c

    for (String queryName : queryParameters.keySet()) {
      List<String> queryValue = queryParameters.get(queryName);
      for (String value : queryValue) {
        enumeratedQueryParameters.put(queryName, value);
      }
    }

    AmbariManagementController controller =
      controllerFactory.getController();

    LoggingRequestHelper requestHelper =
      helperFactory.getHelper(controller, clusterName);

    if (requestHelper != null) {
      LogQueryResponse response =
        requestHelper.sendQueryRequest(enumeratedQueryParameters);

      if (response != null) {
        ResultSerializer serializer = mediaType == null ? getResultSerializer() : getResultSerializer(mediaType);

        Result result = new ResultImpl(new ResultStatus(ResultStatus.STATUS.OK));

        Resource loggingResource = new ResourceImpl(Resource.Type.LoggingQuery);
        // include the top-level query result properties
        loggingResource.setProperty("startIndex", response.getStartIndex());
        loggingResource.setProperty("pageSize", response.getPageSize());
        loggingResource.setProperty("resultSize", response.getResultSize());
        loggingResource.setProperty("queryTimeMMS", response.getQueryTimeMS());
        loggingResource.setProperty("totalCount", response.getTotalCount());

        // include the individual responses
        loggingResource.setProperty("logList", response.getListOfResults());

        result.getResultTree().addChild(loggingResource, "logging");

        Response.ResponseBuilder builder = Response.status(result.getStatus().getStatusCode()).entity(
          serializer.serialize(result));

        if (mediaType != null) {
          builder.type(mediaType);
        }

        RetryHelper.clearAffectedClusters();
        return builder.build();
      }
    } else {
      LOG.debug("LogSearch is not currently available, an empty response will be returned");
    }

    // return NOT_FOUND, with an error message describing that LogSearch is not running
    final Response.ResponseBuilder responseBuilder =
      Response.status(new ResultStatus(ResultStatus.STATUS.NOT_FOUND).getStatusCode());
    responseBuilder.entity("LogSearch is not currently available.  If LogSearch is deployed in this cluster, please verify that the LogSearch services are running.");

    return responseBuilder.build();
  }

  /**
   * Package-level setter that facilitates simpler unit testing
   *
   * @param helperFactory
   */
  void setLoggingRequestHelperFactory(LoggingRequestHelperFactory helperFactory) {
    this.helperFactory = helperFactory;
  }

  /**
   * Internal interface that defines an access factory for the
   * AmbariManagementController.  This facilitates simpler unit testing.
   *
   */
  interface ControllerFactory {
    AmbariManagementController getController();
  }

  /**
   * Default implementation of the internal ControllerFactory interface,
   * which uses the AmbariServer static method to obtain the controller.
   */
  private static class DefaultControllerFactory implements ControllerFactory {
    @Override
    public AmbariManagementController getController() {
      return AmbariServer.getController();
    }
  }
}<|MERGE_RESOLUTION|>--- conflicted
+++ resolved
@@ -148,10 +148,6 @@
 
     Map<String, String> enumeratedQueryParameters =
       new HashMap<>();
-<<<<<<< HEAD
-
-=======
->>>>>>> 9d802b7c
 
     for (String queryName : queryParameters.keySet()) {
       List<String> queryValue = queryParameters.get(queryName);
