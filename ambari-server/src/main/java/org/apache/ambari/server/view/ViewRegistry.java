--- conflicted
+++ resolved
@@ -964,10 +964,10 @@
     try {
       org.apache.ambari.server.state.Cluster cluster = clusters.getClusterById(clusterId);
       String clusterName = cluster.getClusterName();
-      
+
       Set<StackId> stackIds = new HashSet<>();
       Set<String> serviceNames = cluster.getServices().keySet();
-      
+
       for (String serviceName : serviceNames) {
         Service service = cluster.getService(serviceName);
         stackIds.add(service.getDesiredStackId());
@@ -983,11 +983,6 @@
           roles.addAll(autoConfig.getRoles());
         }
 
-<<<<<<< HEAD
-        try {
-          if (checkAutoInstanceConfig(autoConfig, stackId, event.getServiceName(), serviceNames)) {
-            installAutoInstance(clusterId, clusterName, cluster.getService(event.getServiceName()), viewEntity, viewName, viewConfig, autoConfig, roles);
-=======
         for (StackId stackId : stackIds) {
           try {
             if (checkAutoInstanceConfig(autoConfig, stackId, event.getServiceName(), serviceNames)) {
@@ -996,7 +991,6 @@
           } catch (Exception e) {
             LOG.error("Can't auto create instance of view " + viewName + " for cluster " + clusterName +
               ".  Caught exception :" + e.getMessage(), e);
->>>>>>> 9d802b7c
           }
         }
       }
