/*
 * Licensed to the Apache Software Foundation (ASF) under one
 * or more contributor license agreements.  See the NOTICE file
 * distributed with this work for additional information
 * regarding copyright ownership.  The ASF licenses this file
 * to you under the Apache License, Version 2.0 (the
 * "License"); you may not use this file except in compliance
 * with the License.  You may obtain a copy of the License at
 *
 *     http://www.apache.org/licenses/LICENSE-2.0
 *
 * Unless required by applicable law or agreed to in writing, software
 * distributed under the License is distributed on an "AS IS" BASIS,
 * WITHOUT WARRANTIES OR CONDITIONS OF ANY KIND, either express or implied.
 * See the License for the specific language governing permissions and
 * limitations under the License.
 */

package org.apache.ambari.server.state.cluster;

import java.text.MessageFormat;
import java.util.ArrayList;
import java.util.Collection;
import java.util.Collections;
import java.util.Date;
import java.util.HashMap;
import java.util.HashSet;
import java.util.Iterator;
import java.util.List;
import java.util.Map;
import java.util.Map.Entry;
import java.util.Set;
import java.util.concurrent.ConcurrentHashMap;
import java.util.concurrent.ConcurrentMap;
import java.util.concurrent.ConcurrentSkipListMap;
import java.util.concurrent.CopyOnWriteArrayList;
import java.util.concurrent.locks.ReadWriteLock;
import java.util.stream.Collectors;

import javax.annotation.Nullable;
import javax.persistence.EntityManager;
import javax.persistence.RollbackException;

import org.apache.ambari.annotations.Experimental;
import org.apache.ambari.annotations.ExperimentalFeature;
import org.apache.ambari.server.AmbariException;
import org.apache.ambari.server.ConfigGroupNotFoundException;
import org.apache.ambari.server.ObjectNotFoundException;
import org.apache.ambari.server.ParentObjectNotFoundException;
import org.apache.ambari.server.RoleCommand;
import org.apache.ambari.server.ServiceComponentHostNotFoundException;
import org.apache.ambari.server.ServiceComponentNotFoundException;
import org.apache.ambari.server.ServiceNotFoundException;
import org.apache.ambari.server.agent.ExecutionCommand.KeyNames;
import org.apache.ambari.server.api.services.AmbariMetaInfo;
import org.apache.ambari.server.controller.AmbariSessionManager;
import org.apache.ambari.server.controller.ClusterResponse;
import org.apache.ambari.server.controller.ConfigurationResponse;
import org.apache.ambari.server.controller.MaintenanceStateHelper;
import org.apache.ambari.server.controller.RootServiceResponseFactory.Services;
import org.apache.ambari.server.controller.ServiceConfigVersionResponse;
<<<<<<< HEAD
import org.apache.ambari.server.controller.internal.DeleteHostComponentStatusMetaData;
import org.apache.ambari.server.controller.internal.UpgradeResourceProvider;
=======
>>>>>>> 9d802b7c
import org.apache.ambari.server.events.AmbariEvent.AmbariEventType;
import org.apache.ambari.server.events.ClusterConfigChangedEvent;
import org.apache.ambari.server.events.ClusterEvent;
import org.apache.ambari.server.events.ConfigsUpdateEvent;
import org.apache.ambari.server.events.jpa.EntityManagerCacheInvalidationEvent;
import org.apache.ambari.server.events.jpa.JPAEvent;
import org.apache.ambari.server.events.publishers.AmbariEventPublisher;
import org.apache.ambari.server.events.publishers.JPAEventPublisher;
import org.apache.ambari.server.events.publishers.StateUpdateEventPublisher;
import org.apache.ambari.server.logging.LockFactory;
import org.apache.ambari.server.metadata.RoleCommandOrder;
import org.apache.ambari.server.metadata.RoleCommandOrderProvider;
import org.apache.ambari.server.orm.RequiresSession;
import org.apache.ambari.server.orm.cache.HostConfigMapping;
import org.apache.ambari.server.orm.dao.AlertDefinitionDAO;
import org.apache.ambari.server.orm.dao.AlertDispatchDAO;
import org.apache.ambari.server.orm.dao.ClusterDAO;
import org.apache.ambari.server.orm.dao.ClusterStateDAO;
import org.apache.ambari.server.orm.dao.HostConfigMappingDAO;
import org.apache.ambari.server.orm.dao.HostDAO;
import org.apache.ambari.server.orm.dao.HostVersionDAO;
import org.apache.ambari.server.orm.dao.ServiceConfigDAO;
import org.apache.ambari.server.orm.dao.StackDAO;
import org.apache.ambari.server.orm.dao.TopologyRequestDAO;
import org.apache.ambari.server.orm.dao.UpgradeDAO;
import org.apache.ambari.server.orm.entities.ClusterConfigEntity;
import org.apache.ambari.server.orm.entities.ClusterEntity;
import org.apache.ambari.server.orm.entities.ClusterServiceEntity;
import org.apache.ambari.server.orm.entities.ClusterStateEntity;
import org.apache.ambari.server.orm.entities.ConfigGroupEntity;
import org.apache.ambari.server.orm.entities.HostEntity;
import org.apache.ambari.server.orm.entities.HostVersionEntity;
import org.apache.ambari.server.orm.entities.PermissionEntity;
import org.apache.ambari.server.orm.entities.PrivilegeEntity;
import org.apache.ambari.server.orm.entities.RepositoryVersionEntity;
import org.apache.ambari.server.orm.entities.RequestScheduleEntity;
import org.apache.ambari.server.orm.entities.ResourceEntity;
import org.apache.ambari.server.orm.entities.ServiceConfigEntity;
import org.apache.ambari.server.orm.entities.StackEntity;
import org.apache.ambari.server.orm.entities.TopologyRequestEntity;
import org.apache.ambari.server.orm.entities.UpgradeEntity;
import org.apache.ambari.server.security.authorization.AuthorizationException;
import org.apache.ambari.server.state.Cluster;
import org.apache.ambari.server.state.ClusterHealthReport;
import org.apache.ambari.server.state.Clusters;
import org.apache.ambari.server.state.Config;
import org.apache.ambari.server.state.ConfigFactory;
import org.apache.ambari.server.state.ConfigHelper;
import org.apache.ambari.server.state.DesiredConfig;
import org.apache.ambari.server.state.Host;
import org.apache.ambari.server.state.HostHealthStatus;
import org.apache.ambari.server.state.MaintenanceState;
import org.apache.ambari.server.state.PropertyInfo;
import org.apache.ambari.server.state.RepositoryType;
import org.apache.ambari.server.state.RepositoryVersionState;
import org.apache.ambari.server.state.SecurityType;
import org.apache.ambari.server.state.Service;
import org.apache.ambari.server.state.ServiceComponent;
import org.apache.ambari.server.state.ServiceComponentHost;
import org.apache.ambari.server.state.ServiceComponentHostEvent;
import org.apache.ambari.server.state.ServiceComponentHostEventType;
import org.apache.ambari.server.state.ServiceFactory;
import org.apache.ambari.server.state.ServiceInfo;
import org.apache.ambari.server.state.StackId;
import org.apache.ambari.server.state.StackInfo;
import org.apache.ambari.server.state.State;
import org.apache.ambari.server.state.UpgradeContext;
import org.apache.ambari.server.state.UpgradeContextFactory;
import org.apache.ambari.server.state.configgroup.ConfigGroup;
import org.apache.ambari.server.state.configgroup.ConfigGroupFactory;
import org.apache.ambari.server.state.fsm.InvalidStateTransitionException;
import org.apache.ambari.server.state.repository.ClusterVersionSummary;
import org.apache.ambari.server.state.repository.VersionDefinitionXml;
import org.apache.ambari.server.state.scheduler.RequestExecution;
import org.apache.ambari.server.state.scheduler.RequestExecutionFactory;
<<<<<<< HEAD
import org.apache.ambari.server.state.stack.upgrade.Direction;
import org.apache.ambari.server.state.svccomphost.ServiceComponentHostSummary;
import org.apache.ambari.server.topology.TopologyDeleteFormer;
=======
>>>>>>> 9d802b7c
import org.apache.ambari.server.topology.TopologyRequest;
import org.apache.commons.collections.CollectionUtils;
import org.apache.commons.collections.MapUtils;
import org.apache.commons.lang.StringUtils;
import org.slf4j.Logger;
import org.slf4j.LoggerFactory;

import com.google.common.base.Functions;
import com.google.common.base.Predicate;
import com.google.common.collect.HashMultimap;
import com.google.common.collect.ImmutableMap;
import com.google.common.collect.Iterables;
import com.google.common.collect.ListMultimap;
import com.google.common.collect.Maps;
import com.google.common.collect.Multimap;
import com.google.common.eventbus.Subscribe;
import com.google.inject.Inject;
import com.google.inject.Injector;
import com.google.inject.assistedinject.Assisted;
import com.google.inject.persist.Transactional;

public class ClusterImpl implements Cluster {

  private static final Logger LOG = LoggerFactory.getLogger(ClusterImpl.class);
  private static final Logger configChangeLog = LoggerFactory.getLogger("configchange");

  /**
   * Prefix for cluster session attributes name.
   */
  private static final String CLUSTER_SESSION_ATTRIBUTES_PREFIX = "cluster_session_attributes:";

  @Inject
  private Clusters clusters;

  private StackId desiredStackVersion;

  private final ConcurrentSkipListMap<String, Service> services = new ConcurrentSkipListMap<>();

  /**
   * [ Config Type -> [ Config Version Tag -> Config ] ]
   */
  private final ConcurrentMap<String, ConcurrentMap<String, Config>> allConfigs = new ConcurrentHashMap<>();

  /**
   * [ ServiceName -> [ ServiceComponentName -> [ HostName -> [ ... ] ] ] ]
   */
  private final ConcurrentMap<String, ConcurrentMap<String, ConcurrentMap<String, ServiceComponentHost>>> serviceComponentHosts = new ConcurrentHashMap<>();

  /**
   * [ HostName -> [ ... ] ]
   */
  private final ConcurrentMap<String, List<ServiceComponentHost>> serviceComponentHostsByHost = new ConcurrentHashMap<>();

  /**
   * Map of existing config groups
   */
  private final Map<Long, ConfigGroup> clusterConfigGroups = new ConcurrentHashMap<>();

  /**
   * Map of Request schedules for this cluster
   */
  private final Map<Long, RequestExecution> requestExecutions = new ConcurrentHashMap<>();

  private final ReadWriteLock clusterGlobalLock;

  /**
   * The unique ID of the {@link @ClusterEntity}.
   */
  private final long clusterId;

  private String clusterName;

  @Inject
  private ClusterDAO clusterDAO;

  @Inject
  private ClusterStateDAO clusterStateDAO;

  @Inject
  private HostDAO hostDAO;

  @Inject
  private HostVersionDAO hostVersionDAO;

  @Inject
  private ServiceFactory serviceFactory;

  @Inject
  private ConfigFactory configFactory;

  @Inject
  private LockFactory lockFactory;

  @Inject
  private HostConfigMappingDAO hostConfigMappingDAO;

  @Inject
  private ConfigGroupFactory configGroupFactory;

  @Inject
  private RequestExecutionFactory requestExecutionFactory;

  @Inject
  private ConfigHelper configHelper;

  @Inject
  private MaintenanceStateHelper maintenanceStateHelper;

  @Inject
  private AmbariMetaInfo ambariMetaInfo;

  @Inject
  private ServiceConfigDAO serviceConfigDAO;

  @Inject
  private AlertDefinitionDAO alertDefinitionDAO;

  @Inject
  private AlertDispatchDAO alertDispatchDAO;

  @Inject
  private UpgradeDAO upgradeDAO;

  @Inject
  private AmbariSessionManager sessionManager;

  @Inject
  private TopologyRequestDAO topologyRequestDAO;

  @Inject
  private TopologyDeleteFormer topologyDeleteFormer;

  /**
   * Data access object used for looking up stacks from the database.
   */
  @Inject
  private StackDAO stackDAO;

  private volatile Multimap<String, String> serviceConfigTypes;

  /**
   * Used to publish events relating to cluster CRUD operations and to receive
   * information about cluster operations.
   */
  private AmbariEventPublisher eventPublisher;

  /**
   * Used for broadcasting {@link JPAEvent}s.
   */
  @Inject
  private JPAEventPublisher jpaEventPublisher;

  /**
   * Used for getting instances of {@link RoleCommand} for this cluster.
   */
  @Inject
  private RoleCommandOrderProvider roleCommandOrderProvider;

  /**
   * Used to create instances of {@link UpgradeContext} with injected
   * dependencies. The {@link UpgradeContext} is used to populate the command
   * with upgrade information on the command/role maps if the upgrade is
   * suspended.
   */
  @Inject
  private UpgradeContextFactory upgradeContextFactory;

  @Inject
  private StateUpdateEventPublisher stateUpdateEventPublisher;

  /**
   * A simple cache for looking up {@code cluster-env} properties for a cluster.
   * This map is changed whenever {{cluster-env}} is changed and we receive a
   * {@link ClusterConfigChangedEvent}.
   */
  private Map<String, String> m_clusterPropertyCache = new ConcurrentHashMap<>();

  @Inject
  public ClusterImpl(@Assisted ClusterEntity clusterEntity, Injector injector,
      AmbariEventPublisher eventPublisher)
      throws AmbariException {

    clusterId = clusterEntity.getClusterId();
    clusterName = clusterEntity.getClusterName();

    injector.injectMembers(this);

    clusterGlobalLock = lockFactory.newReadWriteLock("clusterGlobalLock");

    loadStackVersion();
    loadServices();
    loadServiceHostComponents();

    // cache configurations before loading configuration groups
    cacheConfigurations();
    loadConfigGroups();

    loadRequestExecutions();

    if (desiredStackVersion != null && !StringUtils.isEmpty(desiredStackVersion.getStackName()) && !
      StringUtils.isEmpty(desiredStackVersion.getStackVersion())) {
      loadServiceConfigTypes();
    }

    // register to receive stuff
    eventPublisher.register(this);
    this.eventPublisher = eventPublisher;
  }

  private void loadServiceConfigTypes() throws AmbariException {
    try {
      serviceConfigTypes = collectServiceConfigTypesMapping();
    } catch (AmbariException e) {
      LOG.error("Cannot load stack info:", e);
      throw e;
    }
    LOG.info("Service config types loaded: {}", serviceConfigTypes);
  }

  /**
   * Construct config type to service name mapping
   * @throws AmbariException when stack or its part not found
   */
  private Multimap<String, String> collectServiceConfigTypesMapping() throws AmbariException {
    Multimap<String, String> serviceConfigTypes = HashMultimap.create();

    Map<String, ServiceInfo> serviceInfoMap = null;
    try {
      serviceInfoMap = ambariMetaInfo.getServices(desiredStackVersion.getStackName(), desiredStackVersion.getStackVersion());
    } catch (ParentObjectNotFoundException e) {
      LOG.error("Service config versioning disabled due to exception: ", e);
      return serviceConfigTypes;
    }
    for (Entry<String, ServiceInfo> entry : serviceInfoMap.entrySet()) {
      String serviceName = entry.getKey();
      ServiceInfo serviceInfo = entry.getValue();
      Set<String> configTypes = serviceInfo.getConfigTypeAttributes().keySet();
      for (String configType : configTypes) {
        serviceConfigTypes.put(serviceName, configType);
      }
    }

    return serviceConfigTypes;
  }

  /**
   * Make sure we load all the service host components.
   * We need this for live status checks.
   */
  private void loadServiceHostComponents() {
    for (Entry<String, Service> serviceKV : services.entrySet()) {
      /* get all the service component hosts **/
      Service service = serviceKV.getValue();
      if (!serviceComponentHosts.containsKey(service.getName())) {
        serviceComponentHosts.put(service.getName(), new ConcurrentHashMap<>());
      }

      for (Entry<String, ServiceComponent> svcComponent : service.getServiceComponents().entrySet()) {
        ServiceComponent comp = svcComponent.getValue();
        String componentName = svcComponent.getKey();
        if (!serviceComponentHosts.get(service.getName()).containsKey(componentName)) {
          serviceComponentHosts.get(service.getName()).put(componentName, new ConcurrentHashMap<>());
        }

        // Get Service Host Components
        for (Entry<String, ServiceComponentHost> svchost : comp.getServiceComponentHosts().entrySet()) {
          String hostname = svchost.getKey();
          ServiceComponentHost svcHostComponent = svchost.getValue();
          if (!serviceComponentHostsByHost.containsKey(hostname)) {
            serviceComponentHostsByHost.put(hostname, new CopyOnWriteArrayList<>());
          }

          List<ServiceComponentHost> compList = serviceComponentHostsByHost.get(hostname);
          compList.add(svcHostComponent);

          if (!serviceComponentHosts.get(service.getName()).get(componentName).containsKey(
              hostname)) {
            serviceComponentHosts.get(service.getName()).get(componentName).put(hostname,
                svcHostComponent);
          }
        }
      }
    }
  }

  private void loadServices() {
    ClusterEntity clusterEntity = getClusterEntity();
    if (CollectionUtils.isEmpty(clusterEntity.getClusterServiceEntities())) {
      return;
    }

    for (ClusterServiceEntity serviceEntity : clusterEntity.getClusterServiceEntities()) {
      StackId stackId = getCurrentStackVersion();
      try {
        if (ambariMetaInfo.getService(stackId.getStackName(),
          stackId.getStackVersion(), serviceEntity.getServiceName()) != null) {
          services.put(serviceEntity.getServiceName(),
            serviceFactory.createExisting(this, serviceEntity));
        }
      } catch (AmbariException e) {
        LOG.error(String.format(
          "Can not get service info: stackName=%s, stackVersion=%s, serviceName=%s",
          stackId.getStackName(), stackId.getStackVersion(),
          serviceEntity.getServiceName()));
      }
    }
  }

  private void loadConfigGroups() {
    ClusterEntity clusterEntity = getClusterEntity();
    if (!clusterEntity.getConfigGroupEntities().isEmpty()) {
      for (ConfigGroupEntity configGroupEntity : clusterEntity.getConfigGroupEntities()) {
        clusterConfigGroups.put(configGroupEntity.getGroupId(),
            configGroupFactory.createExisting(this, configGroupEntity));
      }
    }
  }

  private void loadRequestExecutions() {
    ClusterEntity clusterEntity = getClusterEntity();
    if (!clusterEntity.getRequestScheduleEntities().isEmpty()) {
      for (RequestScheduleEntity scheduleEntity : clusterEntity.getRequestScheduleEntities()) {
        requestExecutions.put(scheduleEntity.getScheduleId(),
            requestExecutionFactory.createExisting(this, scheduleEntity));
      }
    }
  }

  @Override
  public void addConfigGroup(ConfigGroup configGroup) throws AmbariException {
    String hostList = "";
    if(LOG.isDebugEnabled()) {
      if (configGroup.getHosts() != null) {
        for (Host host : configGroup.getHosts().values()) {
          hostList += host.getHostName() + ", ";
        }
      }
    }

    LOG.debug("Adding a new Config group, clusterName = {}, groupName = {}, tag = {} with hosts {}",
      getClusterName(), configGroup.getName(), configGroup.getTag(), hostList);

    if (clusterConfigGroups.containsKey(configGroup.getId())) {
      // The loadConfigGroups will load all groups to memory
      LOG.debug("Config group already exists, clusterName = {}, groupName = {}, groupId = {}, tag = {}",
        getClusterName(), configGroup.getName(), configGroup.getId(), configGroup.getTag());
    } else {
      clusterConfigGroups.put(configGroup.getId(), configGroup);
    }
  }

  @Override
  public Map<Long, ConfigGroup> getConfigGroups() {
    return Collections.unmodifiableMap(clusterConfigGroups);
  }

  @Override
  public Map<Long, ConfigGroup> getConfigGroupsByHostname(String hostname)
    throws AmbariException {
    Map<Long, ConfigGroup> configGroups = new HashMap<>();

    for (Entry<Long, ConfigGroup> groupEntry : clusterConfigGroups.entrySet()) {
      Long id = groupEntry.getKey();
      ConfigGroup group = groupEntry.getValue();
      for (Host host : group.getHosts().values()) {
        if (StringUtils.equals(hostname, host.getHostName())) {
          configGroups.put(id, group);
          break;
        }
      }
    }
    return configGroups;
  }

  @Override
  public void addRequestExecution(RequestExecution requestExecution) throws AmbariException {
    LOG.info("Adding a new request schedule" + ", clusterName = " + getClusterName() + ", id = "
        + requestExecution.getId() + ", description = " + requestExecution.getDescription());

    if (requestExecutions.containsKey(requestExecution.getId())) {
      LOG.debug("Request schedule already exists, clusterName = {}, id = {}, description = {}",
        getClusterName(), requestExecution.getId(), requestExecution.getDescription());
    } else {
      requestExecutions.put(requestExecution.getId(), requestExecution);
    }
  }

  @Override
  public Map<Long, RequestExecution> getAllRequestExecutions() {
    return Collections.unmodifiableMap(requestExecutions);
  }

  @Override
  public void deleteRequestExecution(Long id) throws AmbariException {
    RequestExecution requestExecution = requestExecutions.get(id);
    if (requestExecution == null) {
      throw new AmbariException("Request schedule does not exists, " + "id = " + id);
    }
    LOG.info("Deleting request schedule" + ", clusterName = " + getClusterName() + ", id = "
        + requestExecution.getId() + ", description = " + requestExecution.getDescription());

    requestExecution.delete();
    requestExecutions.remove(id);
  }

  @Override
  public void deleteConfigGroup(Long id) throws AmbariException, AuthorizationException {
    ConfigGroup configGroup = clusterConfigGroups.get(id);
    if (configGroup == null) {
      throw new ConfigGroupNotFoundException(getClusterName(), id.toString());
    }

    LOG.debug("Deleting Config group, clusterName = {}, groupName = {}, groupId = {}, tag = {}",
      getClusterName(), configGroup.getName(), configGroup.getId(), configGroup.getTag());

    configGroup.delete();
    clusterConfigGroups.remove(id);
  }

  public ServiceComponentHost getServiceComponentHost(String serviceName,
      String serviceComponentName, String hostname) throws AmbariException {
    if (!serviceComponentHosts.containsKey(serviceName)
        || !serviceComponentHosts.get(serviceName).containsKey(
            serviceComponentName)
        || !serviceComponentHosts.get(serviceName).get(serviceComponentName).containsKey(
            hostname)) {
      throw new ServiceComponentHostNotFoundException(getClusterName(),
          serviceName, serviceComponentName, hostname);
    }
    return serviceComponentHosts.get(serviceName).get(serviceComponentName).get(hostname);
  }

  public List<ServiceComponentHost> getServiceComponentHosts() {
    List<ServiceComponentHost> serviceComponentHosts = new ArrayList<>();
    if (!serviceComponentHostsByHost.isEmpty()) {
      for (List<ServiceComponentHost> schList : serviceComponentHostsByHost.values()) {
        serviceComponentHosts.addAll(schList);
      }
    }
    return Collections.unmodifiableList(serviceComponentHosts);
  }

  @Override
  public String getClusterName() {
    return clusterName;
  }

  @Override
  public void setClusterName(String clusterName) {
    String oldName = null;
    ClusterEntity clusterEntity = getClusterEntity();
    oldName = clusterEntity.getClusterName();
    clusterEntity.setClusterName(clusterName);

    // RollbackException possibility if UNIQUE constraint violated
    clusterEntity = clusterDAO.merge(clusterEntity);
    clusters.updateClusterName(oldName, clusterName);
    this.clusterName = clusterName;

    // if the name changed, fire an event
    if (!StringUtils.equals(oldName, clusterName)) {
      ClusterEvent clusterNameChangedEvent = new ClusterEvent(AmbariEventType.CLUSTER_RENAME, clusterId);
      eventPublisher.publish(clusterNameChangedEvent);
    }
  }

  @Override
  public Long getResourceId() {
    ClusterEntity clusterEntity = getClusterEntity();

    ResourceEntity resourceEntity = clusterEntity.getResource();
    if (resourceEntity == null) {
      LOG.warn(
          "There is no resource associated with this cluster:\n\tCluster Name: {}\n\tCluster ID: {}",
          getClusterName(), getClusterId());
      return null;
    } else {
      return resourceEntity.getId();
    }
  }

  @Override
  @Transactional
  public void addServiceComponentHosts(Collection<ServiceComponentHost> serviceComponentHosts) throws AmbariException {
    for (ServiceComponentHost serviceComponentHost : serviceComponentHosts) {
      Service service = getService(serviceComponentHost.getServiceName());
      ServiceComponent serviceComponent = service.getServiceComponent(serviceComponentHost.getServiceComponentName());
      serviceComponent.addServiceComponentHost(serviceComponentHost);
    }
  }

  public void addServiceComponentHost(ServiceComponentHost svcCompHost)
      throws AmbariException {
    if (LOG.isDebugEnabled()) {
      LOG.debug("Trying to add component {} of service {} on {} to the cache",
          svcCompHost.getServiceComponentName(), svcCompHost.getServiceName(),
          svcCompHost.getHostName());
    }

    final String hostname = svcCompHost.getHostName();
    final String serviceName = svcCompHost.getServiceName();
    final String componentName = svcCompHost.getServiceComponentName();

    Set<Cluster> cs = clusters.getClustersForHost(hostname);

    boolean clusterFound = false;
    Iterator<Cluster> iter = cs.iterator();
    while (iter.hasNext()) {
      Cluster c = iter.next();
      if (c.getClusterId() == getClusterId()) {
        clusterFound = true;
        break;
      }
    }

    if (!clusterFound) {
      throw new AmbariException("Host does not belong this cluster"
          + ", hostname=" + hostname + ", clusterName=" + getClusterName()
          + ", clusterId=" + getClusterId());
    }

    if (!serviceComponentHosts.containsKey(serviceName)) {
      serviceComponentHosts.put(serviceName, new ConcurrentHashMap<>());
    }

    if (!serviceComponentHosts.get(serviceName).containsKey(componentName)) {
      serviceComponentHosts.get(serviceName).put(componentName, new ConcurrentHashMap<>());
    }

    if (serviceComponentHosts.get(serviceName).get(componentName).containsKey(
        hostname)) {
      throw new AmbariException("Duplicate entry for ServiceComponentHost"
          + ", serviceName=" + serviceName + ", serviceComponentName"
          + componentName + ", hostname= " + hostname);
    }

    if (!serviceComponentHostsByHost.containsKey(hostname)) {
      serviceComponentHostsByHost.put(hostname, new CopyOnWriteArrayList<>());
    }

    if (LOG.isDebugEnabled()) {
      LOG.debug("Adding a new ServiceComponentHost, clusterName={}, clusterId={}, serviceName={}, serviceComponentName{}, hostname= {}",
        getClusterName(), getClusterId(), serviceName, componentName, hostname);
    }

    serviceComponentHosts.get(serviceName).get(componentName).put(hostname,
      svcCompHost);

    serviceComponentHostsByHost.get(hostname).add(svcCompHost);
  }

  @Override
  public void removeServiceComponentHost(ServiceComponentHost svcCompHost)
    throws AmbariException {
    if (LOG.isDebugEnabled()) {
      LOG.debug(
          "Trying to remove component {} of service {} on {} from the cache",
          svcCompHost.getServiceComponentName(), svcCompHost.getServiceName(),
          svcCompHost.getHostName());
    }

    final String hostname = svcCompHost.getHostName();
    final String serviceName = svcCompHost.getServiceName();
    final String componentName = svcCompHost.getServiceComponentName();
    Set<Cluster> cs = clusters.getClustersForHost(hostname);

    boolean clusterFound = false;
    Iterator<Cluster> iter = cs.iterator();
    while (iter.hasNext()) {
      Cluster c = iter.next();
      if (c.getClusterId() == getClusterId()) {
        clusterFound = true;
        break;
      }
    }

    if (!clusterFound) {
      throw new AmbariException("Host does not belong this cluster"
          + ", hostname=" + hostname + ", clusterName=" + getClusterName()
          + ", clusterId=" + getClusterId());
    }

    if (!serviceComponentHosts.containsKey(serviceName)
        || !serviceComponentHosts.get(serviceName).containsKey(componentName)
        || !serviceComponentHosts.get(serviceName).get(componentName).containsKey(
            hostname)) {
      throw new AmbariException("Invalid entry for ServiceComponentHost"
          + ", serviceName=" + serviceName + ", serviceComponentName"
          + componentName + ", hostname= " + hostname);
    }

    if (!serviceComponentHostsByHost.containsKey(hostname)) {
      throw new AmbariException("Invalid host entry for ServiceComponentHost"
          + ", serviceName=" + serviceName + ", serviceComponentName"
          + componentName + ", hostname= " + hostname);
    }

    ServiceComponentHost schToRemove = null;
    for (ServiceComponentHost sch : serviceComponentHostsByHost.get(hostname)) {
      if (sch.getServiceName().equals(serviceName)
          && sch.getServiceComponentName().equals(componentName)
          && sch.getHostName().equals(hostname)) {
        schToRemove = sch;
        break;
      }
    }

    if (schToRemove == null) {
      LOG.warn("Unavailable in per host cache. ServiceComponentHost"
        + ", serviceName=" + serviceName
        + ", serviceComponentName" + componentName
        + ", hostname= " + hostname);
    }

    if (LOG.isDebugEnabled()) {
      LOG.debug("Removing a ServiceComponentHost, clusterName={}, clusterId={}, serviceName={}, serviceComponentName{}, hostname= {}",
        getClusterName(), getClusterId(), serviceName, componentName, hostname);
    }

    serviceComponentHosts.get(serviceName).get(componentName).remove(hostname);
    if (schToRemove != null) {
      serviceComponentHostsByHost.get(hostname).remove(schToRemove);
    }
  }

  @Override
  public long getClusterId() {
    // Add cluster creates the managed entity before creating the Cluster
    // instance so id would not be null.
    return clusterId;
  }

  @Override
  public List<ServiceComponentHost> getServiceComponentHosts(String hostname) {
    List<ServiceComponentHost> serviceComponentHosts = serviceComponentHostsByHost.get(hostname);
    if (null != serviceComponentHosts) {
      return new CopyOnWriteArrayList<>(serviceComponentHosts);
    }

    return new ArrayList<>();
  }

  @Override
  public Map<String, Set<String>> getServiceComponentHostMap(Set<String> hostNames, Set<String> serviceNames) {
    Map<String, Set<String>> componentHostMap = new HashMap<>();

    Collection<Host> hosts = getHosts();

    if(hosts != null) {
      for (Host host : hosts) {
        String hostname = host.getHostName();

        // If this host is not filtered out, continue processing
        if ((hostNames == null) || hostNames.contains(hostname)) {
          List<ServiceComponentHost> serviceComponentHosts = getServiceComponentHosts(hostname);

          if (serviceComponentHosts != null) {
            for (ServiceComponentHost sch : serviceComponentHosts) {
              // If the service for this ServiceComponentHost is not filtered out, continue processing
              if ((serviceNames == null) || serviceNames.contains(sch.getServiceName())) {
                String component = sch.getServiceComponentName();
                Set<String> componentHosts = componentHostMap.get(component);

                if (componentHosts == null) {
                  componentHosts = new HashSet<>();
                  componentHostMap.put(component, componentHosts);
                }

                componentHosts.add(hostname);
              }
            }
          }
        }
      }
    }

    return componentHostMap;
  }

  @Override
  public List<ServiceComponentHost> getServiceComponentHosts(String serviceName, String componentName) {
    ArrayList<ServiceComponentHost> foundItems = new ArrayList<>();

    ConcurrentMap<String, ConcurrentMap<String, ServiceComponentHost>> foundByService = serviceComponentHosts.get(
        serviceName);
    if (foundByService != null) {
      if (componentName == null) {
        for (Map<String, ServiceComponentHost> foundByComponent : foundByService.values()) {
          foundItems.addAll(foundByComponent.values());
        }
      } else if (foundByService.containsKey(componentName)) {
        foundItems.addAll(foundByService.get(componentName).values());
      }
    }

    return foundItems;
  }

  @Override
  public void addService(Service service) {
    if (LOG.isDebugEnabled()) {
      LOG.debug("Adding a new Service, clusterName={}, clusterId={}, serviceName={}", getClusterName(), getClusterId(), service.getName());
    }
    services.put(service.getName(), service);
  }

  /**
   * {@inheritDoc}
   */
  @Override
  public Service addService(String serviceName, RepositoryVersionEntity repositoryVersion) throws AmbariException {
    if (services.containsKey(serviceName)) {
      String message = MessageFormat.format("The {0} service already exists in {1}", serviceName,
          getClusterName());

      throw new AmbariException(message);
    }

    @Experimental(feature = ExperimentalFeature.PATCH_UPGRADES)
    Service service = serviceFactory.createNew(this, serviceName, repositoryVersion);
    addService(service);

    return service;
  }

  @Override
  public Service getService(String serviceName) throws AmbariException {
    Service service = services.get(serviceName);
    if (null == service) {
      throw new ServiceNotFoundException(getClusterName(), serviceName);
    }

    return service;
  }

  @Override
  public Map<String, Service> getServices() {
    return new HashMap<>(services);
  }

  @Override
  public Service getServiceByComponentName(String componentName) throws AmbariException {
    for (Service service : services.values()) {
      for (ServiceComponent component : service.getServiceComponents().values()) {
        if (component.getName().equals(componentName)) {
          return service;
        }
      }
    }

    throw new ServiceNotFoundException(getClusterName(), "component: " + componentName);
  }


  @Override
  public StackId getDesiredStackVersion() {
    return desiredStackVersion;
  }

  @Override
  public void setDesiredStackVersion(StackId stackId) throws AmbariException {
    clusterGlobalLock.writeLock().lock();
    try {
      if (LOG.isDebugEnabled()) {
        LOG.debug("Changing DesiredStackVersion of Cluster, clusterName={}, clusterId={}, currentDesiredStackVersion={}, newDesiredStackVersion={}",
          getClusterName(), getClusterId(), desiredStackVersion, stackId);
      }

      desiredStackVersion = stackId;
      StackEntity stackEntity = stackDAO.find(stackId.getStackName(), stackId.getStackVersion());

      ClusterEntity clusterEntity = getClusterEntity();

      clusterEntity.setDesiredStack(stackEntity);
      clusterEntity = clusterDAO.merge(clusterEntity);

      loadServiceConfigTypes();
    } finally {
      clusterGlobalLock.writeLock().unlock();
    }
  }

  @Override
  public StackId getCurrentStackVersion() {
    ClusterEntity clusterEntity = getClusterEntity();

    ClusterStateEntity clusterStateEntity = clusterEntity.getClusterStateEntity();
    if (clusterStateEntity != null) {
      StackEntity currentStackEntity = clusterStateEntity.getCurrentStack();
      return new StackId(currentStackEntity);
    }

    return null;
  }

  @Override
  public State getProvisioningState() {
    State provisioningState = null;
    ClusterEntity clusterEntity = getClusterEntity();
    provisioningState = clusterEntity.getProvisioningState();

    if (null == provisioningState) {
      provisioningState = State.INIT;
    }

    return provisioningState;
  }

  @Override
  public void setProvisioningState(State provisioningState) {
    ClusterEntity clusterEntity = getClusterEntity();
    clusterEntity.setProvisioningState(provisioningState);
    clusterEntity = clusterDAO.merge(clusterEntity);
  }

  @Override
  public SecurityType getSecurityType() {
    SecurityType securityType = null;
    ClusterEntity clusterEntity = getClusterEntity();
    securityType = clusterEntity.getSecurityType();

    if (null == securityType) {
      securityType = SecurityType.NONE;
    }

    return securityType;
  }

  @Override
  public void setSecurityType(SecurityType securityType) {
    ClusterEntity clusterEntity = getClusterEntity();
    clusterEntity.setSecurityType(securityType);
    clusterEntity = clusterDAO.merge(clusterEntity);
  }

  /**
<<<<<<< HEAD
   * Get the ClusterVersionEntity object whose state is CURRENT.
   * @return
   */
  @Override
  public ClusterVersionEntity getCurrentClusterVersion() {
    Collection<ClusterVersionEntity> clusterVersionEntities = getClusterEntity().getClusterVersionEntities();
    for (ClusterVersionEntity clusterVersionEntity : clusterVersionEntities) {
      if (clusterVersionEntity.getState() == RepositoryVersionState.CURRENT) {
        // TODO assuming there's only 1 current version, return 1st found, exception was expected in previous implementation
        return clusterVersionEntity;
      }
    }
    return null;
  }

  /**
   * {@inheritDoc}
   */
  @Override
  public ClusterVersionEntity getEffectiveClusterVersion() throws AmbariException {
    UpgradeEntity upgradeEntity = getUpgradeInProgress();
    if (upgradeEntity == null) {
      return getCurrentClusterVersion();
    }

    String effectiveVersion = null;
    switch (upgradeEntity.getUpgradeType()) {
      case NON_ROLLING:
        if (upgradeEntity.getDirection() == Direction.UPGRADE) {
          boolean pastChangingStack = isNonRollingUpgradePastUpgradingStack(upgradeEntity);
          effectiveVersion = pastChangingStack ? upgradeEntity.getToVersion() : upgradeEntity.getFromVersion();
        } else {
          // Should be the lower value during a Downgrade.
          effectiveVersion = upgradeEntity.getToVersion();
        }
        break;
      case ROLLING:
      default:
        // Version will be higher on upgrade and lower on downgrade directions.
        effectiveVersion = upgradeEntity.getToVersion();
        break;
    }

    if (effectiveVersion == null) {
      throw new AmbariException("Unable to determine which version to use during Stack Upgrade, effectiveVersion is null.");
    }

    // Find the first cluster version whose repo matches the expected version.
    Collection<ClusterVersionEntity> clusterVersionEntities = getClusterEntity().getClusterVersionEntities();
    for (ClusterVersionEntity clusterVersionEntity : clusterVersionEntities) {
      if (clusterVersionEntity.getRepositoryVersion().getVersion().equals(effectiveVersion)) {
        return clusterVersionEntity;
      }
    }

    return null;
  }

  /**
   * Given a NonRolling stack upgrade, determine if it has already crossed the point of using the newer version.
   * @param upgrade Stack Upgrade
   * @return Return true if should be using to_version, otherwise, false to mean the from_version.
   */
  private boolean isNonRollingUpgradePastUpgradingStack(UpgradeEntity upgrade) {
    for (UpgradeGroupEntity group : upgrade.getUpgradeGroups()) {
      if (group.getName().equalsIgnoreCase(UpgradeResourceProvider.CONST_UPGRADE_GROUP_NAME)) {
        for (UpgradeItemEntity item : group.getItems()) {
          List<Long> taskIds = hostRoleCommandDAO.findTaskIdsByStage(upgrade.getRequestId(), item.getStageId());
          List<HostRoleCommandEntity> commands = hostRoleCommandDAO.findByPKs(taskIds);
          for (HostRoleCommandEntity command : commands) {
            if (command.getCustomCommandName() != null &&
                command.getCustomCommandName().equalsIgnoreCase(UpgradeResourceProvider.CONST_CUSTOM_COMMAND_NAME) &&
                command.getStatus() == HostRoleStatus.COMPLETED) {
              return true;
            }
          }
        }
        return false;
      }
    }
    return false;
  }

  /**
   * Get all of the ClusterVersionEntity objects for the cluster.
   * @return
   */
  @Override
  public Collection<ClusterVersionEntity> getAllClusterVersions() {
    return clusterVersionDAO.findByCluster(getClusterName());
  }

  /**
   * During the Finalize Action, want to transition all Host Versions from INSTALLED to CURRENT, and the last CURRENT one to INSTALLED.
   * @param hostNames Collection of host names
   * @param currentClusterVersion Entity that contains the cluster's current stack (with its name and version)
   * @param desiredState Desired state must be {@link RepositoryVersionState#CURRENT}
   * @throws AmbariException
   */
  @Override
  public void mapHostVersions(Set<String> hostNames, ClusterVersionEntity currentClusterVersion, RepositoryVersionState desiredState) throws AmbariException {
    if (currentClusterVersion == null) {
      throw new AmbariException("Could not find current stack version of cluster " + getClusterName());
    }

    final Set<RepositoryVersionState> validStates = Sets.newHashSet(RepositoryVersionState.CURRENT);

    if (!validStates.contains(desiredState)) {
      throw new AmbariException("The state must be one of [" + StringUtils.join(validStates, ", ") + "]");
    }

    clusterGlobalLock.writeLock().lock();
    try {
      StackEntity repoVersionStackEntity = currentClusterVersion.getRepositoryVersion().getStack();
      StackId repoVersionStackId = new StackId(repoVersionStackEntity);

      Map<String, HostVersionEntity> existingHostToHostVersionEntity = new HashMap<>();
      List<HostVersionEntity> existingHostVersionEntities = hostVersionDAO.findByClusterStackAndVersion(
        getClusterName(), repoVersionStackId,
        currentClusterVersion.getRepositoryVersion().getVersion());

      if (existingHostVersionEntities != null) {
        for (HostVersionEntity entity : existingHostVersionEntities) {
          existingHostToHostVersionEntity.put(entity.getHostName(), entity);
        }
      }

      Sets.SetView<String> intersection = Sets.intersection(
        existingHostToHostVersionEntity.keySet(), hostNames);

      for (String hostname : hostNames) {
        List<HostVersionEntity> currentHostVersions = hostVersionDAO.findByClusterHostAndState(
            getClusterName(), hostname, RepositoryVersionState.CURRENT);
        HostVersionEntity currentHostVersionEntity = (currentHostVersions != null && currentHostVersions.size() == 1) ? currentHostVersions.get(0)
            : null;

          // Notice that if any hosts already have the desired stack and version, regardless of the state, we try
          // to be robust and only insert records for the missing hosts.
          if (!intersection.contains(hostname)) {
            // According to the business logic, we don't create objects in a CURRENT state.
            HostEntity hostEntity = hostDAO.findByName(hostname);
            HostVersionEntity hostVersionEntity = new HostVersionEntity(hostEntity, currentClusterVersion.getRepositoryVersion(), desiredState);
            hostVersionDAO.create(hostVersionEntity);
          } else {
            HostVersionEntity hostVersionEntity = existingHostToHostVersionEntity.get(hostname);
            if (hostVersionEntity.getState() != desiredState) {
              hostVersionEntity.setState(desiredState);
            hostVersionEntity = hostVersionDAO.merge(hostVersionEntity);
            }

          // Maintain the invariant that only one HostVersionEntity is allowed
          // to have a state of CURRENT.
          if (currentHostVersionEntity != null
              && !currentHostVersionEntity.getRepositoryVersion().equals(
                  hostVersionEntity.getRepositoryVersion())
              && desiredState == RepositoryVersionState.CURRENT
              && currentHostVersionEntity.getState() == RepositoryVersionState.CURRENT) {
            currentHostVersionEntity.setState(RepositoryVersionState.INSTALLED);
            hostVersionDAO.merge(currentHostVersionEntity);
          }
        }
      }
    } finally {
      clusterGlobalLock.writeLock().unlock();
    }
  }

  /**
=======
>>>>>>> 9d802b7c
   * {@inheritDoc}
   */
  @Override
  @Transactional
  public List<Host> transitionHostsToInstalling(RepositoryVersionEntity repoVersionEntity,
      VersionDefinitionXml versionDefinitionXml, boolean forceInstalled) throws AmbariException {


    // the hosts to return so that INSTALL commands can be generated for them
    final List<Host> hostsRequiringInstallation;

    clusterGlobalLock.writeLock().lock();
    try {

      // get this once for easy lookup later
      Map<String, Host> hosts = clusters.getHostsForCluster(getClusterName());
      hostsRequiringInstallation = new ArrayList<>(hosts.size());

      // for every host, either create or update the host version to the right
      // state - starting with STATE
      Collection<HostEntity> hostEntities = getClusterEntity().getHostEntities();

      for (HostEntity hostEntity : hostEntities) {

        // start with INSTALLING
        RepositoryVersionState state = RepositoryVersionState.INSTALLING;
        if (forceInstalled) {
          state = RepositoryVersionState.INSTALLED;
        }

        // is this host version not required b/c of versionable components
        Host host = hosts.get(hostEntity.getHostName());
        if (!host.hasComponentsAdvertisingVersions(desiredStackVersion)) {
          state = RepositoryVersionState.NOT_REQUIRED;
        }

        // if the repository is still required, check against the repo type
        if (state != RepositoryVersionState.NOT_REQUIRED) {
          if (repoVersionEntity.getType() != RepositoryType.STANDARD) {
            // does the host gets a different repo state based on VDF and repo
            // type
            boolean hostRequiresRepository = false;
            ClusterVersionSummary clusterSummary = versionDefinitionXml.getClusterSummary(this);
            Set<String> servicesInUpgrade = clusterSummary.getAvailableServiceNames();

            List<ServiceComponentHost> schs = getServiceComponentHosts(hostEntity.getHostName());
            for (ServiceComponentHost serviceComponentHost : schs) {
              String serviceName = serviceComponentHost.getServiceName();
              if (servicesInUpgrade.contains(serviceName)) {
                hostRequiresRepository = true;
                break;
              }
            }

            // if not required, then move onto the next host
            if (!hostRequiresRepository) {
              state = RepositoryVersionState.NOT_REQUIRED;
            }
          }
        }

        // last check if it's still required - check for MM
        if (state != RepositoryVersionState.NOT_REQUIRED) {
          if (host.getMaintenanceState(clusterId) != MaintenanceState.OFF) {
            state = RepositoryVersionState.OUT_OF_SYNC;
          }
        }

        // now that the correct state is determdined for the host version,
        // either update or create it
        HostVersionEntity hostVersionEntity = null;
        Collection<HostVersionEntity> hostVersions = hostEntity.getHostVersionEntities();
        for (HostVersionEntity existingHostVersion : hostVersions) {
          if (existingHostVersion.getRepositoryVersion().getId() == repoVersionEntity.getId()) {
            hostVersionEntity = existingHostVersion;
            break;
          }
        }

        if (null == hostVersionEntity) {
          hostVersionEntity = new HostVersionEntity(hostEntity, repoVersionEntity, state);
          hostVersionDAO.create(hostVersionEntity);

          // bi-directional association update
          hostVersions.add(hostVersionEntity);
          hostDAO.merge(hostEntity);
        } else {
          hostVersionEntity.setState(state);
          hostVersionEntity = hostVersionDAO.merge(hostVersionEntity);
        }

        LOG.info("Created host version for {}, state={}, repository version={} (repo_id={})",
            hostVersionEntity.getHostName(), hostVersionEntity.getState(),
            repoVersionEntity.getVersion(), repoVersionEntity.getId());

        if (state == RepositoryVersionState.INSTALLING) {
          hostsRequiringInstallation.add(host);
        }
      }
    } finally {
      clusterGlobalLock.writeLock().unlock();
    }

    return hostsRequiringInstallation;
  }

  @Override
  @Transactional
  public void setCurrentStackVersion(StackId stackId) throws AmbariException {
    clusterGlobalLock.writeLock().lock();
    try {
      StackEntity stackEntity = stackDAO.find(stackId.getStackName(),
        stackId.getStackVersion());

      ClusterEntity clusterEntity = getClusterEntity();
      ClusterStateEntity clusterStateEntity = clusterStateDAO.findByPK(
          clusterEntity.getClusterId());
      if (clusterStateEntity == null) {
        clusterStateEntity = new ClusterStateEntity();
        clusterStateEntity.setClusterId(clusterEntity.getClusterId());
        clusterStateEntity.setCurrentStack(stackEntity);
        clusterStateEntity.setClusterEntity(clusterEntity);
        clusterStateDAO.create(clusterStateEntity);
        clusterStateEntity = clusterStateDAO.merge(clusterStateEntity);
        clusterEntity.setClusterStateEntity(clusterStateEntity);
        clusterEntity = clusterDAO.merge(clusterEntity);
      } else {
        clusterStateEntity.setCurrentStack(stackEntity);
        clusterStateEntity = clusterStateDAO.merge(clusterStateEntity);
        clusterEntity = clusterDAO.merge(clusterEntity);
      }
    } catch (RollbackException e) {
      LOG.warn("Unable to set version " + stackId + " for cluster "
          + getClusterName());
      throw new AmbariException("Unable to set" + " version=" + stackId
          + " for cluster " + getClusterName(), e);
    } finally {
      clusterGlobalLock.writeLock().unlock();
    }
  }

  @Override
  public Map<String, Config> getConfigsByType(String configType) {
    clusterGlobalLock.readLock().lock();
    try {
      if (!allConfigs.containsKey(configType)) {
        return null;
      }

      return Collections.unmodifiableMap(allConfigs.get(configType));
    } finally {
      clusterGlobalLock.readLock().unlock();
    }
  }

  @Override
  public Config getConfig(String configType, String versionTag) {
    clusterGlobalLock.readLock().lock();
    try {
      if (!allConfigs.containsKey(configType)
          || !allConfigs.get(configType).containsKey(versionTag)) {
        return null;
      }
      return allConfigs.get(configType).get(versionTag);
    } finally {
      clusterGlobalLock.readLock().unlock();
    }
  }

  @Override
  public List<Config> getLatestConfigsWithTypes(Collection<String> types) {
    return clusterDAO.getLatestConfigurationsWithTypes(clusterId, getDesiredStackVersion(), types)
      .stream()
      .map(clusterConfigEntity -> configFactory.createExisting(this, clusterConfigEntity))
      .collect(Collectors.toList());
  }

  @Override
  public Config getConfigByVersion(String configType, Long configVersion) {
    clusterGlobalLock.readLock().lock();
    try {
      if (!allConfigs.containsKey(configType)) {
        return null;
      }

      for (Map.Entry<String, Config> entry : allConfigs.get(configType).entrySet()) {
        if (entry.getValue().getVersion().equals(configVersion)) {
          return entry.getValue();
        }
      }

      return null;
    } finally {
      clusterGlobalLock.readLock().unlock();
    }
  }

  @Override
  public void addConfig(Config config) {
    if (config.getType() == null || config.getType().isEmpty()) {
      throw new IllegalArgumentException("Config type cannot be empty");
    }

    clusterGlobalLock.writeLock().lock();
    try {
      if (!allConfigs.containsKey(config.getType())) {
        allConfigs.put(config.getType(), new ConcurrentHashMap<>());
      }

      allConfigs.get(config.getType()).put(config.getTag(), config);
    } finally {
      clusterGlobalLock.writeLock().unlock();
    }
  }

  @Override
  public Collection<Config> getAllConfigs() {
    clusterGlobalLock.readLock().lock();
    try {
      List<Config> list = new ArrayList<>();
      for (Entry<String, ConcurrentMap<String, Config>> entry : allConfigs.entrySet()) {
        for (Config config : entry.getValue().values()) {
          list.add(config);
        }
      }
      return Collections.unmodifiableList(list);
    } finally {
      clusterGlobalLock.readLock().unlock();
    }
  }

  @Override
  public ClusterResponse convertToResponse()
    throws AmbariException {
    String clusterName = getClusterName();
    Map<String, Host> hosts = clusters.getHostsForCluster(clusterName);

    return new ClusterResponse(getClusterId(), clusterName,
        getProvisioningState(), getSecurityType(), hosts.keySet(),
        hosts.size(), getDesiredStackVersion().getStackId(),
        getClusterHealthReport(hosts));
  }

  @Override
  public void debugDump(StringBuilder sb) {
    sb.append("Cluster={ clusterName=").append(getClusterName()).append(", clusterId=").append(
        getClusterId()).append(", desiredStackVersion=").append(
            desiredStackVersion.getStackId()).append(", services=[ ");
    boolean first = true;
    for (Service s : services.values()) {
      if (!first) {
        sb.append(" , ");
      }
      first = false;
      sb.append("\n    ");
      s.debugDump(sb);
      sb.append(' ');
    }
    sb.append(" ] }");
    lockFactory.debugDump(sb);
  }

  @Override
  @Transactional
  public void refresh() {
    clusterGlobalLock.writeLock().lock();
    try {
      ClusterEntity clusterEntity = getClusterEntity();
      clusterDAO.refresh(clusterEntity);
    } finally {
      clusterGlobalLock.writeLock().unlock();
    }
  }

  @Override
  @Transactional
  public void deleteAllServices() throws AmbariException {
    clusterGlobalLock.writeLock().lock();
    try {
      LOG.info("Deleting all services for cluster" + ", clusterName="
        + getClusterName());
      for (Service service : services.values()) {
        if (!service.canBeRemoved()) {
          throw new AmbariException(
              "Found non removable service when trying to"
                  + " all services from cluster" + ", clusterName="
                  + getClusterName() + ", serviceName=" + service.getName());
        }
      }

      DeleteHostComponentStatusMetaData deleteMetaData = new DeleteHostComponentStatusMetaData();
      for (Service service : services.values()) {
        deleteService(service, deleteMetaData);
        topologyDeleteFormer.processDeleteMetaDataException(deleteMetaData);
      }
      topologyDeleteFormer.processDeleteCluster(Long.toString(getClusterId()));
      services.clear();
    } finally {
      clusterGlobalLock.writeLock().unlock();
    }
  }

  @Override
  public void deleteService(String serviceName, DeleteHostComponentStatusMetaData deleteMetaData)
    throws AmbariException {
    clusterGlobalLock.writeLock().lock();
    try {
      Service service = getService(serviceName);
      LOG.info("Deleting service for cluster" + ", clusterName="
          + getClusterName() + ", serviceName=" + service.getName());
      // FIXME check dependencies from meta layer
      if (!service.canBeRemoved()) {
        deleteMetaData.setAmbariException(new AmbariException("Could not delete service from cluster"
            + ", clusterName=" + getClusterName()
            + ", serviceName=" + service.getName()));
        return;
      }
      deleteService(service, deleteMetaData);
      services.remove(serviceName);

    } finally {
      clusterGlobalLock.writeLock().unlock();
    }
  }

  /**
   * Deletes the specified service also removes references to it from {@link this.serviceComponentHosts}
   * and references to ServiceComponentHost objects that belong to the service from {@link this.serviceComponentHostsByHost}
   * <p>
   *   Note: This method must be called only with write lock acquired.
   * </p>
   * @param service the service to be deleted
   * @throws AmbariException
   * @see   ServiceComponentHost
   */
  private void deleteService(Service service, DeleteHostComponentStatusMetaData deleteMetaData) {
    final String serviceName = service.getName();

    service.delete(deleteMetaData);
    if (deleteMetaData.getAmbariException() != null) {
      return;
    }

    serviceComponentHosts.remove(serviceName);

    for (List<ServiceComponentHost> serviceComponents: serviceComponentHostsByHost.values()){
      Iterables.removeIf(serviceComponents, new Predicate<ServiceComponentHost>() {
        @Override
        public boolean apply(ServiceComponentHost serviceComponentHost) {
          return serviceComponentHost.getServiceName().equals(serviceName);
        }
      });
    }
  }

  @Override
  public boolean canBeRemoved() {
    clusterGlobalLock.readLock().lock();
    try {
      boolean safeToRemove = true;
      for (Service service : services.values()) {
        if (!service.canBeRemoved()) {
          safeToRemove = false;
          LOG.warn("Found non removable service" + ", clusterName="
              + getClusterName() + ", serviceName=" + service.getName());
        }
      }
      return safeToRemove;
    } finally {
      clusterGlobalLock.readLock().unlock();
    }
  }

  @Override
  @Transactional
  public void delete() throws AmbariException {
    clusterGlobalLock.writeLock().lock();
    try {
      refresh();
      deleteAllServices();

      refresh(); // update one-to-many clusterServiceEntities
      removeEntities();
      allConfigs.clear();
    } finally {
      clusterGlobalLock.writeLock().unlock();
    }
  }

  @Transactional
  protected void removeEntities() throws AmbariException {
    long clusterId = getClusterId();
    alertDefinitionDAO.removeAll(clusterId);
    alertDispatchDAO.removeAllGroups(clusterId);
    upgradeDAO.removeAll(clusterId);
    topologyRequestDAO.removeAll(clusterId);
    clusterDAO.removeByPK(clusterId);
  }

  @Override
  public ServiceConfigVersionResponse addDesiredConfig(String user, Set<Config> configs) {
    return addDesiredConfig(user, configs, null);
  }

  @Override
  public ServiceConfigVersionResponse addDesiredConfig(String user, Set<Config> configs, String serviceConfigVersionNote) {
    if (null == user) {
      throw new NullPointerException("User must be specified.");
    }

    clusterGlobalLock.writeLock().lock();
    try {
      if (configs == null) {
        return null;
      }

      Iterator<Config> configIterator = configs.iterator();

      while (configIterator.hasNext()) {
        Config config = configIterator.next();
        if (config == null) {
          configIterator.remove();
          continue;
        }
        Config currentDesired = getDesiredConfigByType(config.getType());

        // do not set if it is already the current
        if (null != currentDesired
            && currentDesired.getTag().equals(config.getTag())) {
          configIterator.remove();
        }
      }

      ServiceConfigVersionResponse serviceConfigVersionResponse = applyConfigs(
          configs, user, serviceConfigVersionNote);

      return serviceConfigVersionResponse;
    } finally {
      clusterGlobalLock.writeLock().unlock();
    }
  }

  /**
   * Gets all versions of the desired configurations for the cluster.
   * @return a map of type-to-configuration information.
   */
  @Override
  public Map<String, Set<DesiredConfig>> getAllDesiredConfigVersions() {
    return getDesiredConfigs(true);
  }


  @Override
  public Map<String, DesiredConfig> getDesiredConfigs() {
    Map<String, Set<DesiredConfig>> activeConfigsByType = getDesiredConfigs(false);
    return Maps.transformEntries(
        activeConfigsByType,
        new Maps.EntryTransformer<String, Set<DesiredConfig>, DesiredConfig>() {
          @Override
          public DesiredConfig transformEntry(@Nullable String key, @Nullable Set<DesiredConfig> value) {
            return value.iterator().next();
          }
        });
  }

  /**
   * Gets desired configurations for the cluster.
   * @param allVersions specifies if all versions of the desired configurations to be returned
   *                    or only the active ones. It is expected that there is one and only one active
   *                    desired configuration per config type.
   * @return a map of type-to-configuration information.
   */
  private Map<String, Set<DesiredConfig>> getDesiredConfigs(boolean allVersions) {
    clusterGlobalLock.readLock().lock();
    try {
      Map<String, Set<DesiredConfig>> map = new HashMap<>();
      Collection<String> types = new HashSet<>();
      Collection<ClusterConfigEntity> entities = getClusterEntity().getClusterConfigEntities();

      for (ClusterConfigEntity configEntity : entities) {
        if (allVersions || configEntity.isSelected()) {
          DesiredConfig desiredConfig = new DesiredConfig();
          desiredConfig.setServiceName(null);
          desiredConfig.setTag(configEntity.getTag());

          if (!allConfigs.containsKey(configEntity.getType())) {
            LOG.error("An inconsistency exists for configuration {}", configEntity.getType());
            continue;
          }

          Map<String, Config> configMap = allConfigs.get(configEntity.getType());
          if(!configMap.containsKey(configEntity.getTag())) {
            LOG.error("An inconsistency exists for the configuration {} with tag {}",
                configEntity.getType(), configEntity.getTag());

            continue;
          }

          Config config = configMap.get(configEntity.getTag());
          desiredConfig.setVersion(config.getVersion());

          Set<DesiredConfig> configs = map.get(configEntity.getType());
          if (configs == null) {
            configs = new HashSet<>();
          }

          configs.add(desiredConfig);

          map.put(configEntity.getType(), configs);
          types.add(configEntity.getType());
        }
      }

      // TODO AMBARI-10679, need efficient caching from hostId to hostName...
      Map<Long, String> hostIdToName = new HashMap<>();

      if (!map.isEmpty()) {
        Map<String, List<HostConfigMapping>> hostMappingsByType =
          hostConfigMappingDAO.findSelectedHostsByTypes(clusterId, types);

        for (Entry<String, Set<DesiredConfig>> entry : map.entrySet()) {
          List<DesiredConfig.HostOverride> hostOverrides = new ArrayList<>();
          for (HostConfigMapping mappingEntity : hostMappingsByType.get(entry.getKey())) {

            if (!hostIdToName.containsKey(mappingEntity.getHostId())) {
              HostEntity hostEntity = hostDAO.findById(mappingEntity.getHostId());
              hostIdToName.put(mappingEntity.getHostId(), hostEntity.getHostName());
            }

            hostOverrides.add(new DesiredConfig.HostOverride(
                hostIdToName.get(mappingEntity.getHostId()), mappingEntity.getVersion()));
          }

          for (DesiredConfig c: entry.getValue()) {
            c.setHostOverrides(hostOverrides);
          }
        }
      }

      return map;
    } finally {
      clusterGlobalLock.readLock().unlock();
    }
  }



  @Override
  public ServiceConfigVersionResponse createServiceConfigVersion(
      String serviceName, String user, String note, ConfigGroup configGroup) {

    // Create next service config version
    ServiceConfigEntity serviceConfigEntity = new ServiceConfigEntity();

    clusterGlobalLock.writeLock().lock();
    try {
      ClusterEntity clusterEntity = getClusterEntity();
      // set config group
      if (configGroup != null) {
        serviceConfigEntity.setGroupId(configGroup.getId());
        Collection<Config> configs = configGroup.getConfigurations().values();
        List<ClusterConfigEntity> configEntities = new ArrayList<>(
            configs.size());
        for (Config config : configs) {
          configEntities.add(
              clusterDAO.findConfig(getClusterId(), config.getType(), config.getTag()));
        }

        serviceConfigEntity.setClusterConfigEntities(configEntities);
      } else {
        List<ClusterConfigEntity> configEntities = getClusterConfigEntitiesByService(serviceName);
        serviceConfigEntity.setClusterConfigEntities(configEntities);
      }
      Set<String> changedConfigs = getChangedConfigTypes(serviceConfigEntity,
          configGroup == null ? null : configGroup.getId(),
          clusterId,
          serviceName);

      long nextServiceConfigVersion = serviceConfigDAO.findNextServiceConfigVersion(clusterId,
          serviceName);

      // get the correct stack ID to use when creating the service config
      StackEntity stackEntity = clusterEntity.getDesiredStack();
      Service service = services.get(serviceName);
      if (null != service) {
        StackId serviceStackId = service.getDesiredStackId();
        stackEntity = stackDAO.find(serviceStackId);
      }

      serviceConfigEntity.setServiceName(serviceName);
      serviceConfigEntity.setClusterEntity(clusterEntity);
      serviceConfigEntity.setVersion(nextServiceConfigVersion);
      serviceConfigEntity.setUser(user);
      serviceConfigEntity.setNote(note);
      serviceConfigEntity.setStack(stackEntity);

      serviceConfigDAO.create(serviceConfigEntity);
      List<String> groupHostNames = null;
      if (configGroup != null) {
        if (MapUtils.isNotEmpty(configGroup.getHosts())) {
          groupHostNames = configGroup.getHosts().entrySet().stream().map(h -> h.getValue().getHostName())
              .collect(Collectors.toList());
        }
        serviceConfigEntity.setHostIds(new ArrayList<>(configGroup.getHosts().keySet()));
        serviceConfigEntity = serviceConfigDAO.merge(serviceConfigEntity);
      }
      stateUpdateEventPublisher.publish(new ConfigsUpdateEvent(serviceConfigEntity,
          configGroup == null ? null : configGroup.getName(), groupHostNames, changedConfigs));
    } finally {
      clusterGlobalLock.writeLock().unlock();
    }

    String configGroupName = configGroup == null ? ServiceConfigVersionResponse.DEFAULT_CONFIG_GROUP_NAME : configGroup.getName();
    configChangeLog.info("(configchange) Creating config version. cluster: '{}', changed by: '{}', " +
            "service_name: '{}', config_group: '{}', config_group_id: '{}', version: '{}', create_timestamp: '{}', note: '{}'",
        getClusterName(), user, serviceName, configGroupName,
        configGroup == null ? "null" : configGroup.getId(), serviceConfigEntity.getVersion(), serviceConfigEntity.getCreateTimestamp(),
        serviceConfigEntity.getNote());

    ServiceConfigVersionResponse response = new ServiceConfigVersionResponse(
        serviceConfigEntity, configGroupName);

    return response;
  }

  @Override
  public String getServiceForConfigTypes(Collection<String> configTypes) {
    //debug
    LOG.info("Looking for service for config types {}", configTypes);
    String serviceName = null;
    for (String configType : configTypes) {
      for (Entry<String, String> entry : serviceConfigTypes.entries()) {
        if (StringUtils.equals(entry.getValue(), configType)) {
          if (serviceName != null) {
            if (entry.getKey()!=null && !StringUtils.equals(serviceName, entry.getKey())) {
              throw new IllegalArgumentException(String.format("Config type %s belongs to %s service, " +
                "but also qualified for %s", configType, serviceName, entry.getKey()));
            }
          } else {
            serviceName = entry.getKey();
          }
        }
      }
    }
    LOG.info("Service {} returning", serviceName);
    return serviceName;
  }

  @Override
  public String getServiceByConfigType(String configType) {
    for (Entry<String, String> entry : serviceConfigTypes.entries()) {
      String serviceName = entry.getKey();
      String type = entry.getValue();
      if (StringUtils.equals(type, configType)) {
        return serviceName;
      }
    }
    return null;
  }

  @Override
  public ServiceConfigVersionResponse setServiceConfigVersion(String serviceName, Long version, String user, String note) throws AmbariException {
    if (null == user) {
      throw new NullPointerException("User must be specified.");
    }

    clusterGlobalLock.writeLock().lock();
    try {
      ServiceConfigVersionResponse serviceConfigVersionResponse = applyServiceConfigVersion(
          serviceName, version, user, note);
      return serviceConfigVersionResponse;
    } finally {
      clusterGlobalLock.writeLock().unlock();
    }
  }

  @Override
  public Map<String, Collection<ServiceConfigVersionResponse>> getActiveServiceConfigVersions() {
    clusterGlobalLock.readLock().lock();
    try {
      Map<String, Collection<ServiceConfigVersionResponse>> map = new HashMap<>();

      Set<ServiceConfigVersionResponse> responses = getActiveServiceConfigVersionSet();
      for (ServiceConfigVersionResponse response : responses) {
        if (map.get(response.getServiceName()) == null) {
          map.put(response.getServiceName(), new ArrayList<>());
        }
        map.get(response.getServiceName()).add(response);
      }
      return map;
    } finally {
      clusterGlobalLock.readLock().unlock();
    }
  }

  @Override
  public List<ServiceConfigVersionResponse> getServiceConfigVersions() {
    clusterGlobalLock.readLock().lock();
    try {
      List<ServiceConfigVersionResponse> serviceConfigVersionResponses = new ArrayList<>();

      List<ServiceConfigEntity> serviceConfigs = serviceConfigDAO.getServiceConfigs(getClusterId());

      // Gather for each service in each config group the active service config response  as we
      // iterate through all service config responses
      Map<String, Map<String, ServiceConfigVersionResponse>> activeServiceConfigResponses = new HashMap<>();

      for (ServiceConfigEntity serviceConfigEntity : serviceConfigs) {
        ServiceConfigVersionResponse serviceConfigVersionResponse = convertToServiceConfigVersionResponse(serviceConfigEntity);

        Map<String, ServiceConfigVersionResponse> activeServiceConfigResponseGroups = activeServiceConfigResponses.get(serviceConfigVersionResponse.getServiceName());

        if (activeServiceConfigResponseGroups == null) {
          Map<String, ServiceConfigVersionResponse> serviceConfigGroups = new HashMap<>();
          activeServiceConfigResponses.put(serviceConfigVersionResponse.getServiceName(), serviceConfigGroups);

          activeServiceConfigResponseGroups = serviceConfigGroups;
        }

        // the active config within a group
        ServiceConfigVersionResponse activeServiceConfigResponse = activeServiceConfigResponseGroups.get(serviceConfigVersionResponse.getGroupName());

        if (activeServiceConfigResponse == null && !ServiceConfigVersionResponse.DELETED_CONFIG_GROUP_NAME.equals(serviceConfigVersionResponse.getGroupName())) {
          // service config version with deleted group should always be marked is not current
          activeServiceConfigResponseGroups.put(serviceConfigVersionResponse.getGroupName(), serviceConfigVersionResponse);
          activeServiceConfigResponse = serviceConfigVersionResponse;
        }
        if (serviceConfigEntity.getGroupId() == null) {
          if (serviceConfigVersionResponse.getCreateTime() > activeServiceConfigResponse.getCreateTime()) {
            activeServiceConfigResponseGroups.put(serviceConfigVersionResponse.getGroupName(), serviceConfigVersionResponse);
          }
        }
        else if (clusterConfigGroups != null && clusterConfigGroups.containsKey(serviceConfigEntity.getGroupId())){
          if (serviceConfigVersionResponse.getVersion() > activeServiceConfigResponse.getVersion()) {
            activeServiceConfigResponseGroups.put(serviceConfigVersionResponse.getGroupName(), serviceConfigVersionResponse);
          }
        }

        serviceConfigVersionResponse.setIsCurrent(false);
        serviceConfigVersionResponses.add(getServiceConfigVersionResponseWithConfig(serviceConfigVersionResponse, serviceConfigEntity));
      }

      for (Map<String, ServiceConfigVersionResponse> serviceConfigVersionResponseGroup: activeServiceConfigResponses.values()) {
        for (ServiceConfigVersionResponse serviceConfigVersionResponse : serviceConfigVersionResponseGroup.values()) {
          serviceConfigVersionResponse.setIsCurrent(true);
        }
      }

      return serviceConfigVersionResponses;
    } finally {
      clusterGlobalLock.readLock().unlock();
    }
  }

  private Set<ServiceConfigVersionResponse> getActiveServiceConfigVersionSet() {
    Set<ServiceConfigVersionResponse> responses = new HashSet<>();
    List<ServiceConfigEntity> activeServiceConfigVersions = getActiveServiceConfigVersionEntities();

    for (ServiceConfigEntity lastServiceConfig : activeServiceConfigVersions) {
      ServiceConfigVersionResponse response = convertToServiceConfigVersionResponse(lastServiceConfig);
      response.setIsCurrent(true); //mark these as current, as they are
      responses.add(response);
    }
    return responses;
  }

  private List<ServiceConfigEntity> getActiveServiceConfigVersionEntities() {

    List<ServiceConfigEntity> activeServiceConfigVersions = new ArrayList<>();
    //for services
    activeServiceConfigVersions.addAll(serviceConfigDAO.getLastServiceConfigs(getClusterId()));
    //for config groups
    if (clusterConfigGroups != null) {
      activeServiceConfigVersions.addAll(
        serviceConfigDAO.getLastServiceConfigVersionsForGroups(clusterConfigGroups.keySet()));
    }

    return activeServiceConfigVersions;
  }

  @Override
  public List<ServiceConfigVersionResponse> getActiveServiceConfigVersionResponse(String serviceName) {
    clusterGlobalLock.readLock().lock();
    try {
      List<ServiceConfigEntity> activeServiceConfigVersionEntities = new ArrayList<>();
      List<ServiceConfigVersionResponse> activeServiceConfigVersionResponses = new ArrayList<>();
      activeServiceConfigVersionEntities.addAll(serviceConfigDAO.getLastServiceConfigsForService(getClusterId(), serviceName));
      for (ServiceConfigEntity serviceConfigEntity : activeServiceConfigVersionEntities) {
        ServiceConfigVersionResponse serviceConfigVersionResponse = getServiceConfigVersionResponseWithConfig(convertToServiceConfigVersionResponse(serviceConfigEntity), serviceConfigEntity);
        serviceConfigVersionResponse.setIsCurrent(true);
        activeServiceConfigVersionResponses.add(serviceConfigVersionResponse);
      }
      return activeServiceConfigVersionResponses;
    } finally {
      clusterGlobalLock.readLock().unlock();
    }
  }

  /**
   * Adds Configuration data to the serviceConfigVersionResponse
   * @param serviceConfigVersionResponse
   * @param serviceConfigEntity
   * @return serviceConfigVersionResponse
   */
  private ServiceConfigVersionResponse getServiceConfigVersionResponseWithConfig(ServiceConfigVersionResponse serviceConfigVersionResponse, ServiceConfigEntity serviceConfigEntity) {
    serviceConfigVersionResponse.setConfigurations(new ArrayList<>());
    List<ClusterConfigEntity> clusterConfigEntities = serviceConfigEntity.getClusterConfigEntities();
    for (ClusterConfigEntity clusterConfigEntity : clusterConfigEntities) {
      Config config = allConfigs.get(clusterConfigEntity.getType()).get(
          clusterConfigEntity.getTag());

      serviceConfigVersionResponse.getConfigurations().add(
          new ConfigurationResponse(getClusterName(), config));
    }
    return serviceConfigVersionResponse;
  }


  @RequiresSession
  ServiceConfigVersionResponse getActiveServiceConfigVersion(String serviceName) {
    ServiceConfigEntity lastServiceConfig = serviceConfigDAO.getLastServiceConfig(getClusterId(), serviceName);
    if (lastServiceConfig == null) {
      LOG.debug("No service config version found for service {}", serviceName);
      return null;
    }
    return convertToServiceConfigVersionResponse(lastServiceConfig);
  }

  @RequiresSession
  ServiceConfigVersionResponse convertToServiceConfigVersionResponse(ServiceConfigEntity serviceConfigEntity) {
    Long groupId = serviceConfigEntity.getGroupId();

    String groupName;
    if (groupId != null) {
      ConfigGroup configGroup = null;
      if (clusterConfigGroups != null) {
        configGroup = clusterConfigGroups.get(groupId);
      }

      if (configGroup != null) {
        groupName = configGroup.getName();
      } else {
        groupName = ServiceConfigVersionResponse.DELETED_CONFIG_GROUP_NAME;
      }
    } else {
      groupName = ServiceConfigVersionResponse.DEFAULT_CONFIG_GROUP_NAME;
    }

    ServiceConfigVersionResponse serviceConfigVersionResponse = new ServiceConfigVersionResponse(
        serviceConfigEntity, groupName);

    return serviceConfigVersionResponse;
  }

  @Transactional
  ServiceConfigVersionResponse applyServiceConfigVersion(String serviceName, Long serviceConfigVersion, String user,
                                 String serviceConfigVersionNote) throws AmbariException {
    ServiceConfigEntity serviceConfigEntity = serviceConfigDAO.findByServiceAndVersion(serviceName, serviceConfigVersion);
    if (serviceConfigEntity == null) {
      throw new ObjectNotFoundException("Service config version with serviceName={} and version={} not found");
    }

    String configGroupName = null;
    // disable all configs related to service
    if (serviceConfigEntity.getGroupId() == null) {
      // Here was fixed bug with entity changes revert. More you can find here AMBARI-21173.
      // This issue reproduces only if you are changing same entity in first and second loop.
      // In that case eclipselink will revert changes to cached, if entity has fluchGroup and it
      // needs to be refreshed. Actually we don't need to change same antities in few steps, so i
      // decided to filter out. duplicates and do not change them. It will be better for performance and bug will be fixed.
      Collection<String> configTypes = serviceConfigTypes.get(serviceName);
      List<ClusterConfigEntity> enabledConfigs = clusterDAO.getEnabledConfigsByTypes(clusterId, configTypes);
      List<ClusterConfigEntity> serviceConfigEntities = serviceConfigEntity.getClusterConfigEntities();
      ArrayList<ClusterConfigEntity> duplicatevalues = new ArrayList<>(serviceConfigEntities);
      duplicatevalues.retainAll(enabledConfigs);

      for (ClusterConfigEntity enabledConfig : enabledConfigs) {
        if (!duplicatevalues.contains(enabledConfig)) {
          enabledConfig.setSelected(false);
          clusterDAO.merge(enabledConfig);
        }
      }

      for (ClusterConfigEntity configEntity : serviceConfigEntities) {
        if (!duplicatevalues.contains(configEntity)) {
          configEntity.setSelected(true);
          clusterDAO.merge(configEntity);
        }
      }
    } else {
      Long configGroupId = serviceConfigEntity.getGroupId();
      ConfigGroup configGroup = clusterConfigGroups.get(configGroupId);
      if (configGroup != null) {
        configGroupName = configGroup.getName();
        Map<String, Config> groupDesiredConfigs = new HashMap<>();
        for (ClusterConfigEntity entity : serviceConfigEntity.getClusterConfigEntities()) {
          Config config = allConfigs.get(entity.getType()).get(entity.getTag());
          groupDesiredConfigs.put(config.getType(), config);
        }
        configGroup.setConfigurations(groupDesiredConfigs);

        Map<Long, Host> groupDesiredHosts = new HashMap<>();
        if (serviceConfigEntity.getHostIds() != null) {
          for (Long hostId : serviceConfigEntity.getHostIds()) {
            Host host = clusters.getHostById(hostId);
            if (host != null) {
              groupDesiredHosts.put(hostId, host);
            } else {
              LOG.warn("Host with id {} doesn't exist anymore, skipping", hostId);
            }
          }
        }
        configGroup.setHosts(groupDesiredHosts);
      } else {
        throw new IllegalArgumentException("Config group {} doesn't exist");
      }
    }
    Set<String> changedConfigs = getChangedConfigTypes(serviceConfigEntity,
        serviceConfigEntity.getGroupId(), clusterId, serviceName);

    ClusterEntity clusterEntity = getClusterEntity();
    long nextServiceConfigVersion = serviceConfigDAO.findNextServiceConfigVersion(
        clusterEntity.getClusterId(), serviceName);

    ServiceConfigEntity serviceConfigEntityClone = new ServiceConfigEntity();
    serviceConfigEntityClone.setCreateTimestamp(System.currentTimeMillis());
    serviceConfigEntityClone.setUser(user);
    serviceConfigEntityClone.setServiceName(serviceName);
    serviceConfigEntityClone.setClusterEntity(clusterEntity);
    serviceConfigEntityClone.setStack(serviceConfigEntity.getStack());
    serviceConfigEntityClone.setClusterConfigEntities(serviceConfigEntity.getClusterConfigEntities());
    serviceConfigEntityClone.setClusterId(serviceConfigEntity.getClusterId());
    serviceConfigEntityClone.setHostIds(serviceConfigEntity.getHostIds());
    serviceConfigEntityClone.setGroupId(serviceConfigEntity.getGroupId());
    serviceConfigEntityClone.setNote(serviceConfigVersionNote);
    serviceConfigEntityClone.setVersion(nextServiceConfigVersion);

    List<String> groupHostNames = null;
    if (CollectionUtils.isNotEmpty(serviceConfigEntity.getHostIds())) {
      groupHostNames = getHosts().stream()
          .filter(h -> serviceConfigEntity.getHostIds().contains(h.getHostId()))
          .map(h -> h.getHostName()).collect(Collectors.toList());
    }

    serviceConfigDAO.create(serviceConfigEntityClone);
    stateUpdateEventPublisher.publish(new ConfigsUpdateEvent(serviceConfigEntityClone,
        configGroupName,
        groupHostNames,
        changedConfigs));

    return convertToServiceConfigVersionResponse(serviceConfigEntityClone);
  }

  @Transactional
  ServiceConfigVersionResponse applyConfigs(Set<Config> configs, String user, String serviceConfigVersionNote) {

    List<ClusterConfigEntity> appliedConfigs = new ArrayList<>();
    String serviceName = null;
    for (Config config : configs) {
      for (Entry<String, String> entry : serviceConfigTypes.entries()) {
        if (StringUtils.equals(entry.getValue(), config.getType())) {
          if (serviceName == null) {
            serviceName = entry.getKey();
            break;
          } else if (!serviceName.equals(entry.getKey())) {
            String error = String.format("Updating configs for multiple services by a " +
                "single API request isn't supported. Conflicting services %s and %s for %s",
                                         serviceName, entry.getKey(), config.getType());
            IllegalArgumentException exception = new IllegalArgumentException(error);
            LOG.error(error + ", config version not created for {}", serviceName);
            throw exception;
          } else {
            break;
          }
        }
      }
    }

    // update the selected flag for every config type
    ClusterEntity clusterEntity = getClusterEntity();
    Collection<ClusterConfigEntity> clusterConfigs = clusterEntity.getClusterConfigEntities();
    for (Config config: configs) {
      for (ClusterConfigEntity clusterConfigEntity : clusterConfigs) {
        // unset for this config type
        if (StringUtils.equals(clusterConfigEntity.getType(), config.getType())) {
          clusterConfigEntity.setSelected(false);

          // unless both the tag and type match, then enable it
          if (StringUtils.equals(clusterConfigEntity.getTag(), config.getTag())) {
            appliedConfigs.add(clusterConfigEntity);
            clusterConfigEntity.setSelected(true);
          }
        }
      }
    }

    if (serviceName == null) {
      ArrayList<String> configTypes = new ArrayList<>();
      for (Config config: configs) {
        configTypes.add(config.getType());
      }

      stateUpdateEventPublisher.publish(new ConfigsUpdateEvent(this, appliedConfigs));
      LOG.error("No service found for config types '{}', service config version not created", configTypes);
      return null;
    } else {
      return createServiceConfigVersion(serviceName, user, serviceConfigVersionNote);
    }

  }

  private ServiceConfigVersionResponse createServiceConfigVersion(String serviceName, String user,
                                                                  String serviceConfigVersionNote) {
    //create next service config version
    return createServiceConfigVersion(serviceName, user, serviceConfigVersionNote, null);
  }

  private List<ClusterConfigEntity> getClusterConfigEntitiesByService(String serviceName) {
    Collection<String> configTypes = serviceConfigTypes.get(serviceName);
    return clusterDAO.getEnabledConfigsByTypes(getClusterId(), new ArrayList<>(configTypes));
  }

  @Override
  public Config getDesiredConfigByType(String configType) {
    ClusterConfigEntity config = clusterDAO.findEnabledConfigByType(getClusterId(), configType);
    if (null == config) {
      return null;
    }

    return getConfig(configType, config.getTag());
  }

  @Override
  public boolean isConfigTypeExists(String configType) {
    ClusterConfigEntity config = clusterDAO.findEnabledConfigByType(getClusterId(), configType);
    return null != config;
  }

  @Override
  public Map<Long, Map<String, DesiredConfig>> getHostsDesiredConfigs(Collection<Long> hostIds) {

    if (hostIds == null || hostIds.isEmpty()) {
      return Collections.emptyMap();
    }

    Set<HostConfigMapping> mappingEntities =
        hostConfigMappingDAO.findSelectedByHosts(hostIds);

    Map<Long, Map<String, DesiredConfig>> desiredConfigsByHost = new HashMap<>();

    for (Long hostId : hostIds) {
      desiredConfigsByHost.put(hostId, new HashMap<>());
    }

    for (HostConfigMapping mappingEntity : mappingEntities) {
      DesiredConfig desiredConfig = new DesiredConfig();
      desiredConfig.setTag(mappingEntity.getVersion());
      desiredConfig.setServiceName(mappingEntity.getServiceName());

      desiredConfigsByHost.get(mappingEntity.getHostId()).put(mappingEntity.getType(), desiredConfig);
    }

    return desiredConfigsByHost;
  }

  @Override
  public Map<Long, Map<String, DesiredConfig>> getAllHostsDesiredConfigs() {

    Collection<Long> hostIds;
    try {
      hostIds = clusters.getHostIdsForCluster(clusterName).keySet();
    } catch (AmbariException ignored) {
      return Collections.emptyMap();
    }

    return getHostsDesiredConfigs(hostIds);
  }

  /**
   * {@inheritDoc}
   */
  @Override
  public Long getNextConfigVersion(String type) {
    return clusterDAO.findNextConfigVersion(clusterId, type);
  }

  /**
   * {@inheritDoc}
   */
  @Override
  public Map<ServiceComponentHostEvent, String> processServiceComponentHostEvents(ListMultimap<String, ServiceComponentHostEvent> eventMap) {
    clusterGlobalLock.readLock().lock();

    try {
      return processServiceComponentHostEventsInSingleTransaction(eventMap);
    } finally {
      clusterGlobalLock.readLock().unlock();
    }
  }

  /**
   * Bulk handle service component host events, wrapping all handling in a
   * single transaction. This allows
   * {@link #processServiceComponentHostEvents(ListMultimap)} to lock around the
   * AoP {@link Transactional} annotation so that the lock is not released
   * before the transaction is committed.
   *
   * @param eventMap
   * @return the events which failed to be processed.
   */
  @Transactional
  protected Map<ServiceComponentHostEvent, String> processServiceComponentHostEventsInSingleTransaction(
      ListMultimap<String, ServiceComponentHostEvent> eventMap) {
    Map<ServiceComponentHostEvent, String> failedEvents = new HashMap<>();

    for (Entry<String, ServiceComponentHostEvent> entry : eventMap.entries()) {
      String serviceName = entry.getKey();
      ServiceComponentHostEvent event = entry.getValue();
      String serviceComponentName = event.getServiceComponentName();

      // server-side events either don't have a service name or are AMBARI;
      // either way they are not handled by this method since it expects a
      // real service and component
      if (StringUtils.isBlank(serviceName) || Services.AMBARI.name().equals(serviceName)) {
        continue;
      }

      if (StringUtils.isBlank(serviceComponentName)) {
        continue;
      }

      try {
        Service service = getService(serviceName);
        ServiceComponent serviceComponent = service.getServiceComponent(serviceComponentName);
        ServiceComponentHost serviceComponentHost = serviceComponent.getServiceComponentHost(
            event.getHostName());
        serviceComponentHost.handleEvent(event);
      } catch (ServiceNotFoundException e) {
        String message = String.format(
            "ServiceComponentHost lookup exception. Service not found for Service: %s. Error: %s",
            serviceName, e.getMessage());
        LOG.error(message);
        failedEvents.put(event, message);
      } catch (ServiceComponentNotFoundException e) {
        String message = String.format(
            "ServiceComponentHost lookup exception. Service Component not found for Service: %s, Component: %s. Error: %s",
            serviceName, serviceComponentName, e.getMessage());
        LOG.error(message);
        failedEvents.put(event, message);
      } catch (ServiceComponentHostNotFoundException e) {
        String message = String.format(
            "ServiceComponentHost lookup exception. Service Component Host not found for Service: %s, Component: %s, Host: %s. Error: %s",
            serviceName, serviceComponentName, event.getHostName(), e.getMessage());
        LOG.error(message);
        failedEvents.put(event, message);
      } catch (AmbariException e) {
        String message = String.format("ServiceComponentHost lookup exception %s", e.getMessage());
        LOG.error(message);
        failedEvents.put(event, message);
      } catch (InvalidStateTransitionException e) {
        LOG.error("Invalid transition ", e);

        boolean isFailure = true;

        Enum<?> currentState = e.getCurrentState();
        Enum<?> failedEvent = e.getEvent();

        // skip adding this as a failed event, to work around stack ordering
        // issues with Hive
        if (currentState == State.STARTED &&
            failedEvent == ServiceComponentHostEventType.HOST_SVCCOMP_START){
          isFailure = false;
          LOG.warn(
              "The start request for {} is invalid since the component is already started. Ignoring the request.",
              serviceComponentName);
        }

        // unknown hosts should be able to be put back in progress and let the
        // action scheduler fail it; don't abort the entire stage just because
        // this happens
        if (currentState == State.UNKNOWN
            && failedEvent == ServiceComponentHostEventType.HOST_SVCCOMP_OP_IN_PROGRESS) {
          isFailure = false;
          LOG.warn("The host {} is in an unknown state; attempting to put {} back in progress.",
              event.getHostName(),
              serviceComponentName);
        }

        // fail the event, causing it to automatically abort
        if (isFailure) {
          failedEvents.put(event, String.format("Invalid transition. %s", e.getMessage()));
        }
      }
    }

    return failedEvents;
  }

  /**
   * @param serviceName name of the service
   * @param componentName name of the component
   * @return the set of hosts for the provided service and component
   */
  @Override
  public Set<String> getHosts(String serviceName, String componentName) {
    Map<String, Service> clusterServices = getServices();

    if (!clusterServices.containsKey(serviceName)) {
      return Collections.emptySet();
    }

    Service service = clusterServices.get(serviceName);
    Map<String, ServiceComponent> components = service.getServiceComponents();

    if (!components.containsKey(componentName) ||
            components.get(componentName).getServiceComponentHosts().size() == 0) {
      return Collections.emptySet();
    }

    return components.get(componentName).getServiceComponentHosts().keySet();
  }

  @Override
  public Host getHost(final String hostName) {
    if (StringUtils.isEmpty(hostName)) {
      return null;
    }

    Collection<Host> hosts = getHosts();
    if(hosts != null) {
      for (Host host : hosts) {
        String hostString = host.getHostName();
        if(hostName.equalsIgnoreCase(hostString)) {
          return host;
        }
      }
    }
    return null;
  }

  @Override
  public Collection<Host> getHosts() {
    Map<String, Host> hosts;

    try {
      //todo: why the hell does this method throw AmbariException???
      //todo: this is ridiculous that I need to get hosts for this cluster from Clusters!!!
      //todo: should I getHosts using the same logic as the other getHosts call?  At least that doesn't throw AmbariException.
      hosts =  clusters.getHostsForCluster(clusterName);
    } catch (AmbariException e) {
      //todo: in what conditions is AmbariException thrown?
      throw new RuntimeException("Unable to get hosts for cluster: " + clusterName, e);
    }
    return hosts == null ? Collections.emptyList() : hosts.values();
  }

  private ClusterHealthReport getClusterHealthReport(
      Map<String, Host> clusterHosts) throws AmbariException {

    int staleConfigsHosts = 0;
    int maintenanceStateHosts = 0;

    int healthyStateHosts = 0;
    int unhealthyStateHosts = 0;
    int initStateHosts = 0;
    int healthyStatusHosts = 0;

    int unhealthyStatusHosts = 0;
    int unknownStatusHosts = 0;
    int alertStatusHosts = 0;
    int heartbeatLostStateHosts = 0;

    // look this up once so it can be reused in the loop for every SCH
    Map<String, DesiredConfig> desiredConfigs = getDesiredConfigs();

    Collection<Host> hosts = clusterHosts.values();
    Iterator<Host> iterator = hosts.iterator();
    while (iterator.hasNext()) {
      Host host = iterator.next();
      String hostName = host.getHostName();

      switch (host.getState()) {
        case HEALTHY:
          healthyStateHosts++;
          break;
        case UNHEALTHY:
          unhealthyStateHosts++;
          break;
        case INIT:
          initStateHosts++;
          break;
        case HEARTBEAT_LOST:
          heartbeatLostStateHosts++;
          break;
      }

      switch (HostHealthStatus.HealthStatus.valueOf(host.getStatus())) {
        case HEALTHY:
          healthyStatusHosts++;
          break;
        case UNHEALTHY:
          unhealthyStatusHosts++;
          break;
        case UNKNOWN:
          unknownStatusHosts++;
          break;
        case ALERT:
          alertStatusHosts++;
          break;
      }

      boolean staleConfig = false;
      boolean maintenanceState = false;

      if (serviceComponentHostsByHost.containsKey(hostName)) {
        for (ServiceComponentHost sch : serviceComponentHostsByHost.get(hostName)) {
          staleConfig = staleConfig || configHelper.isStaleConfigs(sch, desiredConfigs);
          maintenanceState = maintenanceState ||
            maintenanceStateHelper.getEffectiveState(sch) != MaintenanceState.OFF;
        }
      }

      if (staleConfig) {
        staleConfigsHosts++;
      }
      if (maintenanceState) {
        maintenanceStateHosts++;
      }
    }

    ClusterHealthReport chr = new ClusterHealthReport();
    chr.setAlertStatusHosts(alertStatusHosts);
    chr.setHealthyStateHosts(healthyStateHosts);
    chr.setUnknownStatusHosts(unknownStatusHosts);
    chr.setUnhealthyStatusHosts(unhealthyStatusHosts);
    chr.setUnhealthyStateHosts(unhealthyStateHosts);
    chr.setStaleConfigsHosts(staleConfigsHosts);
    chr.setMaintenanceStateHosts(maintenanceStateHosts);
    chr.setInitStateHosts(initStateHosts);
    chr.setHeartbeatLostStateHosts(heartbeatLostStateHosts);
    chr.setHealthyStatusHosts(healthyStatusHosts);

    return chr;
  }

  @Override
  public boolean checkPermission(PrivilegeEntity privilegeEntity, boolean readOnly) {
    ClusterEntity clusterEntity = getClusterEntity();
    ResourceEntity resourceEntity = clusterEntity.getResource();
    if (resourceEntity != null) {
      Integer permissionId = privilegeEntity.getPermission().getId();
      // CLUSTER.USER or CLUSTER.ADMINISTRATOR for the given cluster resource.
      if (privilegeEntity.getResource().equals(resourceEntity)) {
        if ((readOnly && permissionId.equals(PermissionEntity.CLUSTER_USER_PERMISSION))
            || permissionId.equals(PermissionEntity.CLUSTER_ADMINISTRATOR_PERMISSION)) {
          return true;
        }
      }
    }
    return false;
  }

  @Override
  public void addSessionAttributes(Map<String, Object> attributes) {
    if (attributes != null && !attributes.isEmpty()) {
      Map<String, Object>  sessionAttributes = new HashMap<>(getSessionAttributes());
      sessionAttributes.putAll(attributes);
      setSessionAttributes(attributes);
    }
  }

  @Override
  public void setSessionAttribute(String key, Object value){
    if (key != null && !key.isEmpty()) {
      Map<String, Object> sessionAttributes = new HashMap<>(getSessionAttributes());
      sessionAttributes.put(key, value);
      setSessionAttributes(sessionAttributes);
    }
  }

  @Override
  public void removeSessionAttribute(String key) {
    if (key != null && !key.isEmpty()) {
      Map<String, Object> sessionAttributes = new HashMap<>(getSessionAttributes());
      sessionAttributes.remove(key);
      setSessionAttributes(sessionAttributes);
    }
  }

  @Override
  public Map<String, Object> getSessionAttributes() {
    Map<String, Object>  attributes =
        (Map<String, Object>) getSessionManager().getAttribute(getClusterSessionAttributeName());

    return attributes == null ? Collections.emptyMap() : attributes;
  }

  /**
   * Get the associated session manager.
   *
   * @return the session manager
   */
  protected AmbariSessionManager getSessionManager() {
    return sessionManager;
  }

  /**
   * Set the map of session attributes for this cluster.
   * <p/>
   * This is a private method so that it may be used as a utility for add and update operations.
   *
   * @param sessionAttributes the map of session attributes for this cluster; never null
   */
  private void setSessionAttributes(Map<String, Object> sessionAttributes) {
    getSessionManager().setAttribute(getClusterSessionAttributeName(), sessionAttributes);
  }

  /**
   * Generates and returns the cluster-specific attribute name to use to set and get cluster-specific
   * session attributes.
   *
   * @return the name of the cluster-specific session attribute
   */
  private String getClusterSessionAttributeName() {
    return CLUSTER_SESSION_ATTRIBUTES_PREFIX + getClusterName();
  }

  /**
   * {@inheritDoc}
   */
  @Override
  @Transactional
  public void applyLatestConfigurations(StackId stackId, String serviceName) {
    clusterGlobalLock.writeLock().lock();

    try {
      // grab all of the configurations and hash them so we can easily update them when picking and choosing only those from the service
      ClusterEntity clusterEntity = getClusterEntity();
      Collection<ClusterConfigEntity> configEntities = clusterEntity.getClusterConfigEntities();
      ImmutableMap<Object, ClusterConfigEntity> clusterConfigEntityMap = Maps.uniqueIndex(
          configEntities, Functions.identity());

      // find the latest configurations for the service
      Set<String> configTypesForService = new HashSet<>();
      List<ServiceConfigEntity> latestServiceConfigs = serviceConfigDAO.getLastServiceConfigsForService(
          getClusterId(), serviceName);

      // process the current service configurations
      for (ServiceConfigEntity serviceConfig : latestServiceConfigs) {
        List<ClusterConfigEntity> latestConfigs = serviceConfig.getClusterConfigEntities();
        for( ClusterConfigEntity latestConfig : latestConfigs ){
          // grab the hash'd entity from the map so we're working with the right one
          latestConfig = clusterConfigEntityMap.get(latestConfig);

          // add the config type to our list for tracking later on
          configTypesForService.add(latestConfig.getType());

          // un-select the latest configuration for the service
          LOG.debug("Disabling configuration {} with tag {}", latestConfig.getType(), latestConfig.getTag());
          latestConfig.setSelected(false);
        }
      }

      // get the latest configurations for the given stack which we're going to make active
      Collection<ClusterConfigEntity> latestConfigsByStack = clusterDAO.getLatestConfigurations(
          clusterId, stackId);

      // set the service configuration for the specified stack to the latest
      for (ClusterConfigEntity latestConfigByStack : latestConfigsByStack) {
        // since we're iterating over all configuration types, only work with those that are for our service
        if (!configTypesForService.contains(latestConfigByStack.getType())) {
          continue;
        }

        // pull the correct latest mapping for the stack out of the cached map
        // from the cluster entity
        ClusterConfigEntity entity = clusterConfigEntityMap.get(latestConfigByStack);
        entity.setSelected(true);

        LOG.info("Setting {} with version tag {} created on {} to selected for stack {}",
            entity.getType(), entity.getTag(), new Date(entity.getTimestamp()),
          stackId
        );
      }

      // since the entities which were modified came from the cluster entity's
      // list to begin with, we can just save them right back - no need for a
      // new collection since the entity instances were modified directly
      clusterEntity = clusterDAO.merge(clusterEntity, true);

      cacheConfigurations();

      LOG.info(
          "Applied latest configurations for {} on stack {}. The the following types were modified: {}",
          serviceName, stackId, StringUtils.join(configTypesForService, ','));

    } finally {
      clusterGlobalLock.writeLock().unlock();
    }

    // publish an event to instruct entity managers to clear cached instances of
    // ClusterEntity immediately - it takes EclipseLink about 1000ms to update
    // the L1 caches of other threads and the action scheduler could act upon
    // stale data
    EntityManagerCacheInvalidationEvent event = new EntityManagerCacheInvalidationEvent();
    jpaEventPublisher.publish(event);
  }

  /**
   * {@inheritDoc}
   */
  @Override
  public Map<PropertyInfo.PropertyType, Set<String>> getConfigPropertiesTypes(String configType){
    try {
      StackId stackId = getCurrentStackVersion();
      StackInfo stackInfo = ambariMetaInfo.getStack(stackId.getStackName(), stackId.getStackVersion());
      return stackInfo.getConfigPropertiesTypes(configType);
    } catch (AmbariException ignored) {
    }
    return new HashMap<>();
  }

  /**
   * Removes all configurations associated with the specified stack for the
   * specified service. The caller should make sure the cluster global write
   * lock is acquired.
   *
   * @param stackId
<<<<<<< HEAD
=======
   *          the stack to remove configurations for (not {@code null}).
   * @param serviceName
   *          the service name (not {@code null}).
>>>>>>> 9d802b7c
   * @see #clusterGlobalLock
   */
  @Transactional
  void removeAllConfigsForStack(StackId stackId, String serviceName) {
    ClusterEntity clusterEntity = getClusterEntity();

    // make sure the entity isn't stale in the current unit of work.
    clusterDAO.refresh(clusterEntity);

    long clusterId = clusterEntity.getClusterId();

    // keep track of any types removed for logging purposes
    Set<String> removedConfigurationTypes = new HashSet<>();

    // this will keep track of cluster config mappings that need removal
    // since there is no relationship between configs and their mappings, we
    // have to do it manually
    List<ClusterConfigEntity> removedClusterConfigs = new ArrayList<>(50);
    Collection<ClusterConfigEntity> allClusterConfigEntities = clusterEntity.getClusterConfigEntities();
    Collection<ServiceConfigEntity> allServiceConfigEntities = clusterEntity.getServiceConfigEntities();

    // get the service configs only for the service
    List<ServiceConfigEntity> serviceConfigs = serviceConfigDAO.getServiceConfigsForServiceAndStack(
        clusterId, stackId, serviceName);

    // remove all service configurations and associated configs
    for (ServiceConfigEntity serviceConfig : serviceConfigs) {
      for (ClusterConfigEntity configEntity : serviceConfig.getClusterConfigEntities()) {
        removedConfigurationTypes.add(configEntity.getType());

        allClusterConfigEntities.remove(configEntity);
        clusterDAO.removeConfig(configEntity);
        removedClusterConfigs.add(configEntity);
      }

      serviceConfig.getClusterConfigEntities().clear();
      serviceConfigDAO.remove(serviceConfig);
      allServiceConfigEntities.remove(serviceConfig);
    }

    clusterEntity.setClusterConfigEntities(allClusterConfigEntities);
    clusterEntity = clusterDAO.merge(clusterEntity);

    LOG.info("Removed the following configuration types for {} on stack {}: {}", serviceName,
        stackId, StringUtils.join(removedConfigurationTypes, ','));
  }

  /**
   * {@inheritDoc}
   */
  @Override
  public void removeConfigurations(StackId stackId, String serviceName) {
    clusterGlobalLock.writeLock().lock();
    try {
      removeAllConfigsForStack(stackId, serviceName);
      cacheConfigurations();
    } finally {
      clusterGlobalLock.writeLock().unlock();
    }
  }

  /**
   * Caches all of the {@link ClusterConfigEntity}s in {@link #allConfigs}.
   */
  private void cacheConfigurations() {
    clusterGlobalLock.writeLock().lock();
    try {
      ClusterEntity clusterEntity = getClusterEntity();
      allConfigs.clear();

      if (!clusterEntity.getClusterConfigEntities().isEmpty()) {
        for (ClusterConfigEntity entity : clusterEntity.getClusterConfigEntities()) {

          if (!allConfigs.containsKey(entity.getType())) {
            allConfigs.put(entity.getType(), new ConcurrentHashMap<>());
          }

          Config config = configFactory.createExisting(this, entity);

          allConfigs.get(entity.getType()).put(entity.getTag(), config);
        }
      }
    } finally {
      clusterGlobalLock.writeLock().unlock();
    }
  }

  private void loadStackVersion() {
    desiredStackVersion = new StackId(getClusterEntity().getDesiredStack());

    if (!StringUtils.isEmpty(desiredStackVersion.getStackName())
        && !StringUtils.isEmpty(desiredStackVersion.getStackVersion())) {
      try {
        loadServiceConfigTypes();
      } catch (AmbariException e) {
        // TODO recheck wrapping exception here, required for lazy loading after
        // invalidation
        throw new RuntimeException(e);
      }
    }
  }

  /**
   * Returns whether this cluster was provisioned by a Blueprint or not.
   * @return true if the cluster was deployed with a Blueprint otherwise false.
   */
  @Override
  public boolean isBluePrintDeployed() {

    List<TopologyRequestEntity> topologyRequests = topologyRequestDAO.findByClusterId(getClusterId());

    // Iterate through the topology requests associated with this cluster and look for PROVISION request
    for (TopologyRequestEntity topologyRequest: topologyRequests) {
      TopologyRequest.Type requestAction = TopologyRequest.Type.valueOf(topologyRequest.getAction());
      if (requestAction == TopologyRequest.Type.PROVISION) {
        return true;
      }
    }

    return false;
  }

  /**
   * Gets the {@link ClusterEntity} for this {@link Cluster} from the
   * {@link EntityManager} cache.
   *
   * @return
   */
  private ClusterEntity getClusterEntity() {
    return clusterDAO.findById(clusterId);
  }

  /**
  * Returns the number of hosts that form the cluster.
  *
  *  @return number of hosts that form the cluster
  */
  @Override
  public int getClusterSize() {
    return clusters.getClusterSize(clusterName);
  }


  /**
   * {@inheritDoc}
   */
  @Override
  public UpgradeEntity getUpgradeInProgress() {
    ClusterEntity clusterEntity = getClusterEntity();
    return clusterEntity.getUpgradeEntity();
  }

  /**
   * {@inheritDoc}
   */
  @Override
  @Transactional
  public void setUpgradeEntity(UpgradeEntity upgradeEntity) throws AmbariException {
    try {
      ClusterEntity clusterEntity = getClusterEntity();
      clusterEntity.setUpgradeEntity(upgradeEntity);
      clusterDAO.merge(clusterEntity);
    } catch (RollbackException e) {
      throw new AmbariException("Unable to update the associated upgrade with the cluster", e);
    }
  }

  /**
   * {@inheritDoc}
   */
  @Override
  public boolean isUpgradeSuspended() {
    UpgradeEntity upgrade = getUpgradeInProgress();
    if (null != upgrade) {
      return upgrade.isSuspended();
    }

    return false;
  }

  /**
   * {@inheritDoc}
   */
  @Override
  public String getClusterProperty(String propertyName, String defaultValue) {
    String cachedValue = m_clusterPropertyCache.get(propertyName);
    if (null != cachedValue) {
      return cachedValue;
    }

    // start with the default
    cachedValue = defaultValue;

    Config clusterEnv = getDesiredConfigByType(ConfigHelper.CLUSTER_ENV);
    if (null != clusterEnv) {
      Map<String, String> clusterEnvProperties = clusterEnv.getProperties();
      if (clusterEnvProperties.containsKey(propertyName)) {
        String value = clusterEnvProperties.get(propertyName);
        if (null != value) {
          cachedValue = value;
        }
      }
    }

    // cache the value and return it
    m_clusterPropertyCache.put(propertyName, cachedValue);
    return cachedValue;
  }

  /**
   * Gets whether the specified cluster property is already cached.
   *
   * @param propertyName
   *          the property to check.
   * @return {@code true} if the property is cached.
   */
  boolean isClusterPropertyCached(String propertyName) {
    return m_clusterPropertyCache.containsKey(propertyName);
  }

  /**
   * Handles {@link ClusterConfigChangedEvent} which means that the
   * {{cluster-env}} may have changed.
   *
   * @param event
   *          the change event.
   */
  @Subscribe
  public void handleClusterEnvConfigChangedEvent(ClusterConfigChangedEvent event) {
    if (!StringUtils.equals(event.getConfigType(), ConfigHelper.CLUSTER_ENV)) {
      return;
    }

    m_clusterPropertyCache.clear();
  }

  /**
   * {@inheritDoc}
   */
  @Override
  public RoleCommandOrder getRoleCommandOrder() {
    return roleCommandOrderProvider.getRoleCommandOrder(this);
  }

  /**
   * {@inheritDoc}
   */
  @Override
  public void addSuspendedUpgradeParameters(Map<String, String> commandParams,
      Map<String, String> roleParams) {

    // build some command params from the upgrade, including direction,
    // type, version, etc
    UpgradeEntity suspendedUpgrade = getUpgradeInProgress();
    if( null == suspendedUpgrade ){
      LOG.warn(
          "An upgrade is not currently suspended. The command and role parameters will not be modified.");

      return;
    }

    UpgradeContext upgradeContext = upgradeContextFactory.create(this, suspendedUpgrade);
    commandParams.putAll(upgradeContext.getInitializedCommandParameters());

    // suspended goes in role params
    roleParams.put(KeyNames.UPGRADE_SUSPENDED, Boolean.TRUE.toString().toLowerCase());
  }

  /**
   * Calculates cluster config types were changed during configs change.
   * @param currentServiceConfigEntity service config entity with populated current cluster configs
   * @param configGroupId id of config group contained changed configs. Can be null in case group is default
   * @param clusterId cluster id
   * @param serviceName service name configs were changed for
   * @return set of type names of cluster configs were changed
   */
  private Set<String> getChangedConfigTypes(ServiceConfigEntity currentServiceConfigEntity,
                                            Long configGroupId, Long clusterId, String serviceName) {
    ServiceConfigEntity previousServiceConfigEntity;
    List<ClusterConfigEntity> previousConfigEntities = new ArrayList<>();
    List<ClusterConfigEntity> currentConfigEntities = new ArrayList<>();
    currentConfigEntities.addAll(currentServiceConfigEntity.getClusterConfigEntities());
    // Retrieve group cluster configs
    if (configGroupId != null) {
      previousServiceConfigEntity =
          serviceConfigDAO.getLastServiceConfigVersionsForGroup(configGroupId);
      if (previousServiceConfigEntity != null) {
        previousConfigEntities.addAll(previousServiceConfigEntity.getClusterConfigEntities());
      }
    }
    // Service config with custom group contains not all config types, so it is needed
    // to complement it with configs from default group
    previousServiceConfigEntity =
        serviceConfigDAO.getLastServiceConfigForServiceDefaultGroup(clusterId, serviceName);
    if (previousServiceConfigEntity != null) {
      for (ClusterConfigEntity clusterConfigEntity : previousServiceConfigEntity.getClusterConfigEntities()) {
        // Add only configs not present yet
        ClusterConfigEntity exist =
            previousConfigEntities.stream()
                .filter(c -> c.getType().equals(clusterConfigEntity.getType())).findAny().orElse(null);
        if (exist == null) {
          previousConfigEntities.add(clusterConfigEntity);
        }
        // Complement current custom group service config to correct comparing
        if (configGroupId != null) {
          exist = currentConfigEntities.stream()
              .filter(c -> c.getType().equals(clusterConfigEntity.getType())).findAny().orElse(null);
          if (exist == null) {
            currentConfigEntities.add(clusterConfigEntity);
          }
        }
      }
    }
    Map<String, String> previousConfigs = new HashMap<>();
    Map<String, String> currentConfigs = new HashMap<>();
    for (ClusterConfigEntity clusterConfigEntity : currentConfigEntities) {
      currentConfigs.put(clusterConfigEntity.getType(), clusterConfigEntity.getData());
    }
    for (ClusterConfigEntity clusterConfigEntity : previousConfigEntities) {
      previousConfigs.put(clusterConfigEntity.getType(), clusterConfigEntity.getData());
    }
    // Get diff for current and previous sets of cluster configs
    Set<Entry<String, String>> diff1 = new HashSet<>(currentConfigs.entrySet());
    Set<Entry<String, String>> diff2 = new HashSet<>(previousConfigs.entrySet());
    diff1.removeAll(previousConfigs.entrySet());
    diff2.removeAll(currentConfigs.entrySet());
    diff1.addAll(diff2);
    Set<String> changedConfigs = new HashSet<>();
    for (Entry<String, String> diff : diff1) {
      changedConfigs.add(diff.getKey());
    }
    return changedConfigs;
  }
}<|MERGE_RESOLUTION|>--- conflicted
+++ resolved
@@ -59,11 +59,8 @@
 import org.apache.ambari.server.controller.MaintenanceStateHelper;
 import org.apache.ambari.server.controller.RootServiceResponseFactory.Services;
 import org.apache.ambari.server.controller.ServiceConfigVersionResponse;
-<<<<<<< HEAD
 import org.apache.ambari.server.controller.internal.DeleteHostComponentStatusMetaData;
 import org.apache.ambari.server.controller.internal.UpgradeResourceProvider;
-=======
->>>>>>> 9d802b7c
 import org.apache.ambari.server.events.AmbariEvent.AmbariEventType;
 import org.apache.ambari.server.events.ClusterConfigChangedEvent;
 import org.apache.ambari.server.events.ClusterEvent;
@@ -139,12 +136,9 @@
 import org.apache.ambari.server.state.repository.VersionDefinitionXml;
 import org.apache.ambari.server.state.scheduler.RequestExecution;
 import org.apache.ambari.server.state.scheduler.RequestExecutionFactory;
-<<<<<<< HEAD
 import org.apache.ambari.server.state.stack.upgrade.Direction;
 import org.apache.ambari.server.state.svccomphost.ServiceComponentHostSummary;
 import org.apache.ambari.server.topology.TopologyDeleteFormer;
-=======
->>>>>>> 9d802b7c
 import org.apache.ambari.server.topology.TopologyRequest;
 import org.apache.commons.collections.CollectionUtils;
 import org.apache.commons.collections.MapUtils;
@@ -981,177 +975,6 @@
   }
 
   /**
-<<<<<<< HEAD
-   * Get the ClusterVersionEntity object whose state is CURRENT.
-   * @return
-   */
-  @Override
-  public ClusterVersionEntity getCurrentClusterVersion() {
-    Collection<ClusterVersionEntity> clusterVersionEntities = getClusterEntity().getClusterVersionEntities();
-    for (ClusterVersionEntity clusterVersionEntity : clusterVersionEntities) {
-      if (clusterVersionEntity.getState() == RepositoryVersionState.CURRENT) {
-        // TODO assuming there's only 1 current version, return 1st found, exception was expected in previous implementation
-        return clusterVersionEntity;
-      }
-    }
-    return null;
-  }
-
-  /**
-   * {@inheritDoc}
-   */
-  @Override
-  public ClusterVersionEntity getEffectiveClusterVersion() throws AmbariException {
-    UpgradeEntity upgradeEntity = getUpgradeInProgress();
-    if (upgradeEntity == null) {
-      return getCurrentClusterVersion();
-    }
-
-    String effectiveVersion = null;
-    switch (upgradeEntity.getUpgradeType()) {
-      case NON_ROLLING:
-        if (upgradeEntity.getDirection() == Direction.UPGRADE) {
-          boolean pastChangingStack = isNonRollingUpgradePastUpgradingStack(upgradeEntity);
-          effectiveVersion = pastChangingStack ? upgradeEntity.getToVersion() : upgradeEntity.getFromVersion();
-        } else {
-          // Should be the lower value during a Downgrade.
-          effectiveVersion = upgradeEntity.getToVersion();
-        }
-        break;
-      case ROLLING:
-      default:
-        // Version will be higher on upgrade and lower on downgrade directions.
-        effectiveVersion = upgradeEntity.getToVersion();
-        break;
-    }
-
-    if (effectiveVersion == null) {
-      throw new AmbariException("Unable to determine which version to use during Stack Upgrade, effectiveVersion is null.");
-    }
-
-    // Find the first cluster version whose repo matches the expected version.
-    Collection<ClusterVersionEntity> clusterVersionEntities = getClusterEntity().getClusterVersionEntities();
-    for (ClusterVersionEntity clusterVersionEntity : clusterVersionEntities) {
-      if (clusterVersionEntity.getRepositoryVersion().getVersion().equals(effectiveVersion)) {
-        return clusterVersionEntity;
-      }
-    }
-
-    return null;
-  }
-
-  /**
-   * Given a NonRolling stack upgrade, determine if it has already crossed the point of using the newer version.
-   * @param upgrade Stack Upgrade
-   * @return Return true if should be using to_version, otherwise, false to mean the from_version.
-   */
-  private boolean isNonRollingUpgradePastUpgradingStack(UpgradeEntity upgrade) {
-    for (UpgradeGroupEntity group : upgrade.getUpgradeGroups()) {
-      if (group.getName().equalsIgnoreCase(UpgradeResourceProvider.CONST_UPGRADE_GROUP_NAME)) {
-        for (UpgradeItemEntity item : group.getItems()) {
-          List<Long> taskIds = hostRoleCommandDAO.findTaskIdsByStage(upgrade.getRequestId(), item.getStageId());
-          List<HostRoleCommandEntity> commands = hostRoleCommandDAO.findByPKs(taskIds);
-          for (HostRoleCommandEntity command : commands) {
-            if (command.getCustomCommandName() != null &&
-                command.getCustomCommandName().equalsIgnoreCase(UpgradeResourceProvider.CONST_CUSTOM_COMMAND_NAME) &&
-                command.getStatus() == HostRoleStatus.COMPLETED) {
-              return true;
-            }
-          }
-        }
-        return false;
-      }
-    }
-    return false;
-  }
-
-  /**
-   * Get all of the ClusterVersionEntity objects for the cluster.
-   * @return
-   */
-  @Override
-  public Collection<ClusterVersionEntity> getAllClusterVersions() {
-    return clusterVersionDAO.findByCluster(getClusterName());
-  }
-
-  /**
-   * During the Finalize Action, want to transition all Host Versions from INSTALLED to CURRENT, and the last CURRENT one to INSTALLED.
-   * @param hostNames Collection of host names
-   * @param currentClusterVersion Entity that contains the cluster's current stack (with its name and version)
-   * @param desiredState Desired state must be {@link RepositoryVersionState#CURRENT}
-   * @throws AmbariException
-   */
-  @Override
-  public void mapHostVersions(Set<String> hostNames, ClusterVersionEntity currentClusterVersion, RepositoryVersionState desiredState) throws AmbariException {
-    if (currentClusterVersion == null) {
-      throw new AmbariException("Could not find current stack version of cluster " + getClusterName());
-    }
-
-    final Set<RepositoryVersionState> validStates = Sets.newHashSet(RepositoryVersionState.CURRENT);
-
-    if (!validStates.contains(desiredState)) {
-      throw new AmbariException("The state must be one of [" + StringUtils.join(validStates, ", ") + "]");
-    }
-
-    clusterGlobalLock.writeLock().lock();
-    try {
-      StackEntity repoVersionStackEntity = currentClusterVersion.getRepositoryVersion().getStack();
-      StackId repoVersionStackId = new StackId(repoVersionStackEntity);
-
-      Map<String, HostVersionEntity> existingHostToHostVersionEntity = new HashMap<>();
-      List<HostVersionEntity> existingHostVersionEntities = hostVersionDAO.findByClusterStackAndVersion(
-        getClusterName(), repoVersionStackId,
-        currentClusterVersion.getRepositoryVersion().getVersion());
-
-      if (existingHostVersionEntities != null) {
-        for (HostVersionEntity entity : existingHostVersionEntities) {
-          existingHostToHostVersionEntity.put(entity.getHostName(), entity);
-        }
-      }
-
-      Sets.SetView<String> intersection = Sets.intersection(
-        existingHostToHostVersionEntity.keySet(), hostNames);
-
-      for (String hostname : hostNames) {
-        List<HostVersionEntity> currentHostVersions = hostVersionDAO.findByClusterHostAndState(
-            getClusterName(), hostname, RepositoryVersionState.CURRENT);
-        HostVersionEntity currentHostVersionEntity = (currentHostVersions != null && currentHostVersions.size() == 1) ? currentHostVersions.get(0)
-            : null;
-
-          // Notice that if any hosts already have the desired stack and version, regardless of the state, we try
-          // to be robust and only insert records for the missing hosts.
-          if (!intersection.contains(hostname)) {
-            // According to the business logic, we don't create objects in a CURRENT state.
-            HostEntity hostEntity = hostDAO.findByName(hostname);
-            HostVersionEntity hostVersionEntity = new HostVersionEntity(hostEntity, currentClusterVersion.getRepositoryVersion(), desiredState);
-            hostVersionDAO.create(hostVersionEntity);
-          } else {
-            HostVersionEntity hostVersionEntity = existingHostToHostVersionEntity.get(hostname);
-            if (hostVersionEntity.getState() != desiredState) {
-              hostVersionEntity.setState(desiredState);
-            hostVersionEntity = hostVersionDAO.merge(hostVersionEntity);
-            }
-
-          // Maintain the invariant that only one HostVersionEntity is allowed
-          // to have a state of CURRENT.
-          if (currentHostVersionEntity != null
-              && !currentHostVersionEntity.getRepositoryVersion().equals(
-                  hostVersionEntity.getRepositoryVersion())
-              && desiredState == RepositoryVersionState.CURRENT
-              && currentHostVersionEntity.getState() == RepositoryVersionState.CURRENT) {
-            currentHostVersionEntity.setState(RepositoryVersionState.INSTALLED);
-            hostVersionDAO.merge(currentHostVersionEntity);
-          }
-        }
-      }
-    } finally {
-      clusterGlobalLock.writeLock().unlock();
-    }
-  }
-
-  /**
-=======
->>>>>>> 9d802b7c
    * {@inheritDoc}
    */
   @Override
@@ -2640,7 +2463,7 @@
       // since the entities which were modified came from the cluster entity's
       // list to begin with, we can just save them right back - no need for a
       // new collection since the entity instances were modified directly
-      clusterEntity = clusterDAO.merge(clusterEntity, true);
+      clusterEntity = clusterDAO.merge(clusterEntity);
 
       cacheConfigurations();
 
@@ -2680,12 +2503,9 @@
    * lock is acquired.
    *
    * @param stackId
-<<<<<<< HEAD
-=======
    *          the stack to remove configurations for (not {@code null}).
    * @param serviceName
    *          the service name (not {@code null}).
->>>>>>> 9d802b7c
    * @see #clusterGlobalLock
    */
   @Transactional
