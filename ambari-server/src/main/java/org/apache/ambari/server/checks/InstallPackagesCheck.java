--- conflicted
+++ resolved
@@ -73,11 +73,6 @@
       return;
     }
 
-<<<<<<< HEAD
-    final ClusterVersionEntity clusterVersion = clusterVersionDAOProvider.get().findByClusterAndStackAndVersion(
-        clusterName, targetStackId, repoVersion);
-=======
->>>>>>> 9d802b7c
     final Set<String> failedHosts = new HashSet<>();
 
     for (Host host : cluster.getHosts()) {
@@ -95,24 +90,9 @@
       String message = MessageFormat.format("Hosts in cluster [{0},{1},{2},{3}] are in INSTALL_FAILED state because " +
               "Install Packages had failed. Please re-run Install Packages, if necessary place following hosts " +
               "in Maintenance mode: {4}", cluster.getClusterName(), targetStackId.getStackName(),
-<<<<<<< HEAD
-          targetStackId.getStackVersion(), repoVersion, StringUtils.join(failedHosts, ", "));
-      prerequisiteCheck.setFailedOn(new LinkedHashSet<>(failedHosts));
-      prerequisiteCheck.setStatus(PrereqCheckStatus.FAIL);
-      prerequisiteCheck.setFailReason(message);
-    } else if (clusterVersion.getState() == RepositoryVersionState.INSTALL_FAILED) {
-      String message = MessageFormat.format("Cluster [{0},{1},{2},{3}] is in INSTALL_FAILED state because " +
-              "Install Packages failed. Please re-run Install Packages even if you placed the failed hosts " +
-              "in Maintenance mode.", cluster.getClusterName(), targetStackId.getStackName(),
-          targetStackId.getStackVersion(), repoVersion);
-      LinkedHashSet<String> failedOn = new LinkedHashSet<>();
-      failedOn.add(cluster.getClusterName());
-      prerequisiteCheck.setFailedOn(failedOn);
-=======
           targetStackId.getStackVersion(), repositoryVersion.getVersion(),
           StringUtils.join(failedHosts, ", "));
       prerequisiteCheck.setFailedOn(new LinkedHashSet<>(failedHosts));
->>>>>>> 9d802b7c
       prerequisiteCheck.setStatus(PrereqCheckStatus.FAIL);
       prerequisiteCheck.setFailReason(message);
       return;
