/*
 * Licensed to the Apache Software Foundation (ASF) under one
 * or more contributor license agreements.  See the NOTICE file
 * distributed with this work for additional information
 * regarding copyright ownership.  The ASF licenses this file
 * to you under the Apache License, Version 2.0 (the
 * "License"); you may not use this file except in compliance
 * with the License.  You may obtain a copy of the License at
 *
 *     http://www.apache.org/licenses/LICENSE-2.0
 *
 * Unless required by applicable law or agreed to in writing, software
 * distributed under the License is distributed on an "AS IS" BASIS,
 * WITHOUT WARRANTIES OR CONDITIONS OF ANY KIND, either express or implied.
 * See the License for the specific language governing permissions and
 * limitations under the License.
 */

package org.apache.ambari.server.controller.internal;

import static org.apache.ambari.server.agent.ExecutionCommand.KeyNames.AGENT_STACK_RETRY_COUNT;
import static org.apache.ambari.server.agent.ExecutionCommand.KeyNames.AGENT_STACK_RETRY_ON_UNAVAILABILITY;
import static org.apache.ambari.server.agent.ExecutionCommand.KeyNames.DB_NAME;
import static org.apache.ambari.server.agent.ExecutionCommand.KeyNames.GROUP_LIST;
import static org.apache.ambari.server.agent.ExecutionCommand.KeyNames.HOST_SYS_PREPPED;
import static org.apache.ambari.server.agent.ExecutionCommand.KeyNames.JDK_LOCATION;
import static org.apache.ambari.server.agent.ExecutionCommand.KeyNames.MYSQL_JDBC_URL;
import static org.apache.ambari.server.agent.ExecutionCommand.KeyNames.NOT_MANAGED_HDFS_PATH_LIST;
import static org.apache.ambari.server.agent.ExecutionCommand.KeyNames.ORACLE_JDBC_URL;
import static org.apache.ambari.server.agent.ExecutionCommand.KeyNames.PACKAGE_LIST;
import static org.apache.ambari.server.agent.ExecutionCommand.KeyNames.SERVICE_REPO_INFO;
import static org.apache.ambari.server.agent.ExecutionCommand.KeyNames.STACK_NAME;
import static org.apache.ambari.server.agent.ExecutionCommand.KeyNames.STACK_VERSION;
import static org.apache.ambari.server.agent.ExecutionCommand.KeyNames.USER_GROUPS;
import static org.apache.ambari.server.agent.ExecutionCommand.KeyNames.USER_LIST;

import java.io.BufferedInputStream;
import java.io.BufferedOutputStream;
import java.io.BufferedReader;
import java.io.File;
import java.io.FileInputStream;
import java.io.FileNotFoundException;
import java.io.FileOutputStream;
import java.io.IOException;
import java.io.InputStream;
import java.io.InputStreamReader;
import java.io.PrintWriter;
import java.util.ArrayList;
import java.util.Arrays;
import java.util.HashMap;
import java.util.HashSet;
import java.util.LinkedList;
import java.util.List;
import java.util.Map;
import java.util.Set;
import java.util.TreeMap;
import java.util.concurrent.ExecutionException;
import java.util.concurrent.ExecutorService;
import java.util.concurrent.Executors;
import java.util.concurrent.TimeUnit;
import java.util.concurrent.TimeoutException;

import org.apache.ambari.server.AmbariException;
import org.apache.ambari.server.api.services.AmbariMetaInfo;
import org.apache.ambari.server.configuration.Configuration;
import org.apache.ambari.server.controller.AmbariManagementController;
import org.apache.ambari.server.controller.MaintenanceStateHelper;
import org.apache.ambari.server.controller.ServiceComponentHostRequest;
import org.apache.ambari.server.controller.ServiceComponentHostResponse;
import org.apache.ambari.server.controller.spi.NoSuchParentResourceException;
import org.apache.ambari.server.controller.spi.NoSuchResourceException;
import org.apache.ambari.server.controller.spi.Predicate;
import org.apache.ambari.server.controller.spi.Request;
import org.apache.ambari.server.controller.spi.RequestStatus;
import org.apache.ambari.server.controller.spi.Resource;
import org.apache.ambari.server.controller.spi.ResourceAlreadyExistsException;
import org.apache.ambari.server.controller.spi.SystemException;
import org.apache.ambari.server.controller.spi.UnsupportedPropertyException;
import org.apache.ambari.server.controller.utilities.PropertyHelper;
import org.apache.ambari.server.state.ClientConfigFileDefinition;
import org.apache.ambari.server.state.Cluster;
import org.apache.ambari.server.state.Clusters;
import org.apache.ambari.server.state.ComponentInfo;
import org.apache.ambari.server.state.Config;
import org.apache.ambari.server.state.ConfigHelper;
import org.apache.ambari.server.state.DesiredConfig;
import org.apache.ambari.server.state.PropertyInfo.PropertyType;
import org.apache.ambari.server.state.Service;
import org.apache.ambari.server.state.ServiceComponent;
import org.apache.ambari.server.state.ServiceInfo;
import org.apache.ambari.server.state.ServiceOsSpecific;
import org.apache.ambari.server.state.StackId;
import org.apache.ambari.server.utils.SecretReference;
import org.apache.ambari.server.utils.StageUtils;
import org.apache.commons.compress.archivers.tar.TarArchiveEntry;
import org.apache.commons.compress.archivers.tar.TarArchiveInputStream;
import org.apache.commons.compress.archivers.tar.TarArchiveOutputStream;
import org.apache.commons.compress.compressors.gzip.GzipCompressorInputStream;
import org.apache.commons.compress.compressors.gzip.GzipCompressorOutputStream;
import org.apache.commons.compress.utils.IOUtils;
import org.apache.commons.lang.StringUtils;
import org.slf4j.Logger;
import org.slf4j.LoggerFactory;

import com.google.gson.Gson;
import com.google.inject.assistedinject.Assisted;
import com.google.inject.assistedinject.AssistedInject;
import com.google.inject.persist.Transactional;

/**
 * Resource provider for client config resources.
 */
public class ClientConfigResourceProvider extends AbstractControllerResourceProvider {


  // ----- Property ID constants ---------------------------------------------

  protected static final String COMPONENT_CLUSTER_NAME_PROPERTY_ID = "ServiceComponentInfo/cluster_name";
  protected static final String COMPONENT_SERVICE_NAME_PROPERTY_ID = "ServiceComponentInfo/service_name";
  protected static final String COMPONENT_COMPONENT_NAME_PROPERTY_ID = "ServiceComponentInfo/component_name";
  protected static final String HOST_COMPONENT_HOST_NAME_PROPERTY_ID =
          PropertyHelper.getPropertyId("HostRoles", "host_name");

  private final Gson gson;

  private static Set<String> pkPropertyIds =
    new HashSet<>(Arrays.asList(new String[]{
      COMPONENT_CLUSTER_NAME_PROPERTY_ID,
      COMPONENT_SERVICE_NAME_PROPERTY_ID,
      COMPONENT_COMPONENT_NAME_PROPERTY_ID}));

  private MaintenanceStateHelper maintenanceStateHelper;
  private static final Logger LOG = LoggerFactory.getLogger(ClientConfigResourceProvider.class);

  // ----- Constructors ----------------------------------------------------

  /**
   * Create a  new resource provider for the given management controller.
   *
   * @param propertyIds          the property ids
   * @param keyPropertyIds       the key property ids
   * @param managementController the management controller
   */
  @AssistedInject
  ClientConfigResourceProvider(@Assisted Set<String> propertyIds,
                               @Assisted Map<Resource.Type, String> keyPropertyIds,
                               @Assisted AmbariManagementController managementController) {
    super(propertyIds, keyPropertyIds, managementController);
    gson = new Gson();
  }

  // ----- ResourceProvider ------------------------------------------------

  @Override
  public RequestStatus createResources(Request request)
          throws SystemException,
          UnsupportedPropertyException,
          ResourceAlreadyExistsException,
          NoSuchParentResourceException {

    throw new SystemException("The request is not supported");
  }

  @Override
  @Transactional
  public Set<Resource> getResources(Request request, Predicate predicate)
          throws SystemException, UnsupportedPropertyException, NoSuchResourceException, NoSuchParentResourceException {

    Set<Resource> resources = new HashSet<>();

    final Set<ServiceComponentHostRequest> requests = new HashSet<>();

    for (Map<String, Object> propertyMap : getPropertyMaps(predicate)) {
      requests.add(getRequest(propertyMap));
    }

    Set<ServiceComponentHostResponse> responses = null;
    try {
      responses = getResources(new Command<Set<ServiceComponentHostResponse>>() {
        @Override
        public Set<ServiceComponentHostResponse> invoke() throws AmbariException {
          return getManagementController().getHostComponents(requests);
        }
      });
    } catch (Exception e) {
      throw new SystemException("Failed to get components ", e);
    }

    Map<String,ServiceComponentHostResponse> componentMap = new HashMap<>();

    // reduce set of sch responses to one sch response for every service component
    for (ServiceComponentHostResponse resp: responses) {
      String componentName = resp.getComponentName();
      if (!componentMap.containsKey(componentName)) {
        componentMap.put(resp.getComponentName(),resp);
      }
    }

    ServiceComponentHostRequest schRequest =  requests.iterator().next();
    String requestComponentName = schRequest.getComponentName();
    String requestServiceName = schRequest.getServiceName();
    String requestHostName =  schRequest.getHostname();

    Map<String,List<ServiceComponentHostResponse>> serviceToComponentMap = new HashMap<>();

    // sch response for the service components that have configFiles defined in the stack definition of the service
    List <ServiceComponentHostResponse> schWithConfigFiles = new ArrayList<>();

    Configuration configs = new Configuration();
    Map<String, String> configMap = configs.getConfigsMap();
    String TMP_PATH = configMap.get(Configuration.SERVER_TMP_DIR.getKey());
    String pythonCmd = configMap.get(Configuration.AMBARI_PYTHON_WRAP.getKey());
    List<String> pythonCompressFilesCmds = new ArrayList<>();
    List<File> commandFiles = new ArrayList<>();

    for (ServiceComponentHostResponse response : componentMap.values()){

      AmbariManagementController managementController = getManagementController();
      ConfigHelper configHelper = managementController.getConfigHelper();
      Cluster cluster = null;
      Clusters clusters = managementController.getClusters();
      try {
        cluster = clusters.getCluster(response.getClusterName());

        String serviceName = response.getServiceName();
        String componentName = response.getComponentName();
        String hostName = response.getHostname();
        String publicHostName = response.getPublicHostname();
        ComponentInfo componentInfo = null;
        String packageFolder = null;

        Service service = cluster.getService(serviceName);
        ServiceComponent component = service.getServiceComponent(componentName);
        StackId stackId = component.getDesiredStackId();

        componentInfo = managementController.getAmbariMetaInfo().
          getComponent(stackId.getStackName(), stackId.getStackVersion(), serviceName, componentName);

        packageFolder = managementController.getAmbariMetaInfo().
          getService(stackId.getStackName(), stackId.getStackVersion(), serviceName).getServicePackageFolder();

        String commandScript = componentInfo.getCommandScript().getScript();
        List<ClientConfigFileDefinition> clientConfigFiles = componentInfo.getClientConfigFiles();

        if (clientConfigFiles == null) {
          if (componentMap.size() == 1) {
            throw new SystemException("No configuration files defined for the component " + componentInfo.getName());
          } else {
            LOG.debug("No configuration files defined for the component {}", componentInfo.getName());
            continue;
          }
        }

        // service component hosts that have configFiles defined in the stack definition of the service
        schWithConfigFiles.add(response);

        if (serviceToComponentMap.containsKey(response.getServiceName())) {
          List <ServiceComponentHostResponse> schResponseList =  serviceToComponentMap.get(serviceName);
          schResponseList.add(response);
        } else {
          List <ServiceComponentHostResponse> schResponseList = new ArrayList<>();
          schResponseList.add(response);
          serviceToComponentMap.put(serviceName,schResponseList);
        }

        String resourceDirPath = configs.getResourceDirPath();
        String packageFolderAbsolute = resourceDirPath + File.separator + packageFolder;

        String commandScriptAbsolute = packageFolderAbsolute + File.separator + commandScript;


        Map<String, Map<String, String>> configurations = new TreeMap<>();
        Map<String, Long> configVersions = new TreeMap<>();
        Map<String, Map<PropertyType, Set<String>>> configPropertiesTypes = new TreeMap<>();
        Map<String, Map<String, Map<String, String>>> configurationAttributes = new TreeMap<>();

        Map<String, DesiredConfig> desiredClusterConfigs = cluster.getDesiredConfigs();

        //Get configurations and configuration attributes
        for (Map.Entry<String, DesiredConfig> desiredConfigEntry : desiredClusterConfigs.entrySet()) {

          String configType = desiredConfigEntry.getKey();
          DesiredConfig desiredConfig = desiredConfigEntry.getValue();
          Config clusterConfig = cluster.getConfig(configType, desiredConfig.getTag());

          if (clusterConfig != null) {
            Map<String, String> props = new HashMap<>(clusterConfig.getProperties());

            // Apply global properties for this host from all config groups
            Map<String, Map<String, String>> allConfigTags = null;
            allConfigTags = configHelper
              .getEffectiveDesiredTags(cluster, schRequest.getHostname());

            Map<String, Map<String, String>> configTags = new HashMap<>();

            for (Map.Entry<String, Map<String, String>> entry : allConfigTags.entrySet()) {
              if (entry.getKey().equals(clusterConfig.getType())) {
                configTags.put(clusterConfig.getType(), entry.getValue());
              }
            }

            Map<String, Map<String, String>> properties = configHelper
              .getEffectiveConfigProperties(cluster, configTags);

          if (!properties.isEmpty()) {
            for (Map<String, String> propertyMap : properties.values()) {
              props.putAll(propertyMap);
            }
          }

            configurations.put(clusterConfig.getType(), props);
            configVersions.put(clusterConfig.getType(), clusterConfig.getVersion());
            configPropertiesTypes.put(clusterConfig.getType(), clusterConfig.getPropertiesTypes());

            Map<String, Map<String, String>> attrs = new TreeMap<>();
            configHelper.cloneAttributesMap(clusterConfig.getPropertiesAttributes(), attrs);

            Map<String, Map<String, Map<String, String>>> attributes = configHelper
              .getEffectiveConfigAttributes(cluster, configTags);
            for (Map<String, Map<String, String>> attributesMap : attributes.values()) {
              configHelper.cloneAttributesMap(attributesMap, attrs);
            }
            configurationAttributes.put(clusterConfig.getType(), attrs);
          }
        }

        ConfigHelper.processHiddenAttribute(configurations, configurationAttributes, componentName, true);

        for (Map.Entry<String, Map<String, Map<String, String>>> configurationAttributesEntry : configurationAttributes.entrySet()) {
          Map<String, Map<String, String>> attrs = configurationAttributesEntry.getValue();
          // remove internal attributes like "hidden"
          attrs.remove("hidden");
        }

        // replace passwords on password references
        for (Map.Entry<String, Map<String, String>> configEntry : configurations.entrySet()) {
          String configType = configEntry.getKey();
          Map<String, String> configProperties = configEntry.getValue();
          Long configVersion = configVersions.get(configType);
          Map<PropertyType, Set<String>> propertiesTypes = configPropertiesTypes.get(configType);
          SecretReference.replacePasswordsWithReferences(propertiesTypes, configProperties, configType, configVersion);
        }

        Map<String, Set<String>> clusterHostInfo = null;
        ServiceInfo serviceInfo = null;
        String osFamily = null;
        clusterHostInfo = StageUtils.getClusterHostInfo(cluster);
        serviceInfo = managementController.getAmbariMetaInfo().getService(stackId.getStackName(),
          stackId.getStackVersion(), serviceName);
        try {
          clusterHostInfo = StageUtils.substituteHostIndexes(clusterHostInfo);
        } catch (AmbariException e) {
          // Before moving substituteHostIndexes to StageUtils, a SystemException was thrown in the
          // event an index could not be mapped to a host.  After the move, this was changed to an
          // AmbariException for consistency in the StageUtils class. To keep this method consistent
          // with how it behaved in the past, if an AmbariException is thrown, it is caught and
          // translated to a SystemException.
          throw new SystemException(e.getMessage(), e);
        }
        osFamily = clusters.getHost(hostName).getOsFamily();

        TreeMap<String, String> hostLevelParams = new TreeMap<>();
<<<<<<< HEAD
=======
        StageUtils.useStackJdkIfExists(hostLevelParams, configs);
>>>>>>> 9d802b7c
        hostLevelParams.put(JDK_LOCATION, managementController.getJdkResourceUrl());
        hostLevelParams.put(STACK_NAME, stackId.getStackName());
        hostLevelParams.put(STACK_VERSION, stackId.getStackVersion());
        hostLevelParams.put(DB_NAME, managementController.getServerDB());
        hostLevelParams.put(MYSQL_JDBC_URL, managementController.getMysqljdbcUrl());
        hostLevelParams.put(ORACLE_JDBC_URL, managementController.getOjdbcUrl());
        hostLevelParams.put(HOST_SYS_PREPPED, configs.areHostsSysPrepped());
        hostLevelParams.putAll(managementController.getRcaParameters());
        hostLevelParams.put(AGENT_STACK_RETRY_ON_UNAVAILABILITY, configs.isAgentStackRetryOnInstallEnabled());
        hostLevelParams.put(AGENT_STACK_RETRY_COUNT, configs.getAgentStackRetryOnInstallCount());

        // Write down os specific info for the service
        ServiceOsSpecific anyOs = null;
        if (serviceInfo.getOsSpecifics().containsKey(AmbariMetaInfo.ANY_OS)) {
          anyOs = serviceInfo.getOsSpecifics().get(AmbariMetaInfo.ANY_OS);
        }

        ServiceOsSpecific hostOs = populateServicePackagesInfo(serviceInfo, hostLevelParams, osFamily);

        // Build package list that is relevant for host
        List<ServiceOsSpecific.Package> packages =
          new ArrayList<>();
        if (anyOs != null) {
          packages.addAll(anyOs.getPackages());
        }

        if (hostOs != null) {
          packages.addAll(hostOs.getPackages());
        }
        String packageList = gson.toJson(packages);

        Set<String> userSet = configHelper.getPropertyValuesWithPropertyType(stackId, PropertyType.USER, cluster, desiredClusterConfigs);
        String userList = gson.toJson(userSet);
        hostLevelParams.put(USER_LIST, userList);

        //Create a user_group mapping and send it as part of the hostLevelParams
        Map<String, Set<String>> userGroupsMap = configHelper.createUserGroupsMap(
          stackId, cluster, desiredClusterConfigs);
        String userGroups = gson.toJson(userGroupsMap);
        hostLevelParams.put(USER_GROUPS,userGroups);

        Set<String> groupSet = configHelper.getPropertyValuesWithPropertyType(stackId, PropertyType.GROUP, cluster, desiredClusterConfigs);
        String groupList = gson.toJson(groupSet);
        hostLevelParams.put(GROUP_LIST, groupList);

        Map<org.apache.ambari.server.state.PropertyInfo, String> notManagedHdfsPathMap = configHelper.getPropertiesWithPropertyType(stackId, PropertyType.NOT_MANAGED_HDFS_PATH, cluster, desiredClusterConfigs);
        Set<String> notManagedHdfsPathSet = configHelper.filterInvalidPropertyValues(notManagedHdfsPathMap, NOT_MANAGED_HDFS_PATH_LIST);
        String notManagedHdfsPathList = gson.toJson(notManagedHdfsPathSet);
        hostLevelParams.put(NOT_MANAGED_HDFS_PATH_LIST, notManagedHdfsPathList);

        String jsonConfigurations = null;
        Map<String, Object> commandParams = new HashMap<>();
        List<Map<String, String>> xmlConfigs = new LinkedList<>();
        List<Map<String, String>> envConfigs = new LinkedList<>();
        List<Map<String, String>> propertiesConfigs = new LinkedList<>();

        //Fill file-dictionary configs from metainfo
        for (ClientConfigFileDefinition clientConfigFile : clientConfigFiles) {
          Map<String, String> fileDict = new HashMap<>();
          fileDict.put(clientConfigFile.getFileName(), clientConfigFile.getDictionaryName());
          if (clientConfigFile.getType().equals("xml")) {
            xmlConfigs.add(fileDict);
          } else if (clientConfigFile.getType().equals("env")) {
            envConfigs.add(fileDict);
          } else if (clientConfigFile.getType().equals("properties")) {
            propertiesConfigs.add(fileDict);
          }
        }

        commandParams.put(PACKAGE_LIST, packageList);
        commandParams.put("xml_configs_list", xmlConfigs);
        commandParams.put("env_configs_list", envConfigs);
        commandParams.put("properties_configs_list", propertiesConfigs);
        commandParams.put("output_file", componentName + "-configs" + Configuration.DEF_ARCHIVE_EXTENSION);

        Map<String, Object> jsonContent = new TreeMap<>();
        jsonContent.put("configurations", configurations);
        jsonContent.put("configuration_attributes", configurationAttributes);
        jsonContent.put("commandParams", commandParams);
        jsonContent.put("clusterHostInfo", clusterHostInfo);
        jsonContent.put("hostLevelParams", hostLevelParams);
        jsonContent.put("hostname", hostName);
        jsonContent.put("public_hostname", publicHostName);
        jsonContent.put("clusterName", cluster.getClusterName());
        jsonContent.put("serviceName", serviceName);
        jsonContent.put("role", componentName);
        jsonConfigurations = gson.toJson(jsonContent);

        File tmpDirectory = new File(TMP_PATH);
        if (!tmpDirectory.exists()) {
          try {
            tmpDirectory.mkdirs();
            tmpDirectory.setWritable(true, true);
            tmpDirectory.setReadable(true, true);
          } catch (SecurityException se) {
            throw new SystemException("Failed to get temporary directory to store configurations", se);
          }
        }
        File jsonFile = File.createTempFile(componentName, "-configuration.json", tmpDirectory);
        try {
          jsonFile.setWritable(true, true);
          jsonFile.setReadable(true, true);
        } catch (SecurityException e) {
          throw new SystemException("Failed to set permission", e);
        }

        PrintWriter printWriter = null;
        try {
          printWriter = new PrintWriter(jsonFile.getAbsolutePath());
          printWriter.print(jsonConfigurations);
          printWriter.close();
        } catch (FileNotFoundException e) {
          throw new SystemException("Failed to write configurations to json file ", e);
        }

        String cmd = pythonCmd + " " + commandScriptAbsolute + " generate_configs " + jsonFile.getAbsolutePath() + " " +
          packageFolderAbsolute + " " + TMP_PATH + File.separator + "structured-out.json" + " INFO " + TMP_PATH;

        commandFiles.add(jsonFile);
        pythonCompressFilesCmds.add(cmd);

      } catch (IOException e) {
        throw new SystemException("Controller error ", e);
      } catch (IOException e) {
        throw new SystemException("Controller error ", e);
      }
    }

    if (schWithConfigFiles.isEmpty()) {
      throw new SystemException("No configuration files defined for any component" );
    }

    Integer totalCommands = pythonCompressFilesCmds.size() * 2;
    Integer threadPoolSize = Math.min(totalCommands,configs.getExternalScriptThreadPoolSize());
    ExecutorService processExecutor = Executors.newFixedThreadPool(threadPoolSize);

    // put all threads that starts process to compress each component config files in the executor
    try {
      List<CommandLineThreadWrapper> pythonCmdThreads = executeCommands(processExecutor, pythonCompressFilesCmds);

      // wait for all threads to finish
      Integer timeout = configs.getExternalScriptTimeout();
      waitForAllThreadsToJoin(processExecutor, pythonCmdThreads, timeout);
    } finally {
      for (File each : commandFiles) {
        each.delete();
      }
    }

    if (StringUtils.isEmpty(requestComponentName)) {
      TarUtils tarUtils;
      String fileName;
      List <ServiceComponentHostResponse> schToTarConfigFiles = schWithConfigFiles;
      if (StringUtils.isNotEmpty(requestHostName)) {
        fileName = requestHostName + "(" + Resource.InternalType.Host.toString().toUpperCase()+")";
      } else if (StringUtils.isNotEmpty(requestServiceName)) {
        fileName = requestServiceName + "(" + Resource.InternalType.Service.toString().toUpperCase()+")";
        schToTarConfigFiles = serviceToComponentMap.get(requestServiceName);
      } else {
        fileName = schRequest.getClusterName() + "(" + Resource.InternalType.Cluster.toString().toUpperCase()+")";
      }
      tarUtils = new TarUtils(TMP_PATH, fileName, schToTarConfigFiles);
      tarUtils.tarConfigFiles();
    }

    Resource resource = new ResourceImpl(Resource.Type.ClientConfig);
    resources.add(resource);
    return resources;
  }

  /**
   *  Execute all external script commands
   * @param processExecutor {@link ExecutorService} executes the process when threads are available in the pool
   * @param commandLines List of {String} commands that starts the python process to compress config files
   * @return {@link CommandLineThreadWrapper}
   * @throws SystemException
   */
  private List<CommandLineThreadWrapper> executeCommands(final ExecutorService processExecutor, List<String> commandLines)
    throws SystemException {
    List <CommandLineThreadWrapper> commandLineThreadWrappers = new ArrayList<>();
    try {
      for (String commandLine : commandLines) {
        CommandLineThreadWrapper commandLineThreadWrapper = executeCommand(processExecutor,commandLine);
        commandLineThreadWrappers.add(commandLineThreadWrapper);
      }
    } catch (IOException e) {
      LOG.error("Failed to run generate client configs script for components");
      processExecutor.shutdownNow();
      throw new SystemException("Failed to run generate client configs script for components");
    }
    return  commandLineThreadWrappers;
  }


  /**
   * Execute external script command
   * @param processExecutor {@link ExecutorService} executes the process when threads are available in the pool
   * @param commandLine {String} command that starts the python process to compress config files
   * @return {@link CommandLineThreadWrapper}
   * @throws IOException
   */
  private CommandLineThreadWrapper executeCommand(final ExecutorService processExecutor, final String commandLine)
    throws IOException {
    ProcessBuilder builder = new ProcessBuilder(Arrays.asList(commandLine.split("\\s+")));
    builder.redirectErrorStream(true);
    Process process = builder.start();
    CommandLineThread commandLineThread = new CommandLineThread(process);
    LogStreamReader logStream = new LogStreamReader(process.getInputStream());
    Thread logStreamThread = new Thread(logStream, "LogStreamReader");
    // log collecting thread should be always put first in the executor
    processExecutor.execute(logStreamThread);
    processExecutor.execute(commandLineThread);
    return  new CommandLineThreadWrapper(commandLine, commandLineThread,
      logStreamThread, logStream, process);
  }


  /**
   * Waits for all threads to join that have started python process to tar config files for component
   * @param processExecutor {@link ExecutorService} executes the process when threads are available in the pool
   * @param pythonCmdThreads list of {@link CommandLineThreadWrapper}
   * @param timeout {Integer} time to wait for the threads to join
   * @throws SystemException
   */
  private void waitForAllThreadsToJoin(ExecutorService  processExecutor, List <CommandLineThreadWrapper> pythonCmdThreads, Integer timeout)
    throws SystemException {
    processExecutor.shutdown();
    try {
      processExecutor.awaitTermination(timeout, TimeUnit.MILLISECONDS);
      processExecutor.shutdownNow();
      for (CommandLineThreadWrapper commandLineThreadWrapper: pythonCmdThreads) {
        CommandLineThread commandLineThread = commandLineThreadWrapper.getCommandLineThread();
        try {
          Integer returnCode = commandLineThread.getReturnCode();
          if (returnCode == null) {
            throw new TimeoutException();
          } else if (returnCode != 0) {
            throw new ExecutionException(String.format("Execution of \"%s\" returned %d.", commandLineThreadWrapper.getCommandLine(), returnCode),
              new Throwable(commandLineThreadWrapper.getLogStream().getOutput()));
          }
        } catch (TimeoutException e) {
          LOG.error("Generate client configs script was killed due to timeout ", e);
          throw new SystemException("Generate client configs script was killed due to timeout ", e);
        } catch (ExecutionException e) {
          LOG.error(e.getMessage(), e);
          throw new SystemException(e.getMessage() + " " + e.getCause());
        } finally {
          commandLineThreadWrapper.getProcess().destroy();
        }
      }
    } catch (InterruptedException e) {
      Thread.currentThread().interrupt();
      processExecutor.shutdownNow();
      LOG.error("Failed to run generate client configs script for components");
      throw new SystemException("Failed to run generate client configs script for components");
    }
  }


  /**
   * wrapper class that holds all information and references to the thread and python process
   * started to create compressed configuration config files
   */
  private static class CommandLineThreadWrapper {

    private String commandLine;

    private CommandLineThread commandLineThread;

    private Thread logStreamThread;

    private LogStreamReader logStream;

    private Process process;

    private CommandLineThreadWrapper(String commandLine, CommandLineThread commandLineThread,
                                     Thread logStreamThread, LogStreamReader logStream, Process process) {
      this.commandLine = commandLine;
      this.commandLineThread = commandLineThread;
      this.logStreamThread = logStreamThread;
      this.logStream  =  logStream;
      this.process = process;
    }

    /**
     * Returns commandLine that starts pyton process
     * @return {@link #commandLine}
     */
    private String getCommandLine() {
      return commandLine;
    }

    /**
     * Sets {@link #commandLine}
     * @param commandLine {String}
     */
    private void setCommandLine(String commandLine) {
      this.commandLine = commandLine;
    }

    /**
     * Returns thread that starts and waits for python process to complete
     * @return {@link #commandLineThread}
     */
    private CommandLineThread getCommandLineThread() {
      return commandLineThread;
    }

    /**
     * Sets {@link #commandLineThread}
     * @param commandLineThread {@link CommandLineThread}
     */
    private void setCommandLineThread(CommandLineThread commandLineThread) {
      this.commandLineThread = commandLineThread;
    }

    /**
     * Returns thread that starts and waits to get the output and error log stream from the python process
     * @return {@link #logStreamThread}
     */
    private Thread getLogStreamThread() {
      return logStreamThread;
    }

    /**
     * Sets {@link #logStreamThread}
     * @param logStreamThread {@link Thread}
     */
    private void setLogStreamThread(Thread logStreamThread) {
      this.logStreamThread = logStreamThread;
    }

    /**
     * Returns log stream from the python subprocess
     * @return {@link #logStream}
     */
    private LogStreamReader getLogStream() {
      return logStream;
    }

    /**
     * Sets {@link #logStream}
     * @param logStream {@link LogStreamReader}
     */
    private void setLogStream(LogStreamReader logStream) {
      this.logStream = logStream;
    }

    /**
     * Returns python process
     * @return {@link #process}
     */
    private Process getProcess() {
      return process;
    }

    /**
     *  Sets {@link #process}
     * @param process {@link Process}
     */
    private void setProcess(Process process) {
      this.process = process;
    }
  }

  /**
   * Class to run python process to compress config files as seperate thread
   */
  private static class CommandLineThread extends Thread {
    private final Process process;
    private Integer returnCode;

    private void setReturnCode(Integer exit) {
      returnCode = exit;
    }

    private Integer getReturnCode() {
      return returnCode;
    }

    private CommandLineThread(Process process) {
      this.process = process;
    }


    @Override
    public void run() {
      try {
        setReturnCode(process.waitFor());
      } catch (InterruptedException ignore) {
        return;
      }
    }

  }

  /**
   * Class to collect output and error stream of python subprocess
   */
  private class LogStreamReader implements Runnable {

    private BufferedReader reader;
    private StringBuilder output;

    public LogStreamReader(InputStream is) {
      reader = new BufferedReader(new InputStreamReader(is));
      output = new StringBuilder("");
    }

    public String getOutput() {
      return output.toString();
    }

    @Override
    public void run() {
      try {
        String line = reader.readLine();
        while (line != null) {
          output.append(line);
          output.append("\n");
          line = reader.readLine();
        }
        reader.close();
      } catch (IOException e) {
        LOG.warn(e.getMessage());
      }
    }
  }


  /**
   * This is the utility class to do further compression related operations
   * on already compressed component configuration files
   */
  protected static class TarUtils {

    /**
     * temporary dir where tar files are saved on ambari server
     */
    private String tmpDir;

    /**
     * name of the compressed file that should be created
     */
    private String fileName;


    private List<ServiceComponentHostResponse> serviceComponentHostResponses;

    /**
     * Constructor sets all the fields of the class
     * @param tmpDir {String}
     * @param fileName {String}
     * @param serviceComponentHostResponses {List}
     */
    TarUtils(String tmpDir, String fileName, List<ServiceComponentHostResponse> serviceComponentHostResponses) {
      this.tmpDir = tmpDir;
      this.fileName = fileName;
      this.serviceComponentHostResponses = serviceComponentHostResponses;
    }

    /**
     * creates single compressed file from the list of existing compressed file
     * @throws SystemException
     */
    protected void tarConfigFiles()
      throws SystemException {

      try {
        File compressedOutputFile = new File(tmpDir, fileName + "-configs" + Configuration.DEF_ARCHIVE_EXTENSION);
        FileOutputStream fOut = new FileOutputStream(compressedOutputFile);
        BufferedOutputStream bOut = new BufferedOutputStream(fOut);
        GzipCompressorOutputStream gzOut = new GzipCompressorOutputStream(bOut);
        TarArchiveOutputStream tOut = new TarArchiveOutputStream(gzOut);

        try {
          for (ServiceComponentHostResponse schResponse : serviceComponentHostResponses) {
            String componentName = schResponse.getComponentName();
            File compressedInputFile = new File(tmpDir, componentName + "-configs" + Configuration.DEF_ARCHIVE_EXTENSION);
            FileInputStream fin = new FileInputStream(compressedInputFile);
            BufferedInputStream bIn = new BufferedInputStream(fin);
            GzipCompressorInputStream gzIn = new GzipCompressorInputStream(bIn);
            TarArchiveInputStream tarIn = new TarArchiveInputStream(gzIn);
            TarArchiveEntry entry = null;
            try {
              while ((entry = tarIn.getNextTarEntry()) != null) {
                entry.setName(componentName + File.separator + entry.getName());
                tOut.putArchiveEntry(entry);
                if (entry.isFile()) {
                  IOUtils.copy(tarIn, tOut);
                }
                tOut.closeArchiveEntry();
              }
            } catch (Exception e) {
              throw new SystemException(e.getMessage(), e);
            } finally {
              tarIn.close();
              gzIn.close();
              bIn.close();
              fin.close();
            }
          }
        } finally {
          tOut.finish();
          tOut.close();
        }
      } catch (Exception e) {
        throw new SystemException(e.getMessage(), e);
      }
    }
  }

  @Override
  public RequestStatus updateResources(final Request request, Predicate predicate)
          throws SystemException, UnsupportedPropertyException, NoSuchResourceException, NoSuchParentResourceException {

    throw new SystemException("The request is not supported");
  }

  @Override
  public RequestStatus deleteResources(Request request, Predicate predicate)
          throws SystemException, UnsupportedPropertyException, NoSuchResourceException, NoSuchParentResourceException {

    throw new SystemException("The request is not supported");
  }


  // ----- AbstractResourceProvider ------------------------------------------

  @Override
  protected Set<String> getPKPropertyIds() {
    return pkPropertyIds;
  }


  // ----- utility methods ---------------------------------------------------

  /**
   * Get a component request object from a map of property values.
   *
   * @param properties the predicate
   * @return the component request object
   */

  private ServiceComponentHostRequest getRequest(Map<String, Object> properties) {
    return new ServiceComponentHostRequest(
            (String) properties.get(COMPONENT_CLUSTER_NAME_PROPERTY_ID),
            (String) properties.get(COMPONENT_SERVICE_NAME_PROPERTY_ID),
            (String) properties.get(COMPONENT_COMPONENT_NAME_PROPERTY_ID),
            (String) properties.get(HOST_COMPONENT_HOST_NAME_PROPERTY_ID),
            null);
  }


  protected ServiceOsSpecific populateServicePackagesInfo(ServiceInfo serviceInfo, Map<String, String> hostParams,
                                                          String osFamily) {
    ServiceOsSpecific hostOs = new ServiceOsSpecific(osFamily);
    List<ServiceOsSpecific> foundedOSSpecifics = getOSSpecificsByFamily(serviceInfo.getOsSpecifics(), osFamily);
    if (!foundedOSSpecifics.isEmpty()) {
      for (ServiceOsSpecific osSpecific : foundedOSSpecifics) {
        hostOs.addPackages(osSpecific.getPackages());
      }
      // Choose repo that is relevant for host
      ServiceOsSpecific.Repo serviceRepo = hostOs.getRepo();
      if (serviceRepo != null) {
        String serviceRepoInfo = gson.toJson(serviceRepo);
        hostParams.put(SERVICE_REPO_INFO, serviceRepoInfo);
      }
    }

    return hostOs;
  }

  private List<ServiceOsSpecific> getOSSpecificsByFamily(Map<String, ServiceOsSpecific> osSpecifics, String osFamily) {
    List<ServiceOsSpecific> foundedOSSpecifics = new ArrayList<>();
    for (Map.Entry<String, ServiceOsSpecific> osSpecific : osSpecifics.entrySet()) {
      if (osSpecific.getKey().indexOf(osFamily) != -1) {
        foundedOSSpecifics.add(osSpecific.getValue());
      }
    }
    return foundedOSSpecifics;
  }

}<|MERGE_RESOLUTION|>--- conflicted
+++ resolved
@@ -360,10 +360,7 @@
         osFamily = clusters.getHost(hostName).getOsFamily();
 
         TreeMap<String, String> hostLevelParams = new TreeMap<>();
-<<<<<<< HEAD
-=======
         StageUtils.useStackJdkIfExists(hostLevelParams, configs);
->>>>>>> 9d802b7c
         hostLevelParams.put(JDK_LOCATION, managementController.getJdkResourceUrl());
         hostLevelParams.put(STACK_NAME, stackId.getStackName());
         hostLevelParams.put(STACK_VERSION, stackId.getStackVersion());
@@ -448,8 +445,6 @@
         jsonContent.put("hostname", hostName);
         jsonContent.put("public_hostname", publicHostName);
         jsonContent.put("clusterName", cluster.getClusterName());
-        jsonContent.put("serviceName", serviceName);
-        jsonContent.put("role", componentName);
         jsonConfigurations = gson.toJson(jsonContent);
 
         File tmpDirectory = new File(TMP_PATH);
@@ -485,8 +480,6 @@
         commandFiles.add(jsonFile);
         pythonCompressFilesCmds.add(cmd);
 
-      } catch (IOException e) {
-        throw new SystemException("Controller error ", e);
       } catch (IOException e) {
         throw new SystemException("Controller error ", e);
       }
