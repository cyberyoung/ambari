--- conflicted
+++ resolved
@@ -330,7 +330,36 @@
       new DBColumnInfo(CREDENTIAL_STORE_ENABLED_COL, Short.class, null, 0, false));
   }
 
-<<<<<<< HEAD
+  protected void updateAtlasConfigs() throws AmbariException {
+    AmbariManagementController ambariManagementController = injector.getInstance(AmbariManagementController.class);
+    Clusters clusters = ambariManagementController.getClusters();
+    if (clusters != null) {
+      Map<String, Cluster> clusterMap = clusters.getClusters();
+      if (clusterMap != null && !clusterMap.isEmpty()) {
+        for (final Cluster cluster : clusterMap.values()) {
+          updateAtlasHookConfig(cluster, "HIVE", "hive-env", "hive.atlas.hook");
+          updateAtlasHookConfig(cluster, "STORM", "storm-env", "storm.atlas.hook");
+          updateAtlasHookConfig(cluster, "FALCON", "falcon-env", "falcon.atlas.hook");
+          updateAtlasHookConfig(cluster, "SQOOP", "sqoop-env", "sqoop.atlas.hook");
+        }
+      }
+    }
+  }
+
+  protected void updateAtlasHookConfig(Cluster cluster, String serviceName, String configType, String propertyName) throws AmbariException {
+    Set<String> installedServices = cluster.getServices().keySet();
+    if (installedServices.contains("ATLAS") && installedServices.contains(serviceName)) {
+      Config configEnv = cluster.getDesiredConfigByType(configType);
+      if (configEnv != null) {
+        Map<String, String> newProperties = new HashMap<>();
+        newProperties.put(propertyName, "true");
+        boolean updateProperty = configEnv.getProperties().containsKey(propertyName);
+        updateConfigurationPropertiesForCluster(cluster, configType, newProperties, updateProperty, true);
+      }
+    }
+  }
+}
+
   /**
    * Updates Hive Interactive's config in hive-interactive-site.
    *
@@ -383,8 +412,6 @@
     }
   }
 
-=======
->>>>>>> 93bc5d81
   protected void updateAtlasConfigs() throws AmbariException {
     AmbariManagementController ambariManagementController = injector.getInstance(AmbariManagementController.class);
     Clusters clusters = ambariManagementController.getClusters();
@@ -402,7 +429,6 @@
   }
 
   protected void updateAtlasHookConfig(Cluster cluster, String serviceName, String configType, String propertyName) throws AmbariException {
-<<<<<<< HEAD
       Set<String> installedServices = cluster.getServices().keySet();
       if (installedServices.contains("ATLAS") && installedServices.contains(serviceName)) {
         Config configEnv = cluster.getDesiredConfigByType(configType);
@@ -414,18 +440,4 @@
         }
       }
     }
-}
-=======
-    Set<String> installedServices = cluster.getServices().keySet();
-    if (installedServices.contains("ATLAS") && installedServices.contains(serviceName)) {
-      Config configEnv = cluster.getDesiredConfigByType(configType);
-      if (configEnv != null) {
-        Map<String, String> newProperties = new HashMap<>();
-        newProperties.put(propertyName, "true");
-        boolean updateProperty = configEnv.getProperties().containsKey(propertyName);
-        updateConfigurationPropertiesForCluster(cluster, configType, newProperties, updateProperty, true);
-      }
-    }
-  }
-}
->>>>>>> 93bc5d81
+}