/*
 * Licensed to the Apache Software Foundation (ASF) under one
 * or more contributor license agreements.  See the NOTICE file
 * distributed with this work for additional information
 * regarding copyright ownership.  The ASF licenses this file
 * to you under the Apache License, Version 2.0 (the
 * "License"); you may not use this file except in compliance
 * with the License.  You may obtain a copy of the License at
 *
 *     http://www.apache.org/licenses/LICENSE-2.0
 *
 * Unless required by applicable law or agreed to in writing, software
 * distributed under the License is distributed on an "AS IS" BASIS,
 * WITHOUT WARRANTIES OR CONDITIONS OF ANY KIND, either express or implied.
 * See the License for the specific language governing permissions and
 * limitations under the License.
 */
package org.apache.ambari.server.controller.internal;

import java.text.MessageFormat;
import java.util.ArrayList;
import java.util.Arrays;
import java.util.Collection;
import java.util.Collections;
import java.util.EnumSet;
import java.util.HashMap;
import java.util.HashSet;
import java.util.List;
import java.util.Map;
import java.util.Set;

import org.apache.ambari.server.AmbariException;
import org.apache.ambari.server.ClusterNotFoundException;
import org.apache.ambari.server.DuplicateResourceException;
import org.apache.ambari.server.HostNotFoundException;
import org.apache.ambari.server.ObjectNotFoundException;
import org.apache.ambari.server.ParentObjectNotFoundException;
import org.apache.ambari.server.controller.AmbariManagementController;
import org.apache.ambari.server.controller.ConfigurationRequest;
import org.apache.ambari.server.controller.HostRequest;
import org.apache.ambari.server.controller.HostResponse;
import org.apache.ambari.server.controller.RequestStatusResponse;
import org.apache.ambari.server.controller.ServiceComponentHostRequest;
import org.apache.ambari.server.controller.spi.NoSuchParentResourceException;
import org.apache.ambari.server.controller.spi.NoSuchResourceException;
import org.apache.ambari.server.controller.spi.Predicate;
import org.apache.ambari.server.controller.spi.Request;
import org.apache.ambari.server.controller.spi.RequestStatus;
import org.apache.ambari.server.controller.spi.Resource;
import org.apache.ambari.server.controller.spi.ResourceAlreadyExistsException;
import org.apache.ambari.server.controller.spi.SystemException;
import org.apache.ambari.server.controller.spi.UnsupportedPropertyException;
import org.apache.ambari.server.controller.utilities.PropertyHelper;
import org.apache.ambari.server.security.authorization.AuthorizationException;
import org.apache.ambari.server.security.authorization.AuthorizationHelper;
import org.apache.ambari.server.security.authorization.ResourceType;
import org.apache.ambari.server.security.authorization.RoleAuthorization;
import org.apache.ambari.server.state.Cluster;
import org.apache.ambari.server.state.Clusters;
import org.apache.ambari.server.state.Config;
import org.apache.ambari.server.state.DesiredConfig;
import org.apache.ambari.server.state.Host;
import org.apache.ambari.server.state.MaintenanceState;
import org.apache.ambari.server.state.ServiceComponentHost;
import org.apache.ambari.server.state.State;
import org.apache.ambari.server.state.stack.OsFamily;
import org.apache.ambari.server.topology.ClusterTopology;
import org.apache.ambari.server.topology.InvalidTopologyException;
import org.apache.ambari.server.topology.InvalidTopologyTemplateException;
import org.apache.ambari.server.topology.LogicalRequest;
import org.apache.ambari.server.topology.TopologyManager;
import org.apache.commons.lang.StringUtils;
import org.slf4j.Logger;
import org.slf4j.LoggerFactory;

import com.google.common.collect.ImmutableSet;
import com.google.inject.Inject;
import com.google.inject.assistedinject.Assisted;
import com.google.inject.assistedinject.AssistedInject;
import com.google.inject.persist.Transactional;


/**
 * Resource provider for host resources.
 */
public class HostResourceProvider extends AbstractControllerResourceProvider {

  // ----- Property ID constants ---------------------------------------------

  // Hosts
  public static final String RESPONSE_KEY = "Hosts";
  public static final String ALL_PROPERTIES = RESPONSE_KEY + PropertyHelper.EXTERNAL_PATH_SEP + "*";

  public static final String CLUSTER_NAME_PROPERTY_ID = "cluster_name";
  public static final String CPU_COUNT_PROPERTY_ID = "cpu_count";
  public static final String DESIRED_CONFIGS_PROPERTY_ID = "desired_configs";
  public static final String DISK_INFO_PROPERTY_ID = "disk_info";
  public static final String HOST_HEALTH_REPORT_PROPERTY_ID = "host_health_report";
  public static final String HOST_NAME_PROPERTY_ID = "host_name";
  public static final String HOST_STATUS_PROPERTY_ID = "host_status";
  public static final String IP_PROPERTY_ID = "ip";
  public static final String LAST_AGENT_ENV_PROPERTY_ID = "last_agent_env";
  public static final String LAST_HEARTBEAT_TIME_PROPERTY_ID = "last_heartbeat_time";
  public static final String LAST_REGISTRATION_TIME_PROPERTY_ID = "last_registration_time";
  public static final String MAINTENANCE_STATE_PROPERTY_ID = "maintenance_state";
  public static final String OS_ARCH_PROPERTY_ID = "os_arch";
  public static final String OS_FAMILY_PROPERTY_ID = "os_family";
  public static final String OS_TYPE_PROPERTY_ID = "os_type";
  public static final String PHYSICAL_CPU_COUNT_PROPERTY_ID = "ph_cpu_count";
  public static final String PUBLIC_NAME_PROPERTY_ID = "public_host_name";
  public static final String RACK_INFO_PROPERTY_ID = "rack_info";
  public static final String RECOVERY_REPORT_PROPERTY_ID = "recovery_report";
  public static final String RECOVERY_SUMMARY_PROPERTY_ID = "recovery_summary";
  public static final String STATE_PROPERTY_ID = "host_state";
  public static final String TOTAL_MEM_PROPERTY_ID = "total_mem";

  public static final String HOST_CLUSTER_NAME_PROPERTY_ID = RESPONSE_KEY + PropertyHelper.EXTERNAL_PATH_SEP + CLUSTER_NAME_PROPERTY_ID;
  public static final String HOST_CPU_COUNT_PROPERTY_ID = RESPONSE_KEY + PropertyHelper.EXTERNAL_PATH_SEP + CPU_COUNT_PROPERTY_ID;
  public static final String HOST_DESIRED_CONFIGS_PROPERTY_ID = RESPONSE_KEY + PropertyHelper.EXTERNAL_PATH_SEP + DESIRED_CONFIGS_PROPERTY_ID;
  public static final String HOST_DISK_INFO_PROPERTY_ID = RESPONSE_KEY + PropertyHelper.EXTERNAL_PATH_SEP + DISK_INFO_PROPERTY_ID;
  public static final String HOST_HOST_HEALTH_REPORT_PROPERTY_ID = RESPONSE_KEY + PropertyHelper.EXTERNAL_PATH_SEP + HOST_HEALTH_REPORT_PROPERTY_ID;
  public static final String HOST_HOST_STATUS_PROPERTY_ID = RESPONSE_KEY + PropertyHelper.EXTERNAL_PATH_SEP + HOST_STATUS_PROPERTY_ID;
  public static final String HOST_IP_PROPERTY_ID = RESPONSE_KEY + PropertyHelper.EXTERNAL_PATH_SEP + IP_PROPERTY_ID;
  public static final String HOST_LAST_AGENT_ENV_PROPERTY_ID = RESPONSE_KEY + PropertyHelper.EXTERNAL_PATH_SEP + LAST_AGENT_ENV_PROPERTY_ID;
  public static final String HOST_LAST_HEARTBEAT_TIME_PROPERTY_ID = RESPONSE_KEY + PropertyHelper.EXTERNAL_PATH_SEP + LAST_HEARTBEAT_TIME_PROPERTY_ID;
  public static final String HOST_LAST_REGISTRATION_TIME_PROPERTY_ID = RESPONSE_KEY + PropertyHelper.EXTERNAL_PATH_SEP + LAST_REGISTRATION_TIME_PROPERTY_ID;
  public static final String HOST_MAINTENANCE_STATE_PROPERTY_ID = RESPONSE_KEY + PropertyHelper.EXTERNAL_PATH_SEP + MAINTENANCE_STATE_PROPERTY_ID;
  public static final String HOST_HOST_NAME_PROPERTY_ID = RESPONSE_KEY + PropertyHelper.EXTERNAL_PATH_SEP + HOST_NAME_PROPERTY_ID;
  public static final String HOST_OS_ARCH_PROPERTY_ID = RESPONSE_KEY + PropertyHelper.EXTERNAL_PATH_SEP + OS_ARCH_PROPERTY_ID;
  public static final String HOST_OS_FAMILY_PROPERTY_ID = RESPONSE_KEY + PropertyHelper.EXTERNAL_PATH_SEP + OS_FAMILY_PROPERTY_ID;
  public static final String HOST_OS_TYPE_PROPERTY_ID = RESPONSE_KEY + PropertyHelper.EXTERNAL_PATH_SEP + OS_TYPE_PROPERTY_ID;
  public static final String HOST_PHYSICAL_CPU_COUNT_PROPERTY_ID = RESPONSE_KEY + PropertyHelper.EXTERNAL_PATH_SEP + PHYSICAL_CPU_COUNT_PROPERTY_ID;
  public static final String HOST_PUBLIC_NAME_PROPERTY_ID = RESPONSE_KEY + PropertyHelper.EXTERNAL_PATH_SEP + PUBLIC_NAME_PROPERTY_ID;
  public static final String HOST_RACK_INFO_PROPERTY_ID = RESPONSE_KEY + PropertyHelper.EXTERNAL_PATH_SEP + RACK_INFO_PROPERTY_ID;
  public static final String HOST_RECOVERY_REPORT_PROPERTY_ID = RESPONSE_KEY + PropertyHelper.EXTERNAL_PATH_SEP + RECOVERY_REPORT_PROPERTY_ID;
  public static final String HOST_RECOVERY_SUMMARY_PROPERTY_ID = RESPONSE_KEY + PropertyHelper.EXTERNAL_PATH_SEP + RECOVERY_SUMMARY_PROPERTY_ID;
  public static final String HOST_STATE_PROPERTY_ID = RESPONSE_KEY + PropertyHelper.EXTERNAL_PATH_SEP + STATE_PROPERTY_ID;
  public static final String HOST_TOTAL_MEM_PROPERTY_ID = RESPONSE_KEY + PropertyHelper.EXTERNAL_PATH_SEP + TOTAL_MEM_PROPERTY_ID;

  public static final String BLUEPRINT_PROPERTY_ID = "blueprint";
  public static final String HOST_GROUP_PROPERTY_ID = "host_group";
  public static final String HOST_COUNT_PROPERTY_ID = "host_count";
  public static final String HOST_PREDICATE_PROPERTY_ID = "host_predicate";

  //todo use the same json structure for cluster host addition (cluster template and upscale)

  protected static final String FORCE_DELETE_COMPONENTS = "force_delete_components";


<<<<<<< HEAD
  private static Set<String> pkPropertyIds =
    new HashSet<>(Arrays.asList(new String[]{
      HOST_NAME_PROPERTY_ID}));
=======
  private static final Set<String> PK_PROPERTY_IDS = ImmutableSet.of(HOST_HOST_NAME_PROPERTY_ID);
>>>>>>> 1c19200c

  @Inject
  private OsFamily osFamily;

  @Inject
  private static TopologyManager topologyManager;

  // ----- Constructors ----------------------------------------------------

  /**
   * Create a  new resource provider for the given management controller.
   *
   * @param propertyIds           the property ids
   * @param keyPropertyIds        the key property ids
   * @param managementController  the management controller
   */
  @AssistedInject
  HostResourceProvider(@Assisted Set<String> propertyIds,
                       @Assisted Map<Resource.Type, String> keyPropertyIds,
                       @Assisted AmbariManagementController managementController) {
    super(propertyIds, keyPropertyIds, managementController);

    Set<RoleAuthorization> authorizationsAddDelete = EnumSet.of(RoleAuthorization.HOST_ADD_DELETE_HOSTS);

    setRequiredCreateAuthorizations(authorizationsAddDelete);
    setRequiredDeleteAuthorizations(authorizationsAddDelete);
    setRequiredGetAuthorizations(RoleAuthorization.AUTHORIZATIONS_VIEW_CLUSTER);
    setRequiredUpdateAuthorizations(RoleAuthorization.AUTHORIZATIONS_UPDATE_CLUSTER);
  }

  // ----- ResourceProvider ------------------------------------------------

  @Override
  protected RequestStatus createResourcesAuthorized(final Request request)
      throws SystemException,
          UnsupportedPropertyException,
          ResourceAlreadyExistsException,
          NoSuchParentResourceException {

    RequestStatusResponse createResponse = null;
    if (isHostGroupRequest(request)) {
      createResponse = submitHostRequests(request);
    } else {
      createResources(new Command<Void>() {
        @Override
        public Void invoke() throws AmbariException {
          createHosts(request);
          return null;
        }
      });
    }
    notifyCreate(Resource.Type.Host, request);

    return getRequestStatus(createResponse);
  }

  @Override
  protected Set<Resource> getResourcesAuthorized(Request request, Predicate predicate)
      throws SystemException, UnsupportedPropertyException, NoSuchResourceException, NoSuchParentResourceException {

    final Set<HostRequest> requests = new HashSet<>();

    if (predicate == null) {
      requests.add(getRequest(null));
    }
    else {
      for (Map<String, Object> propertyMap : getPropertyMaps(predicate)) {
        requests.add(getRequest(propertyMap));
      }
    }

    Set<HostResponse> responses = getResources(new Command<Set<HostResponse>>() {
      @Override
      public Set<HostResponse> invoke() throws AmbariException {
        return getHosts(requests);
      }
    });

    Set<String>   requestedIds = getRequestPropertyIds(request, predicate);
    Set<Resource> resources    = new HashSet<>();

    for (HostResponse response : responses) {
      Resource resource = new ResourceImpl(Resource.Type.Host);

      // TODO : properly handle more than one cluster
      if (response.getClusterName() != null
          && !response.getClusterName().isEmpty()) {
        setResourceProperty(resource, HOST_CLUSTER_NAME_PROPERTY_ID,
            response.getClusterName(), requestedIds);
      }
      setResourceProperty(resource, HOST_HOST_NAME_PROPERTY_ID,
          response.getHostname(), requestedIds);
      setResourceProperty(resource, HOST_PUBLIC_NAME_PROPERTY_ID,
          response.getPublicHostName(), requestedIds);
      setResourceProperty(resource, HOST_IP_PROPERTY_ID,
          response.getIpv4(), requestedIds);
      setResourceProperty(resource, HOST_TOTAL_MEM_PROPERTY_ID,
          response.getTotalMemBytes(), requestedIds);
      setResourceProperty(resource, HOST_CPU_COUNT_PROPERTY_ID,
          response.getCpuCount(), requestedIds);
      setResourceProperty(resource, HOST_PHYSICAL_CPU_COUNT_PROPERTY_ID,
          response.getPhCpuCount(), requestedIds);
      setResourceProperty(resource, HOST_OS_ARCH_PROPERTY_ID,
          response.getOsArch(), requestedIds);
      setResourceProperty(resource, HOST_OS_TYPE_PROPERTY_ID,
          response.getOsType(), requestedIds);
      setResourceProperty(resource, HOST_OS_FAMILY_PROPERTY_ID,
          response.getOsFamily(), requestedIds);
      setResourceProperty(resource, HOST_RACK_INFO_PROPERTY_ID,
          response.getRackInfo(), requestedIds);
      setResourceProperty(resource, HOST_LAST_HEARTBEAT_TIME_PROPERTY_ID,
          response.getLastHeartbeatTime(), requestedIds);
      setResourceProperty(resource, HOST_LAST_AGENT_ENV_PROPERTY_ID,
          response.getLastAgentEnv(), requestedIds);
      setResourceProperty(resource, HOST_LAST_REGISTRATION_TIME_PROPERTY_ID,
          response.getLastRegistrationTime(), requestedIds);
      setResourceProperty(resource, HOST_HOST_STATUS_PROPERTY_ID,
          response.getStatus(),requestedIds);
      setResourceProperty(resource, HOST_HOST_HEALTH_REPORT_PROPERTY_ID,
          response.getHealthReport(), requestedIds);
      setResourceProperty(resource, HOST_RECOVERY_REPORT_PROPERTY_ID,
          response.getRecoveryReport(), requestedIds);
      setResourceProperty(resource, HOST_RECOVERY_SUMMARY_PROPERTY_ID,
          response.getRecoverySummary(), requestedIds);
      setResourceProperty(resource, HOST_DISK_INFO_PROPERTY_ID,
          response.getDisksInfo(), requestedIds);
      setResourceProperty(resource, HOST_STATE_PROPERTY_ID,
          response.getHostState(), requestedIds);
      setResourceProperty(resource, HOST_DESIRED_CONFIGS_PROPERTY_ID,
          response.getDesiredHostConfigs(), requestedIds);

      // only when a cluster request
      if (null != response.getMaintenanceState()) {
        setResourceProperty(resource, HOST_MAINTENANCE_STATE_PROPERTY_ID,
            response.getMaintenanceState(), requestedIds);
      }

      resources.add(resource);
    }
    return resources;
  }

  @Override
  protected RequestStatus updateResourcesAuthorized(final Request request, Predicate predicate)
      throws SystemException, UnsupportedPropertyException, NoSuchResourceException, NoSuchParentResourceException {

    final Set<HostRequest> requests = new HashSet<>();
    for (Map<String, Object> propertyMap : getPropertyMaps(request.getProperties().iterator().next(), predicate)) {
      requests.add(getRequest(propertyMap));
    }

    modifyResources(new Command<Void>() {
      @Override
      public Void invoke() throws AmbariException, AuthorizationException {
        updateHosts(requests);
        return null;
      }
    });

    notifyUpdate(Resource.Type.Host, request, predicate);

    return getRequestStatus(null);
  }

  @Override
  protected RequestStatus deleteResourcesAuthorized(final Request request, Predicate predicate)
      throws SystemException, UnsupportedPropertyException, NoSuchResourceException, NoSuchParentResourceException {

    final Set<HostRequest> requests = new HashSet<>();
    Map<String, String> requestInfoProperties = request.getRequestInfoProperties();
    final boolean forceDelete = requestInfoProperties.containsKey(FORCE_DELETE_COMPONENTS) &&
                  requestInfoProperties.get(FORCE_DELETE_COMPONENTS).equals("true");

    for (Map<String, Object> propertyMap : getPropertyMaps(predicate)) {
      requests.add(getRequest(propertyMap));
    }

    DeleteStatusMetaData deleteStatusMetaData = modifyResources(new Command<DeleteStatusMetaData>() {
      @Override
      public DeleteStatusMetaData invoke() throws AmbariException {
        return deleteHosts(requests, request.isDryRunRequest(), forceDelete);
      }
    });

    if (!request.isDryRunRequest()) {
      notifyDelete(Resource.Type.Host, predicate);
    }

    return getRequestStatus(null, null, deleteStatusMetaData);
  }

  @Override
  public Set<String> checkPropertyIds(Set<String> propertyIds) {
    Set<String> baseUnsupported = super.checkPropertyIds(propertyIds);

    baseUnsupported.remove(BLUEPRINT_PROPERTY_ID);
    baseUnsupported.remove(HOST_GROUP_PROPERTY_ID);
    baseUnsupported.remove(HOST_NAME_PROPERTY_ID);
    baseUnsupported.remove(HOST_COUNT_PROPERTY_ID);
    baseUnsupported.remove(HOST_PREDICATE_PROPERTY_ID);
    baseUnsupported.remove(RACK_INFO_PROPERTY_ID);

    return checkConfigPropertyIds(baseUnsupported, "Hosts");
  }


  // ----- AbstractResourceProvider ------------------------------------------

  @Override
  protected Set<String> getPKPropertyIds() {
    return PK_PROPERTY_IDS;
  }


  // ----- utility methods ---------------------------------------------------

  /**
   * Determine if a request is a high level "add hosts" call or a simple lower level request
   * to add a host resources.
   *
   * @param request  current request
   * @return true if this is a high level "add hosts" request;
   *         false if it is a simple create host resources request
   */
  private boolean isHostGroupRequest(Request request) {
    boolean isHostGroupRequest = false;
    Set<Map<String, Object>> properties = request.getProperties();
    if (properties != null && ! properties.isEmpty()) {
      //todo: for now, either all or none of the hosts need to specify a hg.  Unable to mix.
      String hgName = (String) properties.iterator().next().get(HOST_GROUP_PROPERTY_ID);
      isHostGroupRequest = hgName != null && ! hgName.isEmpty();
    }
    return isHostGroupRequest;
  }

  /**
   * Get a host request object from a map of property values.
   *
   * @param properties  the predicate
   *
   * @return the component request object
   */
  private HostRequest getRequest(Map<String, Object> properties) {

    if (properties == null) {
      return new HostRequest(null, null);
    }

    HostRequest hostRequest = new HostRequest(
        getHostNameFromProperties(properties),
        (String) properties.get(HOST_CLUSTER_NAME_PROPERTY_ID)
    );
    hostRequest.setPublicHostName((String) properties.get(HOST_PUBLIC_NAME_PROPERTY_ID));

    String rackInfo = (String) ((null != properties.get(HOST_RACK_INFO_PROPERTY_ID))? properties.get(HOST_RACK_INFO_PROPERTY_ID):
            properties.get(RACK_INFO_PROPERTY_ID));

    hostRequest.setRackInfo(rackInfo);
    hostRequest.setBlueprintName((String) properties.get(BLUEPRINT_PROPERTY_ID));
    hostRequest.setHostGroupName((String) properties.get(HOST_GROUP_PROPERTY_ID));

    Object o = properties.get(HOST_MAINTENANCE_STATE_PROPERTY_ID);
    if (null != o) {
      hostRequest.setMaintenanceState(o.toString());
    }

    List<ConfigurationRequest> cr = getConfigurationRequests("Hosts", properties);

    hostRequest.setDesiredConfigs(cr);

    return hostRequest;
  }


  /**
   * Accepts a request with registered hosts and if the request contains a cluster name then will map all of the
   * hosts onto that cluster.
   * @param request Request that must contain registered hosts, and optionally a cluster.
   */
  public synchronized void createHosts(Request request)
      throws AmbariException {

    Set<Map<String, Object>> propertySet = request.getProperties();
    if (propertySet == null || propertySet.isEmpty()) {
      LOG.warn("Received a create host request with no associated property sets");
      return;
    }

    AmbariManagementController controller = getManagementController();
    Clusters                   clusters   = controller.getClusters();

    Set<String> duplicates = new HashSet<>();
    Set<String> unknowns = new HashSet<>();
    Set<String> allHosts = new HashSet<>();


    Set<HostRequest> hostRequests = new HashSet<>();
    for (Map<String, Object> propertyMap : propertySet) {
      HostRequest hostRequest = getRequest(propertyMap);
      hostRequests.add(hostRequest);
      if (! propertyMap.containsKey(HOST_GROUP_PROPERTY_ID)) {
        createHostResource(clusters, duplicates, unknowns, allHosts, hostRequest);
      }
    }

    if (!duplicates.isEmpty()) {
      StringBuilder names = new StringBuilder();
      boolean first = true;
      for (String hName : duplicates) {
        if (!first) {
          names.append(",");
        }
        first = false;
        names.append(hName);
      }
      throw new IllegalArgumentException("Invalid request contains"
          + " duplicate hostnames"
          + ", hostnames=" + names.toString());
    }

    if (!unknowns.isEmpty()) {
      StringBuilder names = new StringBuilder();
      boolean first = true;
      for (String hName : unknowns) {
        if (!first) {
          names.append(",");
        }
        first = false;
        names.append(hName);
      }

      throw new IllegalArgumentException("Attempted to add unknown hosts to a cluster.  " +
          "These hosts have not been registered with the server: " + names.toString());
    }

    Map<String, Set<String>> hostClustersMap = new HashMap<>();
    Map<String, Map<String, String>> hostAttributes = new HashMap<>();
    Set<String> allClusterSet = new HashSet<>();

    for (HostRequest hostRequest : hostRequests) {
      if (hostRequest.getHostname() != null &&
          !hostRequest.getHostname().isEmpty() &&
          hostRequest.getClusterName() != null &&
          !hostRequest.getClusterName().isEmpty()){

        Set<String> clusterSet = new HashSet<>();
        clusterSet.add(hostRequest.getClusterName());
        allClusterSet.add(hostRequest.getClusterName());
        hostClustersMap.put(hostRequest.getHostname(), clusterSet);
      }
    }
    clusters.updateHostWithClusterAndAttributes(hostClustersMap, hostAttributes);

  }

  private void createHostResource(Clusters clusters, Set<String> duplicates,
                                  Set<String> unknowns, Set<String> allHosts,
                                  HostRequest request)
      throws AmbariException {


    if (request.getHostname() == null
        || request.getHostname().isEmpty()) {
      throw new IllegalArgumentException("Invalid arguments, hostname"
          + " cannot be null");
    }

    if (LOG.isDebugEnabled()) {
      LOG.debug("Received a createHost request"
          + ", hostname=" + request.getHostname()
          + ", request=" + request);
    }

    if (allHosts.contains(request.getHostname())) {
      // throw dup error later
      duplicates.add(request.getHostname());
      return;
    }
    allHosts.add(request.getHostname());

    try {
      // ensure host is registered
      clusters.getHost(request.getHostname());
    }
    catch (HostNotFoundException e) {
      unknowns.add(request.getHostname());
      return;
    }

    if (request.getClusterName() != null) {
      try {
        // validate that cluster_name is valid
        clusters.getCluster(request.getClusterName());
      } catch (ClusterNotFoundException e) {
        throw new ParentObjectNotFoundException("Attempted to add a host to a cluster which doesn't exist: "
            + " clusterName=" + request.getClusterName());
      }
    }
  }

  public RequestStatusResponse install(final String cluster, final String hostname, Collection<String> skipInstallForComponents, Collection<String> dontSkipInstallForComponents, final boolean skipFailure)
      throws ResourceAlreadyExistsException,
      SystemException,
      NoSuchParentResourceException,
      UnsupportedPropertyException {


    return ((HostComponentResourceProvider) getResourceProvider(Resource.Type.HostComponent)).
        install(cluster, hostname, skipInstallForComponents, dontSkipInstallForComponents, skipFailure);
  }

  public RequestStatusResponse start(final String cluster, final String hostname)
      throws ResourceAlreadyExistsException,
      SystemException,
      NoSuchParentResourceException,
      UnsupportedPropertyException {

    return ((HostComponentResourceProvider) getResourceProvider(Resource.Type.HostComponent)).
        start(cluster, hostname);
  }

  protected Set<HostResponse> getHosts(Set<HostRequest> requests) throws AmbariException {
    Set<HostResponse> response = new HashSet<>();

    AmbariManagementController controller = getManagementController();

    for (HostRequest request : requests) {
      try {
        response.addAll(getHosts(controller, request, osFamily));
      } catch (HostNotFoundException e) {
        if (requests.size() == 1) {
          // only throw exception if 1 request.
          // there will be > 1 request in case of OR predicate
          throw e;
        }
      }
    }
    return response;
  }

  /**
   * @param osFamily provides OS to OS family lookup; may be null if OS family is ignored anyway (eg. for liveness check)
   */
  protected static Set<HostResponse> getHosts(AmbariManagementController controller, HostRequest request, OsFamily osFamily)
      throws AmbariException {

    //TODO/FIXME host can only belong to a single cluster so get host directly from Cluster
    //TODO/FIXME what is the requirement for filtering on host attributes?

    List<Host> hosts;
    Set<HostResponse> response = new HashSet<>();
    Cluster           cluster  = null;

    Clusters                   clusters   = controller.getClusters();

    String clusterName = request.getClusterName();
    String hostName    = request.getHostname();

    if (clusterName != null) {
      //validate that cluster exists, throws exception if it doesn't.
      try {
        cluster = clusters.getCluster(clusterName);
      } catch (ObjectNotFoundException e) {
        throw new ParentObjectNotFoundException("Parent Cluster resource doesn't exist", e);
      }
    }

    if (hostName == null) {
      hosts = clusters.getHosts();
    } else {
      hosts = new ArrayList<>();
      try {
        hosts.add(clusters.getHost(request.getHostname()));
      } catch (HostNotFoundException e) {
        // add cluster name
        throw new HostNotFoundException(clusterName, hostName);
      }
    }

    // retrieve the cluster desired configs once instead of per host
    Map<String, DesiredConfig> desiredConfigs = null;
    if (null != cluster) {
      desiredConfigs = cluster.getDesiredConfigs();
    }

    for (Host h : hosts) {
      if (clusterName != null) {
        if (clusters.getClustersForHost(h.getHostName()).contains(cluster)) {
          HostResponse r = h.convertToResponse();

          r.setClusterName(clusterName);
          r.setDesiredHostConfigs(h.getDesiredHostConfigs(cluster, desiredConfigs));
          r.setMaintenanceState(h.getMaintenanceState(cluster.getClusterId()));
          if (osFamily != null) {
            String hostOsFamily = osFamily.find(r.getOsType());
            if (hostOsFamily == null) {
              LOG.error("Can not find host OS family. For OS type = '{}' and host name = '{}'", r.getOsType(), r.getHostname());
            }
            r.setOsFamily(hostOsFamily);
          }

          response.add(r);
        } else if (hostName != null) {
          throw new HostNotFoundException(clusterName, hostName);
        }
      } else {
        HostResponse r = h.convertToResponse();

        Set<Cluster> clustersForHost = clusters.getClustersForHost(h.getHostName());
        //todo: host can only belong to a single cluster
        if (clustersForHost != null && clustersForHost.size() != 0) {
          Cluster clusterForHost = clustersForHost.iterator().next();
          r.setClusterName(clusterForHost.getClusterName());
          r.setDesiredHostConfigs(h.getDesiredHostConfigs(clusterForHost, null));
          r.setMaintenanceState(h.getMaintenanceState(clusterForHost.getClusterId()));
        }

        response.add(r);
      }
    }
    return response;
  }

  protected synchronized void updateHosts(Set<HostRequest> requests) throws AmbariException, AuthorizationException {

    if (requests.isEmpty()) {
      LOG.warn("Received an empty requests set");
      return;
    }

    AmbariManagementController controller = getManagementController();
    Clusters                   clusters   = controller.getClusters();

    for (HostRequest request : requests) {
      if (request.getHostname() == null || request.getHostname().isEmpty()) {
        throw new IllegalArgumentException("Invalid arguments, hostname should be provided");
      }
    }

    for (HostRequest request : requests) {
      if (LOG.isDebugEnabled()) {
        LOG.debug("Received an updateHost request"
            + ", hostname=" + request.getHostname()
            + ", request=" + request);
      }

      Host host = clusters.getHost(request.getHostname());

      String clusterName = request.getClusterName();
      Cluster cluster = clusters.getCluster(clusterName);
      Long clusterId = cluster.getClusterId();
      Long resourceId = cluster.getResourceId();

      try {
        // The below method call throws an exception when trying to create a duplicate mapping in the clusterhostmapping
        // table. This is done to detect duplicates during host create. In order to be robust, handle these gracefully.
        clusters.mapAndPublishHostsToCluster(new HashSet<>(Arrays.asList(request.getHostname())), clusterName);
      } catch (DuplicateResourceException e) {
        // do nothing
      }

      String  rackInfo        = host.getRackInfo();
      String  requestRackInfo = request.getRackInfo();
      boolean rackChange      = requestRackInfo != null && !requestRackInfo.equals(rackInfo);

      if (rackChange) {
        if(!AuthorizationHelper.isAuthorized(ResourceType.CLUSTER, resourceId, RoleAuthorization.HOST_ADD_DELETE_HOSTS)) {
          throw new AuthorizationException("The authenticated user is not authorized to update host rack information");
        }
        host.setRackInfo(requestRackInfo);
      }

      if (null != request.getPublicHostName()) {
        if(!AuthorizationHelper.isAuthorized(ResourceType.CLUSTER, resourceId, RoleAuthorization.HOST_ADD_DELETE_HOSTS)) {
          throw new AuthorizationException("The authenticated user is not authorized to update host attributes");
        }
        host.setPublicHostName(request.getPublicHostName());
      }

      if (null != clusterName && null != request.getMaintenanceState()) {
        if(!AuthorizationHelper.isAuthorized(ResourceType.CLUSTER, resourceId, RoleAuthorization.HOST_TOGGLE_MAINTENANCE)) {
          throw new AuthorizationException("The authenticated user is not authorized to update host maintenance state");
        }
        MaintenanceState newState = MaintenanceState.valueOf(request.getMaintenanceState());
        MaintenanceState oldState = host.getMaintenanceState(clusterId);
        if (!newState.equals(oldState)) {
          if (newState.equals(MaintenanceState.IMPLIED_FROM_HOST)
              || newState.equals(MaintenanceState.IMPLIED_FROM_SERVICE)) {
            throw new IllegalArgumentException("Invalid arguments, can only set " +
              "maintenance state to one of " + EnumSet.of(MaintenanceState.OFF, MaintenanceState.ON));
          } else {
            host.setMaintenanceState(clusterId, newState);
          }
        }
      }

      // Create configurations
      if (null != clusterName && null != request.getDesiredConfigs()) {
        if (clusters.getHostsForCluster(clusterName).containsKey(host.getHostName())) {

          for (ConfigurationRequest cr : request.getDesiredConfigs()) {
            if (null != cr.getProperties() && cr.getProperties().size() > 0) {
              LOG.info(MessageFormat.format("Applying configuration with tag ''{0}'' to host ''{1}'' in cluster ''{2}''",
                  cr.getVersionTag(),
                  request.getHostname(),
                  clusterName));

              cr.setClusterName(cluster.getClusterName());
              controller.createConfiguration(cr);
            }

            Config baseConfig = cluster.getConfig(cr.getType(), cr.getVersionTag());
            if (null != baseConfig) {
              String authName = controller.getAuthName();
              DesiredConfig oldConfig = host.getDesiredConfigs(clusterId).get(cr.getType());

              if (host.addDesiredConfig(clusterId, cr.isSelected(), authName,  baseConfig)) {
                Logger logger = LoggerFactory.getLogger("configchange");
                logger.info("cluster '" + cluster.getClusterName() + "', "
                    + "host '" + host.getHostName() + "' "
                    + "changed by: '" + authName + "'; "
                    + "type='" + baseConfig.getType() + "' "
                    + "version='" + baseConfig.getVersion() + "'"
                    + "tag='" + baseConfig.getTag() + "'"
                    + (null == oldConfig ? "" : ", from='" + oldConfig.getTag() + "'"));
              }
            }
          }
        }
      }

      if (StringUtils.isNotBlank(clusterName) && rackChange) {
        // Authorization check for this update was performed before we got to this point.
        controller.registerRackChange(clusterName);
      }

      //todo: if attempt was made to update a property other than those
      //todo: that are allowed above, should throw exception
    }
  }

  @Transactional
  protected DeleteStatusMetaData deleteHosts(Set<HostRequest> requests, boolean dryRun, boolean forceDelete)
      throws AmbariException {

    AmbariManagementController controller = getManagementController();
    Clusters                   clusters   = controller.getClusters();
    DeleteStatusMetaData deleteStatusMetaData = new DeleteStatusMetaData();
    List<HostRequest> okToRemove = new ArrayList<>();

    for (HostRequest hostRequest : requests) {
      String hostName = hostRequest.getHostname();
      if (null == hostName) {
        continue;
      }

      try {
        validateHostInDeleteFriendlyState(hostRequest, clusters, forceDelete);
        okToRemove.add(hostRequest);
      } catch (Exception ex) {
        deleteStatusMetaData.addException(hostName, ex);
      }
    }

    //If dry run, don't delete. just assume it can be successfully deleted.
    if (dryRun) {
      for (HostRequest request : okToRemove) {
        deleteStatusMetaData.addDeletedKey(request.getHostname());
      }
    } else {
      processDeleteHostRequests(okToRemove, clusters, deleteStatusMetaData);
    }

    //Do not break behavior for existing clients where delete request contains only 1 host.
    //Response for these requests will have empty body with appropriate error code.
    //dryRun is a new feature so its ok to unify the behavior
    if (!dryRun) {
      if (deleteStatusMetaData.getDeletedKeys().size() + deleteStatusMetaData.getExceptionForKeys().size() == 1) {
        if (deleteStatusMetaData.getDeletedKeys().size() == 1) {
          return null;
        }
        for (Map.Entry<String, Exception> entry : deleteStatusMetaData.getExceptionForKeys().entrySet()) {
          Exception ex = entry.getValue();
          if (ex instanceof AmbariException) {
            throw (AmbariException) ex;
          } else {
            throw new AmbariException(ex.getMessage(), ex);
          }
        }
      }
    }

    return deleteStatusMetaData;
  }

  private void processDeleteHostRequests(List<HostRequest> requests,  Clusters clusters, DeleteStatusMetaData deleteStatusMetaData) throws AmbariException {
    Set<String> hostsClusters = new HashSet<>();
    Set<String> hostNames = new HashSet<>();
    Set<Cluster> allClustersWithHosts = new HashSet<>();
    for (HostRequest hostRequest : requests) {
      // Assume the user also wants to delete it entirely, including all clusters.
      String hostname = hostRequest.getHostname();
      hostNames.add(hostname);

      if (hostRequest.getClusterName() != null) {
        hostsClusters.add(hostRequest.getClusterName());
      }

      LOG.info("Received Delete request for host {} from cluster {}.", hostname, hostRequest.getClusterName());

      // delete all host components
      Set<ServiceComponentHostRequest> schrs = new HashSet<>();
      for (Cluster cluster : clusters.getClustersForHost(hostname)) {
        List<ServiceComponentHost> list = cluster.getServiceComponentHosts(hostname);
        for (ServiceComponentHost sch : list) {
          ServiceComponentHostRequest schr = new ServiceComponentHostRequest(cluster.getClusterName(),
                                                                             sch.getServiceName(),
                                                                             sch.getServiceComponentName(),
                                                                             sch.getHostName(),
                                                                             null);
          schrs.add(schr);
        }
      }
      DeleteStatusMetaData componentDeleteStatus = null;
      if (schrs.size() > 0) {
        try {
          componentDeleteStatus = getManagementController().deleteHostComponents(schrs);
        } catch (Exception ex) {
          deleteStatusMetaData.addException(hostname, ex);
        }
      }

      if (componentDeleteStatus != null) {
        for (String key : componentDeleteStatus.getDeletedKeys()) {
          deleteStatusMetaData.addDeletedKey(key);
        }
        for (String key : componentDeleteStatus.getExceptionForKeys().keySet()) {
          deleteStatusMetaData.addException(key, componentDeleteStatus.getExceptionForKeys().get(key));
        }
      }

      if (hostRequest.getClusterName() != null) {
        hostsClusters.add(hostRequest.getClusterName());
      }
      try {
        clusters.deleteHost(hostname);
        deleteStatusMetaData.addDeletedKey(hostname);
      } catch (Exception ex) {
        deleteStatusMetaData.addException(hostname, ex);
      }
      removeHostFromClusterTopology(clusters, hostRequest);
      for (LogicalRequest logicalRequest: topologyManager.getRequests(Collections.<Long>emptyList())) {
        logicalRequest.removeHostRequestByHostName(hostname);
      }
    }
    clusters.publishHostsDeletion(allClustersWithHosts, hostNames);
  }

  private void validateHostInDeleteFriendlyState(HostRequest hostRequest, Clusters clusters, boolean forceDelete) throws AmbariException {
    Set<String> clusterNamesForHost = new HashSet<>();
    String hostName = hostRequest.getHostname();
    if (null != hostRequest.getClusterName()) {
      clusterNamesForHost.add(hostRequest.getClusterName());
    } else {
      Set<Cluster> clustersForHost = clusters.getClustersForHost(hostRequest.getHostname());
      if (null != clustersForHost) {
        for (Cluster c : clustersForHost) {
          clusterNamesForHost.add(c.getClusterName());
        }
      }
    }

    for (String clusterName : clusterNamesForHost) {
      Cluster cluster = clusters.getCluster(clusterName);

      List<ServiceComponentHost> list = cluster.getServiceComponentHosts(hostName);

      if (!list.isEmpty()) {
        List<String> componentsToRemove = new ArrayList<>();
        List<String> componentsStarted = new ArrayList<>();
        for (ServiceComponentHost sch : list) {
          componentsToRemove.add(sch.getServiceComponentName());
          if (sch.getState() == State.STARTED) {
            componentsStarted.add(sch.getServiceComponentName());
          }
        }

        if (forceDelete) {
          // error if components are running
          if (!componentsStarted.isEmpty()) {
            StringBuilder reason = new StringBuilder("Cannot remove host ")
                .append(hostName)
                .append(" from ")
                .append(hostRequest.getClusterName())
                .append(
                    ".  The following roles exist, and these components must be stopped: ");

            reason.append(StringUtils.join(componentsToRemove, ", "));

            throw new AmbariException(reason.toString());
          }
        } else {
          if (!componentsToRemove.isEmpty()) {
            StringBuilder reason = new StringBuilder("Cannot remove host ")
                .append(hostName)
                .append(" from ")
                .append(hostRequest.getClusterName())
                .append(
                    ".  The following roles exist, and these components must be stopped if running, and then deleted: ");

            reason.append(StringUtils.join(componentsToRemove, ", "));

            throw new AmbariException(reason.toString());
          }
        }
      }
    }
  }

  /**
   * Removes hostname from the stateful cluster topology
   */
  private void removeHostFromClusterTopology(Clusters clusters, HostRequest hostRequest) throws AmbariException{
    if (hostRequest.getClusterName() == null) {
      for (Cluster c : clusters.getClusters().values()) {
        removeHostFromClusterTopology(c.getClusterId(), hostRequest.getHostname());
      }
    } else {
      long clusterId = clusters.getCluster(hostRequest.getClusterName()).getClusterId();
      removeHostFromClusterTopology(clusterId, hostRequest.getHostname());
    }
  }

  private void removeHostFromClusterTopology(long clusterId, String hostname) {
    ClusterTopology clusterTopology = topologyManager.getClusterTopology(clusterId);
    if(clusterTopology != null) {
      clusterTopology.removeHost(hostname);
    }
  }

  /**
   * Obtain the hostname from the request properties.  The hostname property name may differ
   * depending on the request type.  For the low level host resource creation calls, it is always
   * "Hosts/host_name".  For multi host "add host from hostgroup", the hostname property is a top level
   * property "host_name".
   *
   * @param properties  request properties
   *
   * @return the host name for the host request
   */
  private String getHostNameFromProperties(Map<String, Object> properties) {
    String hostname = (String) properties.get(HOST_HOST_NAME_PROPERTY_ID);

    return hostname != null ? hostname :
        (String) properties.get(HOST_NAME_PROPERTY_ID);
  }

  //todo: for api/v1/hosts we also end up here so we need to ensure proper 400 response
  //todo: since a user shouldn't be posing to that endpoint
  private RequestStatusResponse submitHostRequests(Request request) throws SystemException {
    ScaleClusterRequest requestRequest;
    try {
      requestRequest = new ScaleClusterRequest(request.getProperties());
    } catch (InvalidTopologyTemplateException e) {
      throw new IllegalArgumentException("Invalid Add Hosts Template: " + e, e);
    }

    try {
      return topologyManager.scaleHosts(requestRequest);
    } catch (InvalidTopologyException e) {
      throw new IllegalArgumentException("Topology validation failed: " + e, e);
    } catch (AmbariException e) {
      //todo: handle non-system exceptions
      e.printStackTrace();
      //todo: for now just throw SystemException
      throw new SystemException("Unable to add hosts", e);
    }
  }

  //todo: proper static injection of topology manager
  public static void setTopologyManager(TopologyManager topologyManager) {
    HostResourceProvider.topologyManager = topologyManager;
  }
}<|MERGE_RESOLUTION|>--- conflicted
+++ resolved
@@ -147,13 +147,7 @@
   protected static final String FORCE_DELETE_COMPONENTS = "force_delete_components";
 
 
-<<<<<<< HEAD
-  private static Set<String> pkPropertyIds =
-    new HashSet<>(Arrays.asList(new String[]{
-      HOST_NAME_PROPERTY_ID}));
-=======
   private static final Set<String> PK_PROPERTY_IDS = ImmutableSet.of(HOST_HOST_NAME_PROPERTY_ID);
->>>>>>> 1c19200c
 
   @Inject
   private OsFamily osFamily;
