/*
 * Licensed to the Apache Software Foundation (ASF) under one
 * or more contributor license agreements.  See the NOTICE file
 * distributed with this work for additional information
 * regarding copyright ownership.  The ASF licenses this file
 * to you under the Apache License, Version 2.0 (the
 * "License"); you may not use this file except in compliance
 * with the License.  You may obtain a copy of the License at
 *
 *     http://www.apache.org/licenses/LICENSE-2.0
 *
 * Unless required by applicable law or agreed to in writing, software
 * distributed under the License is distributed on an "AS IS" BASIS,
 * WITHOUT WARRANTIES OR CONDITIONS OF ANY KIND, either express or implied.
 * See the License for the specific language governing permissions and
 * limitations under the License.
 */

package org.apache.ambari.server.controller.internal;

import java.util.Collection;
import java.util.Collections;
import java.util.HashMap;
import java.util.HashSet;
import java.util.LinkedHashSet;
import java.util.List;
import java.util.Map;
import java.util.Set;
import java.util.TreeMap;

import org.apache.ambari.server.AmbariException;
import org.apache.ambari.server.DuplicateResourceException;
import org.apache.ambari.server.ObjectNotFoundException;
import org.apache.ambari.server.ParentObjectNotFoundException;
import org.apache.ambari.server.StaticallyInject;
import org.apache.ambari.server.controller.AmbariManagementController;
import org.apache.ambari.server.controller.spi.NoSuchParentResourceException;
import org.apache.ambari.server.controller.spi.NoSuchResourceException;
import org.apache.ambari.server.controller.spi.Predicate;
import org.apache.ambari.server.controller.spi.Request;
import org.apache.ambari.server.controller.spi.RequestStatus;
import org.apache.ambari.server.controller.spi.Resource;
import org.apache.ambari.server.controller.spi.ResourceAlreadyExistsException;
import org.apache.ambari.server.controller.spi.SystemException;
import org.apache.ambari.server.controller.spi.UnsupportedPropertyException;
import org.apache.ambari.server.controller.utilities.PropertyHelper;
import org.apache.ambari.server.orm.dao.ArtifactDAO;
import org.apache.ambari.server.orm.entities.ArtifactEntity;
import org.apache.ambari.server.state.Cluster;

import com.google.gson.Gson;
import com.google.inject.Inject;

/**
 * Provider for cluster artifacts.
 * Artifacts contain an artifact name as the PK and artifact data in the form of
 * a map which is the content of the artifact.
 * <p>
 * An example of an artifact is a kerberos descriptor.
 */
//todo: implement ExtendedResourceProvider???
@StaticallyInject
public class ArtifactResourceProvider extends AbstractResourceProvider {

  public static final String RESPONSE_KEY = "Artifacts";
  public static final String ARTIFACT_NAME = "artifact_name";
  public static final String CLUSTER_NAME = "cluster_name";
  public static final String SERVICE_NAME = "service_name";
  public static final String ARTIFACT_DATA_PROPERTY = "artifact_data";
  public static final String ARTIFACT_NAME_PROPERTY = RESPONSE_KEY + PropertyHelper.EXTERNAL_PATH_SEP + ARTIFACT_NAME;
  public static final String CLUSTER_NAME_PROPERTY = RESPONSE_KEY + PropertyHelper.EXTERNAL_PATH_SEP + CLUSTER_NAME;
  public static final String SERVICE_NAME_PROPERTY = RESPONSE_KEY + PropertyHelper.EXTERNAL_PATH_SEP + SERVICE_NAME;

  /**
   * primary key fields
   */
  private static Set<String> pkPropertyIds = new HashSet<>();

  /**
   * map of resource type to fk field
   */
  private static Map<Resource.Type, String> keyPropertyIds =
    new HashMap<>();

  /**
   * resource properties
   */
  private static Set<String> propertyIds = new HashSet<>();

  /**
   * map of resource type to type registration
   */
  private static final Map<Resource.Type, TypeRegistration> typeRegistrations =
    new HashMap<>();

  /**
   * map of foreign key field to type registration
   */
  private static final Map<String, TypeRegistration> typeRegistrationsByFK =
    new HashMap<>();

  /**
   * map of short foreign key field to type registration
   */
  private static final Map<String, TypeRegistration> typeRegistrationsByShortFK =
    new HashMap<>();

  /**
   * serializer used to convert json to map
   */
  private static final Gson jsonSerializer = new Gson();

  /**
   * artifact data access object
   */
  @Inject
  private static ArtifactDAO artifactDAO;


  /*
   * set resource properties, pk and fk's
   */
  static {
    // resource properties
    propertyIds.add(ARTIFACT_NAME_PROPERTY);
    propertyIds.add(ARTIFACT_DATA_PROPERTY);

    // pk property
    pkPropertyIds.add(ARTIFACT_NAME_PROPERTY);

    // key properties
    keyPropertyIds.put(Resource.Type.Artifact, ARTIFACT_NAME_PROPERTY);

    //todo: external registration
    // cluster registration
    ClusterTypeRegistration clusterTypeRegistration = new ClusterTypeRegistration();
    typeRegistrations.put(clusterTypeRegistration.getType(), clusterTypeRegistration);

    //service registration
    ServiceTypeRegistration serviceTypeRegistration = new ServiceTypeRegistration();
    typeRegistrations.put(serviceTypeRegistration.getType(), serviceTypeRegistration);

    //todo: detect resource type and fk name collisions during registration
    for (TypeRegistration registration: typeRegistrations.values()) {
      String fkProperty = registration.getFKPropertyName();
      keyPropertyIds.put(registration.getType(), fkProperty);
      propertyIds.add(fkProperty);

      typeRegistrationsByFK.put(fkProperty, registration);
      typeRegistrationsByShortFK.put(registration.getShortFKPropertyName(), registration);

      for (Map.Entry<Resource.Type, String> ancestor : registration.getForeignKeyInfo().entrySet()) {
        Resource.Type ancestorType = ancestor.getKey();
        if (! keyPropertyIds.containsKey(ancestorType)) {
          String ancestorFK = ancestor.getValue();
          keyPropertyIds.put(ancestorType, ancestorFK);
          propertyIds.add(ancestorFK);
        }
      }
    }
  }

  /**
   * Constructor.
   *
   * @param controller  management controller
   */
  @Inject
  protected ArtifactResourceProvider(AmbariManagementController controller) {
    super(propertyIds, keyPropertyIds);

    for (TypeRegistration typeRegistration : typeRegistrations.values()) {
      typeRegistration.setManagementController(controller);
    }
  }

  @Override
  protected Set<String> getPKPropertyIds() {
    return pkPropertyIds;
  }

  @Override
  public RequestStatus createResources(Request request)
      throws SystemException,
             UnsupportedPropertyException,
             ResourceAlreadyExistsException,
             NoSuchParentResourceException {

    for (Map<String, Object> properties : request.getProperties()) {
      createResources(getCreateCommand(properties, request.getRequestInfoProperties()));
    }
    notifyCreate(Resource.Type.Artifact, request);

    return getRequestStatus(null);
  }

  @Override
  public Set<Resource> getResources(Request request, Predicate predicate)
      throws SystemException,
             UnsupportedPropertyException,
             NoSuchResourceException,
             NoSuchParentResourceException {

    Set<Map<String, Object>> requestProps = getPropertyMaps(predicate);
    Set<Resource> resources = new LinkedHashSet<>();

    for (Map<String, Object> props : requestProps) {
      resources.addAll(getResources(getGetCommand(request, predicate, props)));
    }

    if (resources.isEmpty() && isInstanceRequest(requestProps)) {
      throw new NoSuchResourceException(
          "The requested resource doesn't exist: Artifact not found, " + predicate);
    }
    return resources;
  }

  @Override
  public RequestStatus updateResources(final Request request, Predicate predicate)
      throws SystemException,
             UnsupportedPropertyException,
             NoSuchResourceException,
             NoSuchParentResourceException {

    for (Resource resource : getResources(request, predicate)) {
      modifyResources(getUpdateCommand(request, resource));
    }

    notifyUpdate(Resource.Type.Artifact, request, predicate);
    return getRequestStatus(null);
  }

  @Override
  public RequestStatus deleteResources(Request request, Predicate predicate)
      throws SystemException,
             UnsupportedPropertyException,
             NoSuchResourceException,
             NoSuchParentResourceException {

    // get resources to update
    Set<Resource> setResources = getResources(
        new RequestImpl(null, null, null, null), predicate);

    for (final Resource resource : setResources) {
      modifyResources(getDeleteCommand(resource));
    }

    notifyDelete(Resource.Type.Artifact, predicate);
    return getRequestStatus(null);
  }

  /**
   * Create a command to create a resource.
   *
   * @param properties        request properties
   * @param requestInfoProps  request info properties
   *
   * @return a new create command
   */
  private Command<Void> getCreateCommand(final Map<String, Object> properties,
                                         final Map<String, String> requestInfoProps) {
    return new Command<Void>() {
      @Override
      public Void invoke() throws AmbariException {
        // ensure that parent exists
        validateParent(properties);

        String artifactName = String.valueOf(properties.get(ARTIFACT_NAME_PROPERTY));
        TreeMap<String, String> foreignKeyMap = createForeignKeyMap(properties);

        if (artifactDAO.findByNameAndForeignKeys(artifactName, foreignKeyMap) != null) {
          throw new DuplicateResourceException(String.format(
              "Attempted to create an artifact which already exists, artifact_name='%s', foreign_keys='%s'",
              artifactName, getRequestForeignKeys(properties)));
        }

        LOG.debug("Creating Artifact Resource with name '{}'. Parent information: {}",
            artifactName, getRequestForeignKeys(properties));

        artifactDAO.create(toEntity(properties, requestInfoProps.get(Request.REQUEST_INFO_BODY_PROPERTY)));

        return null;
      }
    };
  }

  /**
   * Create a command to get the requested resources.
   *
   * @param properties  request properties
   *
   * @return a new get command
   */
  private Command<Set<Resource>> getGetCommand(final Request request,
                                               final Predicate predicate,
                                               final Map<String, Object> properties) {
    return new Command<Set<Resource>>() {
      @Override
      public Set<Resource> invoke() throws AmbariException {
        String name = (String) properties.get(ARTIFACT_NAME_PROPERTY);
        validateParent(properties);

        Set<Resource> matchingResources = new HashSet<>();
        TreeMap<String, String> foreignKeys = createForeignKeyMap(properties);
        Set<String> requestPropertyIds = getRequestPropertyIds(request, predicate);
        if (name != null) {
          // find instance using name and foreign keys
          ArtifactEntity entity = artifactDAO.findByNameAndForeignKeys(name, foreignKeys);
          if (entity != null) {
            Resource instance = (toResource(entity, requestPropertyIds));
            if (predicate.evaluate(instance)) {
              matchingResources.add(instance);
            }
          }
        } else {
          // find collection using foreign keys only
          List<ArtifactEntity> results = artifactDAO.findByForeignKeys(foreignKeys);
          for (ArtifactEntity entity : results) {
            Resource resource = toResource(entity, requestPropertyIds);
            if (predicate.evaluate(resource)) {
              matchingResources.add(resource);
            }
          }
        }
        return matchingResources;
      }
    };
  }

  /**
   * Create a command to update a resource.
   *
   * @param request   update request
   * @param resource  resource to update
   *
   * @return  a update resource command
   */
  private Command<Void> getUpdateCommand(final Request request, final Resource resource) {
    return new Command<Void>() {
      @Override
      public Void invoke() throws AmbariException {
        Map<String, Object> entityUpdateProperties =
          new HashMap<>(request.getProperties().iterator().next());

        // ensure name is set.  It won't be in case of query
        entityUpdateProperties.put(ARTIFACT_NAME_PROPERTY,
            String.valueOf(resource.getPropertyValue(ARTIFACT_NAME_PROPERTY)));

        artifactDAO.merge(toEntity(entityUpdateProperties,
            request.getRequestInfoProperties().get(Request.REQUEST_INFO_BODY_PROPERTY)));

        return null;
      }
    };
  }

  /**
   * Create a command to delete a resource.
   *
   * @param resource the resource to delete
   *
   * @return  a delete resource command
   */
  private Command<Void> getDeleteCommand(final Resource resource) {
    return new Command<Void>() {
      @Override
      public Void invoke() throws AmbariException {
        // flatten out key properties as is expected by createForeignKeyMap()
        Map<String, Object> keyProperties = new HashMap<>();
<<<<<<< HEAD
        for (Map.Entry<String, Object> entry : resource.getPropertiesMap().get("Artifacts").entrySet()) {
=======
        for (Map.Entry<String, Object> entry : resource.getPropertiesMap().get(RESPONSE_KEY).entrySet()) {
>>>>>>> 9d802b7c
          keyProperties.put(String.format("Artifacts/%s", entry.getKey()), entry.getValue());
        }

        // find entity to remove
        String artifactName = String.valueOf(resource.getPropertyValue(ARTIFACT_NAME_PROPERTY));
        TreeMap<String, String> artifactForeignKeys = createForeignKeyMap(keyProperties);
        ArtifactEntity entity = artifactDAO.findByNameAndForeignKeys(artifactName, artifactForeignKeys);

        if (entity != null) {
          LOG.info("Deleting Artifact: name = {}, foreign keys = {}",
              entity.getArtifactName(), entity.getForeignKeys());
          artifactDAO.remove(entity);
        } else {
          LOG.info("Cannot find Artifact to delete, ignoring: name = {}, foreign keys = {}",
              artifactName, artifactForeignKeys);
        }

        return null;
      }
    };
  }

  /**
   * Validate that parent resources exist.
   *
   * @param properties  request properties
   *
   * @throws ParentObjectNotFoundException  if the parent resource doesn't exist
   * @throws AmbariException if an error occurred while attempting to validate the parent
   */
  private void validateParent(Map<String, Object> properties) throws AmbariException {
    Resource.Type parentType = getRequestType(properties);
    if (! typeRegistrations.get(parentType).instanceExists(keyPropertyIds, properties)) {
      throw new ParentObjectNotFoundException(String.format(
       "Parent resource doesn't exist: %s", getRequestForeignKeys(properties)));
    }
  }

  /**
   * Get the type of the parent resource from the request properties.
   *
   * @param properties  request properties
   *
   * @return the parent resource type based on the request properties
   *
   * @throws AmbariException  if unable to determine the parent resource type
   */
  private Resource.Type getRequestType(Map<String, Object> properties) throws AmbariException {
    Set<String> requestFKs = getRequestForeignKeys(properties).keySet();
    for (TypeRegistration registration : typeRegistrations.values()) {
      Collection<String> typeFKs = new HashSet<>(registration.getForeignKeyInfo().values());
      typeFKs.add(registration.getFKPropertyName());
      if (requestFKs.equals(typeFKs)) {
        return registration.getType();
      }
    }
    throw new AmbariException("Couldn't determine resource type based on request properties");
  }

  /**
   * Get a map of foreign key to value for the given request properties.
   * The foreign key map will only include the foreign key properties which
   * are included in the request properties.  This is useful for reporting
   * errors back to the user.
   * .
   * @param properties  request properties
   *
   * @return map of foreign key to value for the provided request properties
   */
  private Map<String, String> getRequestForeignKeys(Map<String, Object> properties) {
    Map<String, String> requestFKs = new HashMap<>();
    for (String property : properties.keySet()) {
      if (! property.equals(ARTIFACT_NAME_PROPERTY) && ! property.startsWith(ARTIFACT_DATA_PROPERTY)) {
        requestFKs.put(property, String.valueOf(properties.get(property)));
      }
    }
    return requestFKs;
  }

  /**
   * Convert a map of properties to an artifact entity.
   *
   * @param properties  property map
   *
   * @return new artifact entity
   */
  @SuppressWarnings("unchecked")
  private ArtifactEntity toEntity(Map<String, Object> properties, String rawRequestBody)
      throws AmbariException {

    String name = (String) properties.get(ARTIFACT_NAME_PROPERTY);
    if (name == null || name.isEmpty()) {
      throw new IllegalArgumentException("Artifact name must be provided");
    }

    ArtifactEntity artifact = new ArtifactEntity();
    artifact.setArtifactName(name);
    artifact.setForeignKeys(createForeignKeyMap(properties));

    Map<String, Object> rawBodyMap = jsonSerializer.<Map<String, Object>>fromJson(
        rawRequestBody, Map.class);

    Object artifactData = rawBodyMap.get(ARTIFACT_DATA_PROPERTY);
    if (artifactData == null) {
      throw new IllegalArgumentException("artifact_data property must be provided");
    }
    if (! (artifactData instanceof Map)) {
      throw new IllegalArgumentException("artifact_data property must be a map");
    }
    artifact.setArtifactData((Map<String, Object>) artifactData);

    return artifact;
  }

  /**
   * Create a map of foreign keys and values which can be persisted.
   * This map will include the short fk names of the key properties as well
   * as the 'persist id' representation of the value which is returned
   * by the type registration.
   *
   * @param properties  request properties
   * @return an ordered map of key name to value
   *
   * @throws AmbariException an unexpected exception occurred
   */
  private TreeMap<String, String> createForeignKeyMap(Map<String, Object> properties) throws AmbariException {
    TreeMap<String, String> foreignKeys = new TreeMap<>();
    for (String keyProperty : keyPropertyIds.values()) {
      if (! keyProperty.equals(ARTIFACT_NAME_PROPERTY)) {
        String origValue = (String) properties.get(keyProperty);
        if (origValue != null && ! origValue.isEmpty()) {
          TypeRegistration typeRegistration = typeRegistrationsByFK.get(keyProperty);
          foreignKeys.put(typeRegistration.getShortFKPropertyName(), typeRegistration.toPersistId(origValue));
        }
      }
    }
    return foreignKeys;
  }

  /**
   * Create a resource instance from an artifact entity.
   * This will convert short fk property names to the full property name as well
   * as converting the value from the 'persist id' representation which is written
   * to the database.
   *
   * @param entity        artifact entity
   * @param requestedIds  requested id's
   *
   * @return a new resource instance for the given artifact entity
   */
  private Resource toResource(ArtifactEntity entity, Set<String> requestedIds) throws AmbariException {
    Resource resource = new ResourceImpl(Resource.Type.Artifact);
    setResourceProperty(resource, ARTIFACT_NAME_PROPERTY, entity.getArtifactName(), requestedIds);
    setResourceProperty(resource, ARTIFACT_DATA_PROPERTY, entity.getArtifactData(), requestedIds);

    for (Map.Entry<String, String> entry : entity.getForeignKeys().entrySet()) {
      TypeRegistration typeRegistration = typeRegistrationsByShortFK.get(entry.getKey());
      setResourceProperty(resource, typeRegistration.getFKPropertyName(),
          typeRegistration.fromPersistId(entry.getValue()), requestedIds);
    }
    return resource;
  }

  /**
   * Determine if the request was for an instance resource.
   *
   * @param requestProps  request properties
   *
   * @return true if the request was for a specific instance, false otherwise
   */
  private boolean isInstanceRequest(Set<Map<String, Object>> requestProps) {
    return requestProps.size() == 1 &&
        requestProps.iterator().next().get(ARTIFACT_NAME_PROPERTY) != null;
  }

  //todo: when static registration is changed to external registration, this interface
  //todo: should be extracted as a first class interface.
  /**
   * Used to register a dynamic sub-resource with an existing resource type.
   */
  public interface TypeRegistration {
    /**
     * Allows the management controller to be set on the registration.
     * This is called as part of the registration process.
     * For registrations that need access to the management controller,
     * they should assign this controller to a member field.
     *
     * @param  controller  management controller
     */
    void setManagementController(AmbariManagementController controller);

    /**
     * Get the type of the registering resource.
     *
     * @return type of the register resource
     */
    Resource.Type getType();

    /**
     * Full foreign key property name to use in the artifact resource.
     * At this time, all foreign key properties should be in the "Artifacts" category.
     *
     * @return  the absolute foreign key property name.
     *          For example: "Artifacts/cluster_name
     */
    //todo: use relative property names
    String getFKPropertyName();

    /**
     * Shortened foreign key name that is written to the database.
     * This name doesn't need to be in any category but must be unique
     * across all registrations.
     *
     * @return short fk name.  For example: "cluster_name"
     */
    String getShortFKPropertyName();

    /**
     * Convert the foreign key value to a value that is persisted to the database.
     * In most cases this will be the original value.
     * <p>
     * An example of when this will be different is when the fk value value needs
     * to be converted to the unique id for the resource.
     * <p>
     * For example, the cluster_name to the cluster_id.
     * <p>
     * This returned value will later be converted back to the normal form via
     * {@link #fromPersistId(String)}.
     *
     * @param value normal form of the fk value used by the api
     *
     * @return persist id form of the fk value
     *
     * @throws AmbariException if unable to convert the value
     */
    String toPersistId(String value) throws AmbariException;

    /**
     * Convert the persist id form of the foreign key which is written to the database
     * to the form used by the api. In most cases, this will be the same.
     * <p>
     * This method takes the value returned from {@link #toPersistId(String)} and converts
     * it back to the original value which is used by the api.
     * <p>
     * An  example of this is the converting the cluster name to the cluster id in
     * {@link #toPersistId(String)} and then back to the cluster name by this method.  The
     * api always uses the cluster name so we wouldn't want to return the id back as the
     * value for a cluster_name foreign key.
     *
     * @param value  persist id form of the fk value
     *
     * @return  normal form of the fk value used by the api
     *
     * @throws AmbariException if unable to convert the value
     */
    String fromPersistId(String value) throws AmbariException;

    /**
     * Get a map of ancestor type to foreign key.
     * <p>
     * <b>Note: Currently, if a parent resource has also registered the same dynamic resource,
     * the foreign key name used here has to match the value returned by the parent resource
     * in {@link #getFKPropertyName()}</b>
     *
     * @return map of ancestor type to foreign key
     */
    //todo: look at the need to use the same name as specified by ancestors
    Map<Resource.Type, String> getForeignKeyInfo();

    /**
     * Determine if the instance identified by the provided properties exists.
     *
     * @param keyMap      map of resource type to foreign key properties
     * @param properties  request properties
     *
     * @return true if the resource instance exists, false otherwise
     *
     * @throws AmbariException  an exception occurs trying to determine if the instance exists
     */
    boolean instanceExists(Map<Resource.Type, String> keyMap,
                           Map<String, Object> properties) throws AmbariException;
  }


  //todo: Registration should be done externally and these implementations should be moved
  //todo: to a location where the registering resource definition has access to them.
  /**
   * Cluster resource registration.
   */
  private static class ClusterTypeRegistration implements TypeRegistration {
    /**
     * management controller instance
     */
    private AmbariManagementController controller = null;

    /**
     * cluster name property name
     */

    @Override
    public void setManagementController(AmbariManagementController controller) {
      this.controller = controller;
    }

    @Override
    public Resource.Type getType() {
      return Resource.Type.Cluster;
    }

    @Override
    public String getFKPropertyName() {
      return CLUSTER_NAME_PROPERTY;
    }

    @Override
    public String getShortFKPropertyName() {
      return "cluster";
    }

    @Override
    public String toPersistId(String value) throws AmbariException {
      return String.valueOf(controller.getClusters().getCluster(value).getClusterId());
    }

    @Override
    public String fromPersistId(String value) throws AmbariException {
      return controller.getClusters().getClusterById(Long.valueOf(value)).getClusterName();
    }

    @Override
    public Map<Resource.Type, String> getForeignKeyInfo() {
      return Collections.emptyMap();
    }

    @Override
    public boolean instanceExists(Map<Resource.Type, String> keyMap,
                                  Map<String, Object> properties) throws AmbariException {
      try {
        String clusterName = String.valueOf(properties.get(CLUSTER_NAME_PROPERTY));
        controller.getClusters().getCluster(clusterName);
        return true;
      } catch (ObjectNotFoundException e) {
        // doesn't exist
      }
      return false;
    }
  }

  /**
   * Service resource registration.
   */
  private static class ServiceTypeRegistration implements TypeRegistration {
    /**
     * management controller instance
     */
    private AmbariManagementController controller = null;

    /**
     * service name property name
     */

    @Override
    public void setManagementController(AmbariManagementController controller) {
      this.controller = controller;
    }

    @Override
    public Resource.Type getType() {
      return Resource.Type.Service;
    }

    @Override
    public String getFKPropertyName() {
      return SERVICE_NAME_PROPERTY;
    }

    @Override
    public String getShortFKPropertyName() {
      return "service";
    }

    @Override
    public String toPersistId(String value) {
      return value;
    }

    @Override
    public String fromPersistId(String value) {
      return value;
    }

    @Override
    public Map<Resource.Type, String> getForeignKeyInfo() {
      return Collections.singletonMap(Resource.Type.Cluster, CLUSTER_NAME_PROPERTY);
    }

    @Override
    public boolean instanceExists(Map<Resource.Type, String> keyMap,
                                  Map<String, Object> properties) throws AmbariException {

      String clusterName = String.valueOf(properties.get(keyMap.get(Resource.Type.Cluster)));
      try {
        Cluster cluster = controller.getClusters().getCluster(clusterName);
        cluster.getService(String.valueOf(properties.get(SERVICE_NAME_PROPERTY)));
        return true;
      } catch (ObjectNotFoundException e) {
        // doesn't exist
      }
      return false;
    }
  }
}<|MERGE_RESOLUTION|>--- conflicted
+++ resolved
@@ -367,11 +367,7 @@
       public Void invoke() throws AmbariException {
         // flatten out key properties as is expected by createForeignKeyMap()
         Map<String, Object> keyProperties = new HashMap<>();
-<<<<<<< HEAD
-        for (Map.Entry<String, Object> entry : resource.getPropertiesMap().get("Artifacts").entrySet()) {
-=======
         for (Map.Entry<String, Object> entry : resource.getPropertiesMap().get(RESPONSE_KEY).entrySet()) {
->>>>>>> 9d802b7c
           keyProperties.put(String.format("Artifacts/%s", entry.getKey()), entry.getValue());
         }
 
