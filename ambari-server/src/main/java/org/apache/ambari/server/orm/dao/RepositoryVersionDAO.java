--- conflicted
+++ resolved
@@ -246,7 +246,6 @@
   }
 
   /**
-<<<<<<< HEAD
    * Removes the specified repoversion entry based on stackid.
    *
    * @param stackId
@@ -255,10 +254,11 @@
   @Transactional
   public void removeByStack(StackId stackId) {
     List<RepositoryVersionEntity> repoVersionDeleteCandidates = findByStack(stackId);
-    for(RepositoryVersionEntity repositoryVersionEntity : repoVersionDeleteCandidates) {
+    for (RepositoryVersionEntity repositoryVersionEntity : repoVersionDeleteCandidates) {
       entityManagerProvider.get().remove(repositoryVersionEntity);
     }
-=======
+  }
+   /*
    * Retrieves the repo versions matching the provided ones that are currently being used
    * for a service.
    *
@@ -270,6 +270,5 @@
           createNamedQuery("findByServiceDesiredVersion", RepositoryVersionEntity.class);
 
     return daoUtils.selectList(query, matching);
->>>>>>> 285cbafe
   }
 }