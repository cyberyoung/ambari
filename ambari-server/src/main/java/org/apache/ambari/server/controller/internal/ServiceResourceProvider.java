/*
 * Licensed to the Apache Software Foundation (ASF) under one
 * or more contributor license agreements.  See the NOTICE file
 * distributed with this work for additional information
 * regarding copyright ownership.  The ASF licenses this file
 * to you under the Apache License, Version 2.0 (the
 * "License"); you may not use this file except in compliance
 * with the License.  You may obtain a copy of the License at
 *
 *     http://www.apache.org/licenses/LICENSE-2.0
 *
 * Unless required by applicable law or agreed to in writing, software
 * distributed under the License is distributed on an "AS IS" BASIS,
 * WITHOUT WARRANTIES OR CONDITIONS OF ANY KIND, either express or implied.
 * See the License for the specific language governing permissions and
 * limitations under the License.
 */
package org.apache.ambari.server.controller.internal;

import java.util.ArrayList;
import java.util.Arrays;
import java.util.Collection;
import java.util.EnumMap;
import java.util.EnumSet;
import java.util.HashMap;
import java.util.HashSet;
import java.util.Iterator;
import java.util.List;
import java.util.Map;
import java.util.Set;

import org.apache.ambari.server.AmbariException;
import org.apache.ambari.server.ClusterNotFoundException;
import org.apache.ambari.server.DuplicateResourceException;
import org.apache.ambari.server.ObjectNotFoundException;
import org.apache.ambari.server.ParentObjectNotFoundException;
import org.apache.ambari.server.RoleCommand;
import org.apache.ambari.server.ServiceNotFoundException;
import org.apache.ambari.server.api.services.AmbariMetaInfo;
import org.apache.ambari.server.controller.AmbariManagementController;
import org.apache.ambari.server.controller.KerberosHelper;
import org.apache.ambari.server.controller.MaintenanceStateHelper;
import org.apache.ambari.server.controller.RequestStatusResponse;
import org.apache.ambari.server.controller.ServiceRequest;
import org.apache.ambari.server.controller.ServiceResponse;
import org.apache.ambari.server.controller.spi.NoSuchParentResourceException;
import org.apache.ambari.server.controller.spi.NoSuchResourceException;
import org.apache.ambari.server.controller.spi.Predicate;
import org.apache.ambari.server.controller.spi.Request;
import org.apache.ambari.server.controller.spi.RequestStatus;
import org.apache.ambari.server.controller.spi.Resource;
import org.apache.ambari.server.controller.spi.ResourceAlreadyExistsException;
import org.apache.ambari.server.controller.spi.SystemException;
import org.apache.ambari.server.controller.spi.UnsupportedPropertyException;
import org.apache.ambari.server.controller.utilities.PropertyHelper;
import org.apache.ambari.server.controller.utilities.ServiceCalculatedStateFactory;
import org.apache.ambari.server.controller.utilities.state.ServiceCalculatedState;
import org.apache.ambari.server.metadata.RoleCommandOrder;
import org.apache.ambari.server.orm.dao.RepositoryVersionDAO;
import org.apache.ambari.server.orm.entities.RepositoryVersionEntity;
import org.apache.ambari.server.security.authorization.AuthorizationException;
import org.apache.ambari.server.security.authorization.AuthorizationHelper;
import org.apache.ambari.server.security.authorization.ResourceType;
import org.apache.ambari.server.security.authorization.RoleAuthorization;
import org.apache.ambari.server.serveraction.kerberos.KerberosAdminAuthenticationException;
import org.apache.ambari.server.serveraction.kerberos.KerberosInvalidConfigurationException;
import org.apache.ambari.server.serveraction.kerberos.KerberosMissingAdminCredentialsException;
import org.apache.ambari.server.state.Cluster;
import org.apache.ambari.server.state.Clusters;
import org.apache.ambari.server.state.MaintenanceState;
import org.apache.ambari.server.state.RepositoryType;
import org.apache.ambari.server.state.Service;
import org.apache.ambari.server.state.ServiceComponent;
import org.apache.ambari.server.state.ServiceComponentHost;
import org.apache.ambari.server.state.ServiceGroup;
import org.apache.ambari.server.state.ServiceInfo;
import org.apache.ambari.server.state.StackId;
import org.apache.ambari.server.state.State;
import org.apache.commons.collections.CollectionUtils;
import org.apache.commons.lang.StringUtils;
import org.apache.commons.lang.Validate;

import com.google.inject.Inject;
import com.google.inject.assistedinject.Assisted;
import com.google.inject.assistedinject.AssistedInject;

/**
 * Resource provider for service resources.
 */
public class ServiceResourceProvider extends AbstractControllerResourceProvider {
  public static final String RESPONSE_KEY = "ServiceInfo";
  public static final String ALL_PROPERTIES = RESPONSE_KEY + PropertyHelper.EXTERNAL_PATH_SEP + "*";

  public static final String SERVICE_CLUSTER_ID_PROPERTY_ID = RESPONSE_KEY + PropertyHelper.EXTERNAL_PATH_SEP + "cluster_id";
  public static final String SERVICE_CLUSTER_NAME_PROPERTY_ID = RESPONSE_KEY + PropertyHelper.EXTERNAL_PATH_SEP + "cluster_name";
  public static final String SERVICE_SERVICE_GROUP_ID_PROPERTY_ID = RESPONSE_KEY + PropertyHelper.EXTERNAL_PATH_SEP + "service_group_id";
  public static final String SERVICE_SERVICE_GROUP_NAME_PROPERTY_ID = RESPONSE_KEY + PropertyHelper.EXTERNAL_PATH_SEP + "service_group_name";
  public static final String SERVICE_SERVICE_ID_PROPERTY_ID = RESPONSE_KEY + PropertyHelper.EXTERNAL_PATH_SEP + "service_id";
  public static final String SERVICE_SERVICE_NAME_PROPERTY_ID = RESPONSE_KEY + PropertyHelper.EXTERNAL_PATH_SEP + "service_name";
  public static final String SERVICE_SERVICE_DISPLAY_NAME_PROPERTY_ID = RESPONSE_KEY + PropertyHelper.EXTERNAL_PATH_SEP + "service_display_name";
  public static final String SERVICE_SERVICE_STATE_PROPERTY_ID = RESPONSE_KEY + PropertyHelper.EXTERNAL_PATH_SEP + "state";
  public static final String SERVICE_MAINTENANCE_STATE_PROPERTY_ID = RESPONSE_KEY + PropertyHelper.EXTERNAL_PATH_SEP + "maintenance_state";
  public static final String SERVICE_CREDENTIAL_STORE_SUPPORTED_PROPERTY_ID = RESPONSE_KEY + PropertyHelper.EXTERNAL_PATH_SEP + "credential_store_supported";
  public static final String SERVICE_CREDENTIAL_STORE_ENABLED_PROPERTY_ID = RESPONSE_KEY + PropertyHelper.EXTERNAL_PATH_SEP + "credential_store_enabled";
  public static final String SERVICE_ATTRIBUTES_PROPERTY_ID = RESPONSE_KEY + PropertyHelper.EXTERNAL_PATH_SEP + "attributes";
  public static final String SERVICE_DESIRED_STACK_PROPERTY_ID = RESPONSE_KEY + PropertyHelper.EXTERNAL_PATH_SEP + "desired_stack";
  public static final String SERVICE_DESIRED_REPO_VERSION_ID_PROPERTY_ID = RESPONSE_KEY + PropertyHelper.EXTERNAL_PATH_SEP + "desired_repository_version_id";
  protected static final String SERVICE_REPOSITORY_STATE = RESPONSE_KEY + PropertyHelper.EXTERNAL_PATH_SEP + "repository_state";

  //Parameters from the predicate
  private static final String QUERY_PARAMETERS_RUN_SMOKE_TEST_ID = "params/run_smoke_test";
  private static final String QUERY_PARAMETERS_RECONFIGURE_CLIENT = "params/reconfigure_client";
  private static final String QUERY_PARAMETERS_START_DEPENDENCIES = "params/start_dependencies";

  private static Set<String> pkPropertyIds =
    new HashSet<>(Arrays.asList(new String[]{
      SERVICE_CLUSTER_NAME_PROPERTY_ID,
      SERVICE_SERVICE_GROUP_NAME_PROPERTY_ID,
      SERVICE_SERVICE_DISPLAY_NAME_PROPERTY_ID}));

  /**
   * The property ids for an service resource.
   */
  private static final Set<String> PROPERTY_IDS = new HashSet<>();

  /**
   * The key property ids for an service resource.
   */
  private static final Map<Resource.Type, String> KEY_PROPERTY_IDS = new HashMap<>();

  static {
    // properties
    PROPERTY_IDS.add(SERVICE_CLUSTER_ID_PROPERTY_ID);
    PROPERTY_IDS.add(SERVICE_CLUSTER_NAME_PROPERTY_ID);
    PROPERTY_IDS.add(SERVICE_SERVICE_GROUP_ID_PROPERTY_ID);
    PROPERTY_IDS.add(SERVICE_SERVICE_GROUP_NAME_PROPERTY_ID);
    PROPERTY_IDS.add(SERVICE_SERVICE_ID_PROPERTY_ID);
    PROPERTY_IDS.add(SERVICE_SERVICE_NAME_PROPERTY_ID);
    PROPERTY_IDS.add(SERVICE_SERVICE_DISPLAY_NAME_PROPERTY_ID);
    PROPERTY_IDS.add(SERVICE_SERVICE_STATE_PROPERTY_ID);
    PROPERTY_IDS.add(SERVICE_MAINTENANCE_STATE_PROPERTY_ID);
    PROPERTY_IDS.add(SERVICE_CREDENTIAL_STORE_SUPPORTED_PROPERTY_ID);
    PROPERTY_IDS.add(SERVICE_CREDENTIAL_STORE_ENABLED_PROPERTY_ID);
    PROPERTY_IDS.add(SERVICE_ATTRIBUTES_PROPERTY_ID);
    PROPERTY_IDS.add(SERVICE_DESIRED_STACK_PROPERTY_ID);
    PROPERTY_IDS.add(SERVICE_DESIRED_REPO_VERSION_ID_PROPERTY_ID);
    PROPERTY_IDS.add(SERVICE_REPOSITORY_STATE);

    PROPERTY_IDS.add(QUERY_PARAMETERS_RUN_SMOKE_TEST_ID);
    PROPERTY_IDS.add(QUERY_PARAMETERS_RECONFIGURE_CLIENT);
    PROPERTY_IDS.add(QUERY_PARAMETERS_START_DEPENDENCIES);

    // keys
    KEY_PROPERTY_IDS.put(Resource.Type.Service, SERVICE_SERVICE_DISPLAY_NAME_PROPERTY_ID);
    KEY_PROPERTY_IDS.put(Resource.Type.ServiceGroup, SERVICE_SERVICE_GROUP_NAME_PROPERTY_ID);
    KEY_PROPERTY_IDS.put(Resource.Type.Cluster, SERVICE_CLUSTER_NAME_PROPERTY_ID);
  }

  private MaintenanceStateHelper maintenanceStateHelper;

  /**
   * kerberos helper
   */
  @Inject
  private KerberosHelper kerberosHelper;

  /**
   * Used to lookup the repository when creating services.
   */
  private final RepositoryVersionDAO repositoryVersionDAO;

  // ----- Constructors ----------------------------------------------------

  /**
   * Create a  new resource provider for the given management controller.
   *
   * @param managementController  the management controller
   */
  @AssistedInject
  public ServiceResourceProvider(
      @Assisted AmbariManagementController managementController,
      MaintenanceStateHelper maintenanceStateHelper, RepositoryVersionDAO repositoryVersionDAO) {
    super(Resource.Type.Service, PROPERTY_IDS, KEY_PROPERTY_IDS, managementController);
    this.maintenanceStateHelper = maintenanceStateHelper;
    this.repositoryVersionDAO = repositoryVersionDAO;

    setRequiredCreateAuthorizations(EnumSet.of(RoleAuthorization.SERVICE_ADD_DELETE_SERVICES));
    setRequiredUpdateAuthorizations(RoleAuthorization.AUTHORIZATIONS_UPDATE_SERVICE);
    setRequiredGetAuthorizations(RoleAuthorization.AUTHORIZATIONS_VIEW_SERVICE);
    setRequiredDeleteAuthorizations(EnumSet.of(RoleAuthorization.SERVICE_ADD_DELETE_SERVICES));
  }

  // ----- ResourceProvider ------------------------------------------------

  @Override
  protected RequestStatus createResourcesAuthorized(Request request)
      throws SystemException,
             UnsupportedPropertyException,
             ResourceAlreadyExistsException,
             NoSuchParentResourceException {

    final Set<ServiceRequest> requests = new HashSet<>();
    for (Map<String, Object> propertyMap : request.getProperties()) {
      requests.add(getRequest(propertyMap));
    }
    Set<ServiceResponse> createServices = null;
    createServices = createResources(new Command<Set<ServiceResponse>>() {
      @Override
      public Set<ServiceResponse> invoke() throws AmbariException, AuthorizationException {
        return createServices(requests);
      }
    });
    Set<Resource> associatedResources = new HashSet<>();
    if (createServices != null) {
      Iterator<ServiceResponse> itr = createServices.iterator();
      while (itr.hasNext()) {
        ServiceResponse response = itr.next();
        notifyCreate(Resource.Type.Service, request);
        Resource resource = new ResourceImpl(Resource.Type.Service);
        resource.setProperty(SERVICE_CLUSTER_ID_PROPERTY_ID, response.getClusterId());
        resource.setProperty(SERVICE_CLUSTER_NAME_PROPERTY_ID, response.getClusterName());
        resource.setProperty(SERVICE_SERVICE_GROUP_ID_PROPERTY_ID, response.getServiceGroupId());
        resource.setProperty(SERVICE_SERVICE_GROUP_NAME_PROPERTY_ID, response.getServiceGroupName());
        resource.setProperty(SERVICE_SERVICE_ID_PROPERTY_ID, response.getServiceId());
        resource.setProperty(SERVICE_SERVICE_NAME_PROPERTY_ID, response.getServiceName());
        resource.setProperty(SERVICE_SERVICE_DISPLAY_NAME_PROPERTY_ID, response.getServiceDisplayName());
        resource.setProperty(SERVICE_SERVICE_STATE_PROPERTY_ID, response.getDesiredState());
        resource.setProperty(SERVICE_MAINTENANCE_STATE_PROPERTY_ID, response.getMaintenanceState());
        resource.setProperty(SERVICE_DESIRED_REPO_VERSION_ID_PROPERTY_ID, response.getDesiredRepositoryVersion());
        resource.setProperty(SERVICE_DESIRED_STACK_PROPERTY_ID, response.getDesiredStackId());
        resource.setProperty(SERVICE_REPOSITORY_STATE, response.getRepositoryVersionState());
        resource.setProperty(SERVICE_CREDENTIAL_STORE_SUPPORTED_PROPERTY_ID, response.isCredentialStoreSupported());
        resource.setProperty(SERVICE_CREDENTIAL_STORE_ENABLED_PROPERTY_ID, response.isCredentialStoreEnabled());

        associatedResources.add(resource);
      }
      return getRequestStatus(null, associatedResources);
    }
    return getRequestStatus(null);
  }

  @Override
  protected Set<Resource> getResourcesAuthorized(Request request, Predicate predicate) throws
      SystemException, UnsupportedPropertyException, NoSuchResourceException, NoSuchParentResourceException {

    final Set<ServiceRequest> requests = new HashSet<>();

    for (Map<String, Object> propertyMap : getPropertyMaps(predicate)) {
      requests.add(getRequest(propertyMap));
    }

    Set<ServiceResponse> responses = getResources(new Command<Set<ServiceResponse>>() {
      @Override
      public Set<ServiceResponse> invoke() throws AmbariException {
        return getServices(requests);
      }
    });

    Set<String>   requestedIds = getRequestPropertyIds(request, predicate);
    Set<Resource> resources    = new HashSet<>();

    for (ServiceResponse response : responses) {
      Resource resource = new ResourceImpl(Resource.Type.Service);
      setResourceProperty(resource, SERVICE_CLUSTER_ID_PROPERTY_ID,
          response.getClusterId(), requestedIds);
      setResourceProperty(resource, SERVICE_CLUSTER_NAME_PROPERTY_ID,
        response.getClusterName(), requestedIds);
      setResourceProperty(resource, SERVICE_SERVICE_GROUP_ID_PROPERTY_ID,
        response.getServiceGroupId(), requestedIds);
      setResourceProperty(resource, SERVICE_SERVICE_GROUP_NAME_PROPERTY_ID,
        response.getServiceGroupName(), requestedIds);
      setResourceProperty(resource, SERVICE_SERVICE_ID_PROPERTY_ID,
        response.getServiceId(), requestedIds);
      setResourceProperty(resource, SERVICE_SERVICE_NAME_PROPERTY_ID,
          response.getServiceName(), requestedIds);
      setResourceProperty(resource, SERVICE_SERVICE_DISPLAY_NAME_PROPERTY_ID,
        response.getServiceDisplayName(), requestedIds);
      setResourceProperty(resource, SERVICE_SERVICE_STATE_PROPERTY_ID,
          calculateServiceState(response.getClusterName(), response.getServiceName()),
          requestedIds);
      setResourceProperty(resource, SERVICE_MAINTENANCE_STATE_PROPERTY_ID,
          response.getMaintenanceState(), requestedIds);
      setResourceProperty(resource, SERVICE_CREDENTIAL_STORE_SUPPORTED_PROPERTY_ID,
          String.valueOf(response.isCredentialStoreSupported()), requestedIds);
      setResourceProperty(resource, SERVICE_CREDENTIAL_STORE_ENABLED_PROPERTY_ID,
          String.valueOf(response.isCredentialStoreEnabled()), requestedIds);

      RepositoryVersionEntity repoVersion = repositoryVersionDAO.findByPK(response.getDesiredRepositoryVersionId());

      // !!! TODO is the UI using this?
      if (null != repoVersion) {
        setResourceProperty(resource, SERVICE_DESIRED_STACK_PROPERTY_ID, repoVersion.getStackId(), requestedIds);
      }

      setResourceProperty(resource, SERVICE_DESIRED_REPO_VERSION_ID_PROPERTY_ID,
          response.getDesiredRepositoryVersionId(), requestedIds);

      setResourceProperty(resource, SERVICE_REPOSITORY_STATE,
          response.getRepositoryVersionState(), requestedIds);

      Map<String, Object> serviceSpecificProperties = getServiceSpecificProperties(
          response.getClusterName(), response.getServiceName(), requestedIds);

      for (Map.Entry<String, Object> entry : serviceSpecificProperties.entrySet()) {
        setResourceProperty(resource, entry.getKey(), entry.getValue(), requestedIds);
      }

      resources.add(resource);
    }
    return resources;
  }

  @Override
  protected RequestStatus updateResourcesAuthorized(final Request request, Predicate predicate)
      throws SystemException, UnsupportedPropertyException, NoSuchResourceException, NoSuchParentResourceException {

    RequestStageContainer requestStages = doUpdateResources(null, request, predicate);

    RequestStatusResponse response = null;
    if (requestStages != null) {
      try {
        requestStages.persist();
      } catch (AmbariException e) {
        throw new SystemException(e.getMessage(), e);
      }
      response = requestStages.getRequestStatusResponse();
    }
    notifyUpdate(Resource.Type.Service, request, predicate);

    return getRequestStatus(response);
  }

  @Override
  protected RequestStatus deleteResourcesAuthorized(Request request, Predicate predicate)
      throws SystemException, UnsupportedPropertyException, NoSuchResourceException, NoSuchParentResourceException {

    final Set<ServiceRequest> requests = new HashSet<>();
    DeleteStatusMetaData deleteStatusMetaData = null;

    for (Map<String, Object> propertyMap : getPropertyMaps(predicate)) {
      requests.add(getRequest(propertyMap));
    }
    deleteStatusMetaData = modifyResources(new Command<DeleteStatusMetaData>() {
      @Override
      public DeleteStatusMetaData invoke() throws AmbariException, AuthorizationException {
        deleteServices(requests);
        return new DeleteStatusMetaData();
      }
    });

    notifyDelete(Resource.Type.Service, predicate);
    for(ServiceRequest serviceReq : requests) {
      deleteStatusMetaData.addDeletedKey("service_name: "+serviceReq.getServiceDisplayName());
    }
    return getRequestStatus(null, null, deleteStatusMetaData);
  }

  @Override
  public Set<String> checkPropertyIds(Set<String> propertyIds) {
    propertyIds = super.checkPropertyIds(propertyIds);

    if (propertyIds.isEmpty()) {
      return propertyIds;
    }
    Set<String> unsupportedProperties = new HashSet<>();

    for (String propertyId : propertyIds) {
      if (!propertyId.equals("config")) {
        String propertyCategory = PropertyHelper.getPropertyCategory(propertyId);
        if (propertyCategory == null || !propertyCategory.equals("config")) {
          unsupportedProperties.add(propertyId);
        }
      }
    }
    return unsupportedProperties;
  }


  // ----- AbstractResourceProvider ----------------------------------------

  @Override
  protected Set<String> getPKPropertyIds() {
    return pkPropertyIds;
  }

  // ----- utility methods -------------------------------------------------

  private RequestStageContainer doUpdateResources(final RequestStageContainer stages, final Request request, Predicate predicate)
      throws UnsupportedPropertyException, SystemException, NoSuchResourceException, NoSuchParentResourceException {

    final Set<ServiceRequest> requests = new HashSet<>();
    RequestStageContainer requestStages = null;

    Iterator<Map<String,Object>> iterator = request.getProperties().iterator();
    if (iterator.hasNext()) {
      for (Map<String, Object> propertyMap : getPropertyMaps(iterator.next(), predicate)) {
        requests.add(getRequest(propertyMap));
      }

      final boolean runSmokeTest = "true".equals(getQueryParameterValue(
          QUERY_PARAMETERS_RUN_SMOKE_TEST_ID, predicate));

      final boolean reconfigureClients = !"false".equals(getQueryParameterValue(
          QUERY_PARAMETERS_RECONFIGURE_CLIENT, predicate));

      final boolean startDependencies = "true".equals(getQueryParameterValue(
          QUERY_PARAMETERS_START_DEPENDENCIES, predicate));

      requestStages = modifyResources(new Command<RequestStageContainer>() {
        @Override
        public RequestStageContainer invoke() throws AmbariException, AuthorizationException {
          return updateServices(stages, requests, request.getRequestInfoProperties(),
              runSmokeTest, reconfigureClients, startDependencies);
        }
      });
    }
    return requestStages;
  }

  /**
   * Get a service request object from a map of property values.
   *
   * @param properties  the predicate
   *
   * @return the service request object
   */
  private ServiceRequest getRequest(Map<String, Object> properties) {

    String desiredRepoId = (String) properties.get(SERVICE_DESIRED_REPO_VERSION_ID_PROPERTY_ID);

    ServiceRequest svcRequest = new ServiceRequest(
        (String) properties.get(SERVICE_CLUSTER_NAME_PROPERTY_ID),
        (String) properties.get(SERVICE_SERVICE_GROUP_NAME_PROPERTY_ID),
        (String) properties.get(SERVICE_SERVICE_NAME_PROPERTY_ID),
        (String) properties.get(SERVICE_SERVICE_DISPLAY_NAME_PROPERTY_ID),
        null == desiredRepoId ? null : Long.valueOf(desiredRepoId),
        (String) properties.get(SERVICE_SERVICE_STATE_PROPERTY_ID),
        (String) properties.get(SERVICE_CREDENTIAL_STORE_ENABLED_PROPERTY_ID));

    Object o = properties.get(SERVICE_MAINTENANCE_STATE_PROPERTY_ID);
    if (null != o) {
      svcRequest.setMaintenanceState(o.toString());
    }

    o = properties.get(SERVICE_CREDENTIAL_STORE_SUPPORTED_PROPERTY_ID);
    if (null != o) {
      svcRequest.setMaintenanceState(o.toString());
    }

    return svcRequest;
  }

  // Create services from the given request.
  public Set<ServiceResponse> createServices(Set<ServiceRequest> requests)
      throws AmbariException, AuthorizationException {

    if (requests.isEmpty()) {
      LOG.warn("Received an empty requests set");
      return null;
    }

    Clusters clusters = getManagementController().getClusters();
    // do all validation checks
    validateCreateRequests(requests, clusters);

    Set<ServiceResponse> createdServices = new HashSet<>();
    for (ServiceRequest request : requests) {
      Cluster cluster = clusters.getCluster(request.getClusterName());
      ServiceGroup sg = cluster.getServiceGroup(request.getServiceGroupName());

      if(StringUtils.isBlank(request.getServiceDisplayName())) {
        request.setServiceDisplayName(request.getServiceName());
      }

      RepositoryVersionEntity repositoryVersion = request.getResolvedRepository();

      if (null == repositoryVersion) {
        throw new AmbariException("Could not find any repository on the request.");
      }

<<<<<<< HEAD
      Service s = cluster.addService(sg, request.getServiceName(), request.getServiceDisplayName(), repositoryVersion);
=======
      if (repositoryVersion.getType() != RepositoryType.STANDARD
          && cluster.getProvisioningState() == State.INIT) {
        throw new AmbariException(String.format(
            "Unable to add %s to %s because the cluster is still being provisioned and the repository for the service is not %s: $s",
            request.getServiceName(), cluster.getClusterName(), RepositoryType.STANDARD,
            repositoryVersion));
      }

      Service s = cluster.addService(request.getServiceName(), repositoryVersion);

>>>>>>> 285cbafe
      /*
       * Get the credential_store_supported field only from the stack definition.
       * Not possible to update the value through a request.
       */
      StackId stackId = repositoryVersion.getStackId();
      AmbariMetaInfo ambariMetaInfo = getManagementController().getAmbariMetaInfo();
      ServiceInfo serviceInfo = ambariMetaInfo.getService(stackId.getStackName(),
          stackId.getStackVersion(), request.getServiceDisplayName());

      boolean credentialStoreSupported = serviceInfo.isCredentialStoreSupported();
      boolean credentialStoreRequired = serviceInfo.isCredentialStoreRequired();

      LOG.info("Service: {}, credential_store_supported = {} and credential_store_required = {} from stack definition",
               request.getServiceDisplayName(), credentialStoreSupported, credentialStoreRequired);
      /*
       * If request does not have credential_store_enabled field,
       * then get the default from the stack definition.
       */
      if (StringUtils.isNotEmpty(request.getCredentialStoreEnabled())) {
        boolean credentialStoreEnabled = Boolean.parseBoolean(request.getCredentialStoreEnabled());
        boolean enableCredStore = credentialStoreSupported && (credentialStoreRequired || credentialStoreEnabled);
        s.setCredentialStoreEnabled(enableCredStore);
        LOG.info("Service: {}, credential_store_enabled = {} from request and resulting" +
                 " credential store enabled status is = {}",
                 request.getServiceDisplayName(), credentialStoreEnabled, enableCredStore);
      } else {
        boolean enableCredStore = credentialStoreSupported &&
                                  (credentialStoreRequired || serviceInfo.isCredentialStoreEnabled());
        s.setCredentialStoreEnabled(enableCredStore);
        LOG.info("Service: {}, credential_store_enabled = {} from stack definition and resulting" +
                 " credential store enabled status is = {}",
                 s.getServiceDisplayName(), serviceInfo.isCredentialStoreEnabled(), enableCredStore);
      }

      // Initialize service widgets
      getManagementController().initializeWidgetsAndLayouts(cluster, s);
      createdServices.add(s.convertToResponse());
    }
    return createdServices;
  }

  // Get services from the given set of requests.
  protected Set<ServiceResponse> getServices(Set<ServiceRequest> requests)
      throws AmbariException {
    Set<ServiceResponse> response = new HashSet<>();
    for (ServiceRequest request : requests) {
      try {
        response.addAll(getServices(request));
      } catch (ServiceNotFoundException e) {
        if (requests.size() == 1) {
          // only throw exception if 1 request.
          // there will be > 1 request in case of OR predicate
          throw e;
        }
      }
    }
    return response;
  }

  // Get services from the given request.
  private Set<ServiceResponse> getServices(ServiceRequest request)
      throws AmbariException {
    if (request.getClusterName() == null) {
      throw new AmbariException("Invalid arguments, cluster name"
          + " cannot be null");
    }
    Clusters clusters    = getManagementController().getClusters();
    String clusterId = request.getClusterName();

    final Cluster cluster;
    try {
      cluster = clusters.getCluster(clusterId);
    } catch (ObjectNotFoundException e) {
      throw new ParentObjectNotFoundException("Parent Cluster resource doesn't exist", e);
    }

    Set<ServiceResponse> response = new HashSet<>();
    if (request.getServiceDisplayName() != null) {
      Service s = cluster.getService(request.getServiceDisplayName());
      response.add(s.convertToResponse());
      return response;
    }

    // TODO support search on predicates?

    boolean checkDesiredState = false;
    State desiredStateToCheck = null;
    if (request.getDesiredState() != null
            && !request.getDesiredState().isEmpty()) {
      desiredStateToCheck = State.valueOf(request.getDesiredState());
      if (!desiredStateToCheck.isValidDesiredState()) {
        throw new IllegalArgumentException("Invalid arguments, invalid desired"
                + " state, desiredState=" + desiredStateToCheck);
      }
      checkDesiredState = true;
    }

    for (Service s : cluster.getServices().values()) {
      if (checkDesiredState
          && (desiredStateToCheck != s.getDesiredState())) {
        // skip non matching state
        continue;
      }
      ServiceResponse serviceResponse = s.convertToResponse();
      // TODO: Open it when we dont want to support queries for servies and components at cluster level.
      // UI as of now makes that calls for optimizations purposes.
      /*
      // Check if the received response for service's servicegroup is same as passed-in servicegroup name.
      String retrivedSvcGrp = serviceResponse.getServiceGroupName();
      if (retrivedSvcGrp == null) {
        throw new NullPointerException("'ServiceGroupName' : null in cluster : " + cluster.getClusterName() +
                " for retrieved Service : "+s.getServiceDisplayName());
      }
      if (!retrivedSvcGrp.equals(request.getServiceGroupName())) {
        throw new ServiceNotFoundException(cluster.getClusterName(), s.getServiceDisplayName());
      }
      */
      response.add(serviceResponse);
    }
    return response;
  }

  // Update services based on the given requests.
  protected RequestStageContainer updateServices(RequestStageContainer requestStages, Set<ServiceRequest> requests,
                                                      Map<String, String> requestProperties, boolean runSmokeTest,
                                                      boolean reconfigureClients, boolean startDependencies) throws AmbariException, AuthorizationException {

    AmbariManagementController controller = getManagementController();

    if (requests.isEmpty()) {
      LOG.warn("Received an empty requests set");
      return null;
    }

    Map<State, List<Service>> changedServices
        = new EnumMap<>(State.class);
    Map<State, List<ServiceComponent>> changedComps =
      new EnumMap<>(State.class);
    Map<String, Map<State, List<ServiceComponentHost>>> changedScHosts =
      new HashMap<>();
    Collection<ServiceComponentHost> ignoredScHosts =
      new ArrayList<>();

    Set<String> clusterIds = new HashSet<>();
    Map<String, Set<String>> serviceNames = new HashMap<>();
    Set<State> seenNewStates = new HashSet<>();
    Map<Service, Boolean> serviceCredentialStoreEnabledMap = new HashMap<>();

    // Determine operation level
    Resource.Type reqOpLvl;
    if (requestProperties.containsKey(RequestOperationLevel.OPERATION_LEVEL_ID)) {
      RequestOperationLevel operationLevel = new RequestOperationLevel(requestProperties);
      reqOpLvl = operationLevel.getLevel();
    } else {
      String message = "Can not determine request operation level. " +
              "Operation level property should " +
              "be specified for this request.";
      LOG.warn(message);
      reqOpLvl = Resource.Type.Cluster;
    }

    Clusters clusters = controller.getClusters();

    // We don't expect batch requests for different clusters, that's why
    // nothing bad should happen if value is overwritten few times
    for (ServiceRequest request : requests) {
      if (request.getClusterName() == null
          || request.getClusterName().isEmpty()
          || request.getServiceDisplayName() == null
          || request.getServiceDisplayName().isEmpty()) {
        throw new IllegalArgumentException("Invalid arguments, cluster name"
            + " and/or service display name should be provided to update services");
      }

      LOG.info("Received a updateService request"
          + ", clusterName=" + request.getClusterName()
          + ", serviceName=" + request.getServiceDisplayName()
          + ", request=" + request);

      clusterIds.add(request.getClusterName());

      if (clusterIds.size() > 1) {
        throw new IllegalArgumentException("Updates to multiple clusters is not"
            + " supported");
      }

      if (!serviceNames.containsKey(request.getClusterName())) {
        serviceNames.put(request.getClusterName(), new HashSet<>());
      }

      if (serviceNames.get(request.getClusterName())
          .contains(request.getServiceDisplayName())) {
        // TODO throw single exception
        throw new IllegalArgumentException("Invalid request contains duplicate"
            + " service names");
      }
      serviceNames.get(request.getClusterName()).add(request.getServiceDisplayName());

      Cluster cluster = clusters.getCluster(request.getClusterName());
      Service s = cluster.getService(request.getServiceDisplayName());
      State oldState = s.getDesiredState();
      State newState = null;
      if (request.getDesiredState() != null) {
        newState = State.valueOf(request.getDesiredState());
        if (!newState.isValidDesiredState()) {
          throw new IllegalArgumentException("Invalid arguments, invalid"
              + " desired state, desiredState=" + newState);
        }
      }

      // Setting Maintenance state for service
      if (null != request.getMaintenanceState()) {
        if (!AuthorizationHelper.isAuthorized(ResourceType.CLUSTER, cluster.getResourceId(), RoleAuthorization.SERVICE_TOGGLE_MAINTENANCE)) {
          throw new AuthorizationException("The authenticated user is not authorized to toggle the maintainence state of services");
        }

        MaintenanceState newMaint = MaintenanceState.valueOf(request.getMaintenanceState());
        if (newMaint  != s.getMaintenanceState()) {
          if (newMaint.equals(MaintenanceState.IMPLIED_FROM_HOST)
              || newMaint.equals(MaintenanceState.IMPLIED_FROM_SERVICE)) {
            throw new IllegalArgumentException("Invalid arguments, can only set " +
              "maintenance state to one of " + EnumSet.of(MaintenanceState.OFF, MaintenanceState.ON));
          } else {
            s.setMaintenanceState(newMaint);
          }
        }
      }

      /*
       * Get the credential_store_supported field only from the stack definition during creation.
       * Not possible to update the value of credential_store_supported through a request.
       */

      /*
       * Gather the credential_store_enabled field per service.
       */
      if (StringUtils.isNotEmpty(request.getCredentialStoreEnabled())) {
        boolean credentialStoreEnabled = Boolean.parseBoolean(request.getCredentialStoreEnabled());
        if (!s.isCredentialStoreSupported() && credentialStoreEnabled) {
          throw new IllegalArgumentException("Invalid arguments, cannot enable credential store " +
              "as it is not supported by the service. Service=" + s.getName());
        }
        if (s.isCredentialStoreRequired() && !credentialStoreEnabled) {
          throw new IllegalArgumentException("Invalid arguments, cannot disable credential store " +
                                             "as it is required by the service. Service=" + s.getName());
        }
        serviceCredentialStoreEnabledMap.put(s, credentialStoreEnabled);
        LOG.info("Service: {}, credential_store_enabled from request: {}", request.getServiceDisplayName(),
            credentialStoreEnabled);
      }

      if (StringUtils.isNotEmpty(request.getCredentialStoreSupported())) {
        throw new IllegalArgumentException("Invalid arguments, cannot update credential_store_supported " +
                                           "as it is set only via service definition. Service=" + s.getName());
      }

      if (newState == null) {
        if (LOG.isDebugEnabled()) {
          LOG.debug("Nothing to do for new updateService request, clusterId={}, serviceName={}, newDesiredState=null",
            request.getClusterName(), request.getServiceDisplayName());
        }
        continue;
      }

      if (! maintenanceStateHelper.isOperationAllowed(reqOpLvl, s)) {
        LOG.info("Operations cannot be applied to service " + s.getName() +
            " in the maintenance state of " + s.getMaintenanceState());
        continue;
      }

      seenNewStates.add(newState);

      if (newState != oldState) {
        // The if user is trying to start or stop the service, ensure authorization
        if (((newState == State.INSTALLED) || (newState == State.STARTED)) &&
            !AuthorizationHelper.isAuthorized(ResourceType.CLUSTER, cluster.getResourceId(), RoleAuthorization.SERVICE_START_STOP)) {
          throw new AuthorizationException("The authenticated user is not authorized to start or stop services");
        }

        if (!State.isValidDesiredStateTransition(oldState, newState)) {
          throw new AmbariException("Invalid transition for"
              + " service"
              + ", clusterName=" + cluster.getClusterName()
              + ", clusterId=" + cluster.getClusterId()
              + ", serviceName=" + s.getName()
              + ", currentDesiredState=" + oldState
              + ", newDesiredState=" + newState);

        }
        if (!changedServices.containsKey(newState)) {
          changedServices.put(newState, new ArrayList<>());
        }
        changedServices.get(newState).add(s);
      }

      // TODO should we check whether all servicecomponents and
      // servicecomponenthosts are in the required desired state?

      updateServiceComponents(requestStages, changedComps, changedScHosts,
        ignoredScHosts, reqOpLvl, s, newState);
    }

    if (startDependencies && changedServices.containsKey(State.STARTED)) {
      HashSet<Service> depServices = new HashSet<>();
      for (Service service : changedServices.get(State.STARTED)) {
        RoleCommandOrder rco = controller.getRoleCommandOrder(service.getCluster());
        Set<Service> dependencies = rco.getTransitiveServices(service, RoleCommand.START);
        for (Service dependency: dependencies) {
          if (!changedServices.get(State.STARTED).contains(dependency)){
            depServices.add(dependency);
          }
        }
      }

      for (Service service : depServices) {
        updateServiceComponents(requestStages, changedComps, changedScHosts,
          ignoredScHosts, reqOpLvl, service, State.STARTED);
        changedServices.get(State.STARTED).add(service);
      }

    }

    if (seenNewStates.size() > 1) {
      // TODO should we handle this scenario
      throw new IllegalArgumentException("Cannot handle different desired state"
          + " changes for a set of services at the same time");
    }

    // update the credential store enabled information
    for (Map.Entry<Service, Boolean> serviceCredential : serviceCredentialStoreEnabledMap.entrySet()) {
      Service service = serviceCredential.getKey();
      Boolean credentialStoreEnabled = serviceCredential.getValue();
      service.setCredentialStoreEnabled(credentialStoreEnabled);
    }


    Cluster cluster = clusters.getCluster(clusterIds.iterator().next());

    return controller.addStages(requestStages, cluster, requestProperties,
      null, changedServices, changedComps, changedScHosts,
        ignoredScHosts, runSmokeTest, reconfigureClients);
  }

  private void updateServiceComponents(RequestStageContainer requestStages,
                                       Map<State, List<ServiceComponent>> changedComps,
                                       Map<String, Map<State, List<ServiceComponentHost>>> changedScHosts,
                                       Collection<ServiceComponentHost> ignoredScHosts,
                                       Resource.Type reqOpLvl,
                                       Service service, State newState)
    throws AmbariException {

    Cluster cluster = service.getCluster();
    AmbariManagementController controller = getManagementController();
    AmbariMetaInfo ambariMetaInfo = controller.getAmbariMetaInfo();

    for (ServiceComponent sc : service.getServiceComponents().values()) {
      State oldScState = sc.getDesiredState();
      if (newState != oldScState) {
        if (sc.isClientComponent() &&
            !newState.isValidClientComponentState()) {
          continue;
        }
        if (!State.isValidDesiredStateTransition(oldScState, newState)) {
          throw new AmbariException("Invalid transition for"
              + " servicecomponent"
              + ", clusterName=" + cluster.getClusterName()
              + ", clusterId=" + cluster.getClusterId()
              + ", serviceName=" + sc.getServiceName()
              + ", componentName=" + sc.getName()
              + ", currentDesiredState=" + oldScState
              + ", newDesiredState=" + newState);
        }
        if (!changedComps.containsKey(newState)) {
          changedComps.put(newState, new ArrayList<>());
        }
        changedComps.get(newState).add(sc);
      }
      if (LOG.isDebugEnabled()) {
        LOG.debug("Handling update to ServiceComponent, clusterName={}, serviceName={}, componentName={}, currentDesiredState={}, newDesiredState={}",
          cluster.getClusterName(), service.getName(), sc.getName(), oldScState, newState);
      }

      for (ServiceComponentHost sch : sc.getServiceComponentHosts().values()) {
        State oldSchState = sch.getState();
        if (oldSchState == State.DISABLED || oldSchState == State.UNKNOWN) {
          //Ignore host components updates in this state
          if (LOG.isDebugEnabled()) {
            LOG.debug("Ignoring ServiceComponentHost, clusterName={}, serviceName={}, componentName={}, hostname={}, currentState={}, newDesiredState={}",
              cluster.getClusterName(), service.getName(), sc.getName(), sch.getHostName(), oldSchState, newState);
          }
          continue;
        }
                                         //
        if (newState == oldSchState) {
          ignoredScHosts.add(sch);
          if (LOG.isDebugEnabled()) {
            LOG.debug("Ignoring ServiceComponentHost, clusterName={}, serviceName={}, componentName={}, hostname={}, currentState={}, newDesiredState={}",
              cluster.getClusterName(), service.getName(), sc.getName(), sch.getHostName(), oldSchState, newState);
          }
          continue;
        }

        if (! maintenanceStateHelper.isOperationAllowed(reqOpLvl, sch)) {
          ignoredScHosts.add(sch);
          if (LOG.isDebugEnabled()) {
            LOG.debug("Ignoring ServiceComponentHost, clusterName={}, serviceName={}, componentName={}, hostname={}",
              cluster.getClusterName(), service.getName(), sc.getName(), sch.getHostName());
          }
          continue;
        }

        if (sc.isClientComponent() &&
            !newState.isValidClientComponentState()) {
          continue;
        }
        /*
         * This is hack for now wherein we don't fail if the
         * sch is in INSTALL_FAILED
         */
        if (! isValidStateTransition(requestStages, oldSchState, newState, sch)) {
          String error = "Invalid transition for"
              + " servicecomponenthost"
              + ", clusterName=" + cluster.getClusterName()
              + ", clusterId=" + cluster.getClusterId()
              + ", serviceName=" + sch.getServiceName()
              + ", componentName=" + sch.getServiceComponentName()
              + ", hostname=" + sch.getHostName()
              + ", currentState=" + oldSchState
              + ", newDesiredState=" + newState;
          StackId sid = service.getDesiredStackId();

          if ( ambariMetaInfo.getComponent(
              sid.getStackName(), sid.getStackVersion(), sc.getServiceName(),
              sch.getServiceComponentName()).isMaster()) {
            throw new IllegalArgumentException(error);
          } else {
            LOG.warn("Ignoring: " + error);
            continue;
          }
        }
        if (!changedScHosts.containsKey(sc.getName())) {
          changedScHosts.put(sc.getName(), new EnumMap<>(State.class));
        }
        if (!changedScHosts.get(sc.getName()).containsKey(newState)) {
          changedScHosts.get(sc.getName()).put(newState, new ArrayList<>());
        }
        if (LOG.isDebugEnabled()) {
          LOG.debug("Handling update to ServiceComponentHost, clusterName={}, serviceName={}, componentName={}, hostname={}, currentState={}, newDesiredState={}",
            cluster.getClusterName(), service.getName(), sc.getName(), sch.getHostName(), oldSchState, newState);
        }
        changedScHosts.get(sc.getName()).get(newState).add(sch);
      }
    }
  }

  // Delete services based on the given set of requests
  protected RequestStatusResponse deleteServices(Set<ServiceRequest> request)
      throws AmbariException, AuthorizationException {

    Clusters clusters    = getManagementController().getClusters();

    Set<Service> removable = new HashSet<>();

    for (ServiceRequest serviceRequest : request) {
      if (StringUtils.isEmpty(serviceRequest.getClusterName()) || StringUtils.isEmpty(serviceRequest.getServiceDisplayName())) {
        // FIXME throw correct error
        throw new AmbariException("invalid arguments");
      } else {

        if(!AuthorizationHelper.isAuthorized(ResourceType.CLUSTER, getClusterResourceId(serviceRequest.getClusterName()), RoleAuthorization.SERVICE_ADD_DELETE_SERVICES)) {
          throw new AuthorizationException("The user is not authorized to delete services");
        }

        Service service = clusters.getCluster(
            serviceRequest.getClusterName()).getService(
          serviceRequest.getServiceDisplayName());

        //
        // Run through the list of service component hosts. If all host components are in removable state,
        // the service can be deleted, irrespective of it's state.
        //
        boolean isServiceRemovable = true;

        for (ServiceComponent sc : service.getServiceComponents().values()) {
          Map<String, ServiceComponentHost> schHostMap = sc.getServiceComponentHosts();

          for (Map.Entry<String, ServiceComponentHost> entry : schHostMap.entrySet()) {
            ServiceComponentHost sch = entry.getValue();
            if (!sch.canBeRemoved()) {
              String msg = "Cannot remove " + serviceRequest.getClusterName() + "/" + serviceRequest.getServiceDisplayName() +
                      ". " + sch.getServiceComponentName() + "on " + sch.getHost() + " is in " +
                      String.valueOf(sch.getDesiredState()) + " state.";
              LOG.error(msg);
              isServiceRemovable = false;
            }
          }
        }

        if (!isServiceRemovable) {
          throw new AmbariException ("Cannot remove " +
                  serviceRequest.getClusterName() + "/" + serviceRequest.getServiceDisplayName() +
                    ". " + "One or more host components are in a non-removable state.");
        }

        removable.add(service);
      }
    }

    for (Service service : removable) {
      service.getCluster().deleteService(service.getName());
    }

    return null;
  }

  // calculate the service state, accounting for the state of the host components
  private String calculateServiceState(String clusterName, String serviceName) {
    ServiceCalculatedState serviceCalculatedState = ServiceCalculatedStateFactory.getServiceStateProvider(serviceName);
    return serviceCalculatedState.getState(clusterName, serviceName).toString();
  }

  /**
   * Determine whether a service state change is valid.
   * Looks at projected state from the current stages associated with the request.
   *
   *
   * @param stages        request stages
   * @param startState    service start state
   * @param desiredState  service desired state
   * @param host          host where state change is occurring
   *
   * @return whether the state transition is valid
   */
  private boolean isValidStateTransition(RequestStageContainer stages, State startState,
                                         State desiredState, ServiceComponentHost host) {

    if (stages != null) {
      State projectedState = stages.getProjectedState(host.getHostName(), host.getServiceComponentName());
      startState = projectedState == null ? startState : projectedState;
    }

    return State.isValidStateTransition(startState, desiredState);
  }

  /**
   * Get any service specific properties for the request.
   *
   * @param clusterName  cluster name
   * @param serviceName  service name
   * @param requestedIds relevant request property ids
   */
  private Map<String, Object> getServiceSpecificProperties(String clusterName, String serviceName, Set<String> requestedIds) {
    Map<String, Object> serviceSpecificProperties = new HashMap<>();
    if (serviceName.equals("KERBEROS")) {
      // Only include details on whether the KDC administrator credentials are set and correct if
      // implicitly (Service/attributes) or explicitly (Service/attributes/kdc_...) queried
      if (requestedIds.contains(SERVICE_ATTRIBUTES_PROPERTY_ID) ||
          isPropertyCategoryRequested(SERVICE_ATTRIBUTES_PROPERTY_ID, requestedIds) ||
          isPropertyEntryRequested(SERVICE_ATTRIBUTES_PROPERTY_ID, requestedIds)) {
        Map<String, String> kerberosAttributes = new HashMap<>();
        String kdcValidationResult = "OK";
        String failureDetails = "";
        try {
          kerberosHelper.validateKDCCredentials(
              getManagementController().getClusters().getCluster(clusterName));

        } catch (KerberosInvalidConfigurationException e) {
          kdcValidationResult = "INVALID_CONFIGURATION";
          failureDetails = e.getMessage();
        } catch (KerberosAdminAuthenticationException e) {
          kdcValidationResult = "INVALID_CREDENTIALS";
          failureDetails = e.getMessage();
        } catch (KerberosMissingAdminCredentialsException e) {
          kdcValidationResult = "MISSING_CREDENTIALS";
          failureDetails = e.getMessage();
        } catch (AmbariException e) {
          kdcValidationResult = "VALIDATION_ERROR";
          failureDetails = e.getMessage();
        }

        kerberosAttributes.put("kdc_validation_result", kdcValidationResult);
        kerberosAttributes.put("kdc_validation_failure_details", failureDetails);
        serviceSpecificProperties.put(SERVICE_ATTRIBUTES_PROPERTY_ID, kerberosAttributes);
      }
    }

    return serviceSpecificProperties;
  }

  private void validateCreateRequests(Set<ServiceRequest> requests, Clusters clusters)
          throws AuthorizationException, AmbariException {

    AmbariMetaInfo ambariMetaInfo = getManagementController().getAmbariMetaInfo();
    Map<String, Set<String>> serviceDisplayNames = new HashMap<>();
    Set<String> duplicates = new HashSet<>();

    for (ServiceRequest request : requests) {
      final String clusterName = request.getClusterName();
      final String serviceGroupName = request.getServiceGroupName();
      final String serviceName = request.getServiceName();
      final String serviceDisplayName = request.getServiceDisplayName();
      Validate.notNull(clusterName, "Cluster name should be provided when creating a service");
      Validate.notNull(serviceGroupName, "Service group name should be provided when creating a service");
      Validate.notEmpty(serviceName, "Service name should be provided when creating a service");
      Validate.notEmpty(serviceDisplayName, "Service display name should be provided when creating a service");

      if (LOG.isDebugEnabled()) {
        LOG.debug("Received a createService request, clusterId={}, serviceName={}, request={}", clusterName, serviceName, request);
      }

      if(!AuthorizationHelper.isAuthorized(ResourceType.CLUSTER, getClusterResourceId(clusterName), RoleAuthorization.SERVICE_ADD_DELETE_SERVICES)) {
        throw new AuthorizationException("The user is not authorized to create services");
      }

<<<<<<< HEAD
      if (!serviceDisplayNames.containsKey(clusterName)) {
        serviceDisplayNames.put(clusterName, new HashSet<String>());
=======
      if (!serviceNames.containsKey(clusterName)) {
        serviceNames.put(clusterName, new HashSet<>());
>>>>>>> 285cbafe
      }

      if (serviceDisplayNames.get(clusterName).contains(serviceDisplayName)) {
        // throw error later for dup
        duplicates.add(serviceDisplayName);
        continue;
      }
      serviceDisplayNames.get(clusterName).add(serviceDisplayName);

      if (StringUtils.isNotEmpty(request.getDesiredState())) {
        State state = State.valueOf(request.getDesiredState());
        if (!state.isValidDesiredState() || state != State.INIT) {
          throw new IllegalArgumentException("Invalid desired state"
                  + " only INIT state allowed during creation"
                  + ", providedDesiredState=" + request.getDesiredState());
        }
      }

      Cluster cluster;
      try {
        cluster = clusters.getCluster(clusterName);
      } catch (ClusterNotFoundException e) {
        throw new ParentObjectNotFoundException("Attempted to add a service to a cluster which doesn't exist", e);
      }
      try {
        Service s = cluster.getService(serviceDisplayName);
        if (s != null) {
          // throw error later for dup
          duplicates.add(serviceDisplayName);
          continue;
        }
      } catch (ServiceNotFoundException e) {
        // Expected
      }

      Long desiredRepositoryVersion = request.getDesiredRepositoryVersionId();

      if (null == desiredRepositoryVersion) {
        Set<Long> repoIds = new HashSet<>();

        for (Service service : cluster.getServices().values()) {
          RepositoryVersionEntity serviceRepo = service.getDesiredRepositoryVersion();
          if (null != serviceRepo.getParentId()) {
            repoIds.add(serviceRepo.getParentId());
          } else {
            repoIds.add(serviceRepo.getId());
          }
        }

        LOG.info("{} was not specified; the following repository ids were found: {}",
            SERVICE_DESIRED_REPO_VERSION_ID_PROPERTY_ID, StringUtils.join(repoIds, ','));

        if (CollectionUtils.isEmpty(repoIds)) {
          throw new IllegalArgumentException("No repositories were found for service installation");
        } else if (repoIds.size() > 1) {
          throw new IllegalArgumentException(String.format("%s was not specified, and the cluster " +
              "contains more than one standard-type repository", SERVICE_DESIRED_REPO_VERSION_ID_PROPERTY_ID));
        } else {
          desiredRepositoryVersion = repoIds.iterator().next();
        }
      }

      if (null == desiredRepositoryVersion) {
        throw new IllegalArgumentException(String.format("%s is required when adding a service.", SERVICE_DESIRED_REPO_VERSION_ID_PROPERTY_ID));
      }

      RepositoryVersionEntity repositoryVersion = repositoryVersionDAO.findByPK(desiredRepositoryVersion);

      if (null == repositoryVersion) {
        throw new IllegalArgumentException(String.format("Could not find any repositories defined by %d", desiredRepositoryVersion));
      }

      StackId stackId = repositoryVersion.getStackId();

      request.setResolvedRepository(repositoryVersion);

      if (!ambariMetaInfo.isValidService(stackId.getStackName(),
              stackId.getStackVersion(), request.getServiceDisplayName())) {
        throw new IllegalArgumentException("Unsupported or invalid service in stack, clusterId=" + clusterName
                + ", serviceDisplayName=" + serviceDisplayName + ", stackInfo=" + stackId.getStackId());
      }

      // validate the credential store input provided
      ServiceInfo serviceInfo = ambariMetaInfo.getService(stackId.getStackName(),
          stackId.getStackVersion(), request.getServiceDisplayName());

      if (StringUtils.isNotEmpty(request.getCredentialStoreEnabled())) {
        boolean credentialStoreEnabled = Boolean.parseBoolean(request.getCredentialStoreEnabled());
        if (!serviceInfo.isCredentialStoreSupported() && credentialStoreEnabled) {
          throw new IllegalArgumentException("Invalid arguments, cannot enable credential store " +
              "as it is not supported by the service. Service=" + request.getServiceDisplayName());
        }
      }
    }
    // ensure only a single cluster update
    if (serviceDisplayNames.size() != 1) {
      throw new IllegalArgumentException("Invalid arguments, updates allowed"
              + "on only one cluster at a time");
    }

    // Validate dups
    if (!duplicates.isEmpty()) {
      String clusterName = requests.iterator().next().getClusterName();
      String msg = "Attempted to create a service which already exists: "
              + ", clusterName=" + clusterName  + " serviceDisplayName=" + StringUtils.join(duplicates, ",");

      throw new DuplicateResourceException(msg);
    }

  }
}<|MERGE_RESOLUTION|>--- conflicted
+++ resolved
@@ -478,9 +478,7 @@
         throw new AmbariException("Could not find any repository on the request.");
       }
 
-<<<<<<< HEAD
       Service s = cluster.addService(sg, request.getServiceName(), request.getServiceDisplayName(), repositoryVersion);
-=======
       if (repositoryVersion.getType() != RepositoryType.STANDARD
           && cluster.getProvisioningState() == State.INIT) {
         throw new AmbariException(String.format(
@@ -488,10 +486,6 @@
             request.getServiceName(), cluster.getClusterName(), RepositoryType.STANDARD,
             repositoryVersion));
       }
-
-      Service s = cluster.addService(request.getServiceName(), repositoryVersion);
-
->>>>>>> 285cbafe
       /*
        * Get the credential_store_supported field only from the stack definition.
        * Not possible to update the value through a request.
@@ -1106,13 +1100,8 @@
         throw new AuthorizationException("The user is not authorized to create services");
       }
 
-<<<<<<< HEAD
       if (!serviceDisplayNames.containsKey(clusterName)) {
         serviceDisplayNames.put(clusterName, new HashSet<String>());
-=======
-      if (!serviceNames.containsKey(clusterName)) {
-        serviceNames.put(clusterName, new HashSet<>());
->>>>>>> 285cbafe
       }
 
       if (serviceDisplayNames.get(clusterName).contains(serviceDisplayName)) {
