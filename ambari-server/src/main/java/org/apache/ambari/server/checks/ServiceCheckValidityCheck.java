--- conflicted
+++ resolved
@@ -19,19 +19,29 @@
 
 import java.text.SimpleDateFormat;
 import java.util.Collection;
+import java.util.Collections;
 import java.util.Date;
 import java.util.HashMap;
 import java.util.LinkedHashSet;
 import java.util.List;
 import java.util.Map;
-import java.util.Map.Entry;
 
 import org.apache.ambari.server.AmbariException;
+import org.apache.ambari.server.Role;
+import org.apache.ambari.server.RoleCommand;
 import org.apache.ambari.server.controller.PrereqCheckRequest;
-import org.apache.ambari.server.metadata.ActionMetadata;
+import org.apache.ambari.server.controller.internal.PageRequestImpl;
+import org.apache.ambari.server.controller.internal.RequestImpl;
+import org.apache.ambari.server.controller.internal.SortRequestImpl;
+import org.apache.ambari.server.controller.internal.TaskResourceProvider;
+import org.apache.ambari.server.controller.spi.PageRequest;
+import org.apache.ambari.server.controller.spi.Predicate;
+import org.apache.ambari.server.controller.spi.SortRequest;
+import org.apache.ambari.server.controller.spi.SortRequestProperty;
+import org.apache.ambari.server.controller.utilities.PredicateBuilder;
 import org.apache.ambari.server.orm.dao.HostRoleCommandDAO;
-import org.apache.ambari.server.orm.dao.HostRoleCommandDAO.LastServiceCheckDTO;
 import org.apache.ambari.server.orm.dao.ServiceConfigDAO;
+import org.apache.ambari.server.orm.entities.HostRoleCommandEntity;
 import org.apache.ambari.server.orm.entities.ServiceConfigEntity;
 import org.apache.ambari.server.state.Cluster;
 import org.apache.ambari.server.state.MaintenanceState;
@@ -63,6 +73,17 @@
   private static final Logger LOG = LoggerFactory.getLogger(ServiceCheckValidityCheck.class);
 
   private static final SimpleDateFormat DATE_FORMAT = new SimpleDateFormat("MM-dd-yyyy hh:mm:ss");
+  private static List<SortRequestProperty> sortRequestProperties =
+      Collections.singletonList(new SortRequestProperty(TaskResourceProvider.TASK_START_TIME_PROPERTY_ID, SortRequest.Order.DESC));
+  private static SortRequest sortRequest = new SortRequestImpl(sortRequestProperties);
+  private static final PageRequestImpl PAGE_REQUEST = new PageRequestImpl(PageRequest.StartingPoint.End, 1000, 0, null, null);
+  private static final RequestImpl REQUEST = new RequestImpl(null, null, null, null, sortRequest, PAGE_REQUEST);
+  private static final Predicate PREDICATE = new PredicateBuilder()
+    .property(TaskResourceProvider.TASK_COMMAND_PROPERTY_ID).equals(RoleCommand.SERVICE_CHECK.name())
+    .and().property(TaskResourceProvider.TASK_START_TIME_PROPERTY_ID).greaterThan(-1)
+    .toPredicate();
+
+
 
   @Inject
   Provider<ServiceConfigDAO> serviceConfigDAOProvider;
@@ -70,8 +91,6 @@
   @Inject
   Provider<HostRoleCommandDAO> hostRoleCommandDAOProvider;
 
-  @Inject
-  Provider<ActionMetadata> actionMetadataProvider;
 
   /**
    * Constructor.
@@ -94,17 +113,13 @@
     final Cluster cluster = clustersProvider.get().getCluster(clusterName);
     long clusterId = cluster.getClusterId();
 
-    // build a mapping of the last config changes by service
     Map<String, Long> lastServiceConfigUpdates = new HashMap<>();
+
     for (Service service : cluster.getServices().values()) {
       if (service.getMaintenanceState() != MaintenanceState.OFF || !hasAtLeastOneComponentVersionAdvertised(service)) {
         continue;
       }
-<<<<<<< HEAD
-      StackId stackId = cluster.getCurrentStackVersion();
-=======
       StackId stackId = service.getDesiredStackId();
->>>>>>> 9d802b7c
       boolean isServiceWitNoConfigs = ambariMetaInfo.get().isServiceWithNoConfigs(stackId.getStackName(), stackId.getStackVersion(), service.getName());
       if (isServiceWitNoConfigs){
         LOG.info(String.format("%s in %s version %s does not have customizable configurations. Skip checking service configuration history.", service.getName(), stackId.getStackName(), stackId.getStackVersion()));
@@ -115,34 +130,43 @@
       }
     }
 
-    // get the latest service checks, grouped by role
-    List<LastServiceCheckDTO> lastServiceChecks = hostRoleCommandDAO.getLatestServiceChecksByRole(clusterId);
-    Map<String, Long> lastServiceChecksByRole = new HashMap<>();
-    for( LastServiceCheckDTO lastServiceCheck : lastServiceChecks ) {
-      lastServiceChecksByRole.put(lastServiceCheck.role, lastServiceCheck.endTime);
+    List<HostRoleCommandEntity> commands = hostRoleCommandDAO.findAll(REQUEST, PREDICATE);
+
+    // !!! build a map of Role to latest-config-check in case it was rerun multiple times, we want the latest
+    Map<Role, HostRoleCommandEntity> latestTimestamps = new HashMap<>();
+    for (HostRoleCommandEntity command : commands) {
+      Role role = command.getRole();
+
+      // Because results are already sorted by start_time desc, first occurrence is guaranteed to have max(start_time).
+      if (!latestTimestamps.containsKey(role)) {
+        latestTimestamps.put(role, command);
+      }
     }
 
     LinkedHashSet<String> failedServiceNames = new LinkedHashSet<>();
+    for (Map.Entry<String, Long> serviceEntry : lastServiceConfigUpdates.entrySet()) {
+      String serviceName = serviceEntry.getKey();
+      Long configTimestamp = serviceEntry.getValue();
 
-    // for every service, see if there was a service check executed and then
-    for( Entry<String, Long> entry : lastServiceConfigUpdates.entrySet() ) {
-      String serviceName = entry.getKey();
-      long configCreationTime = entry.getValue();
-      String role = actionMetadataProvider.get().getServiceCheckAction(serviceName);
+      boolean serviceCheckWasExecuted = false;
+      for (HostRoleCommandEntity command : latestTimestamps.values()) {
+        if (null !=  command.getCommandDetail() && command.getCommandDetail().contains(serviceName)) {
+          serviceCheckWasExecuted = true;
+          Long serviceCheckTimestamp = command.getStartTime();
 
-      if(!lastServiceChecksByRole.containsKey(role) ) {
-        LOG.info("There was no service check found for service {} matching role {}", serviceName, role);
-        failedServiceNames.add(serviceName);
-        continue;
+          if (serviceCheckTimestamp < configTimestamp) {
+            failedServiceNames.add(serviceName);
+            LOG.info("Service {} latest config change is {}, latest service check executed at {}",
+                serviceName,
+                DATE_FORMAT.format(new Date(configTimestamp)),
+                DATE_FORMAT.format(new Date(serviceCheckTimestamp)));
+          }
+        }
       }
 
-      long lastServiceCheckTime = lastServiceChecksByRole.get(role);
-      if (lastServiceCheckTime < configCreationTime) {
+      if (!serviceCheckWasExecuted) {
         failedServiceNames.add(serviceName);
-        LOG.info(
-            "The {} service (role {}) had its configurations updated on {}, but the last service check was {}",
-            serviceName, role, DATE_FORMAT.format(new Date(configCreationTime)),
-            DATE_FORMAT.format(new Date(lastServiceCheckTime)));
+        LOG.info("Service {} service check has never been executed", serviceName);
       }
     }
 
