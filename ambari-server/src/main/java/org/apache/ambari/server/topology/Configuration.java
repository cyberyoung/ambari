--- conflicted
+++ resolved
@@ -123,11 +123,7 @@
     }
 
     Map<String, Map<String, String>> mergedProperties = parentConfiguration == null ?
-<<<<<<< HEAD
-        new HashMap<String, Map<String, String>>() :
-=======
       new HashMap<>() :
->>>>>>> 9d802b7c
       new HashMap<>(parentConfiguration.getFullProperties(--depthLimit));
 
     for (Map.Entry<String, Map<String, String>> entry : properties.entrySet()) {
@@ -162,11 +158,7 @@
    */
   public Map<String, Map<String, Map<String, String>>> getFullAttributes() {
     Map<String, Map<String, Map<String, String>>> mergedAttributeMap = parentConfiguration == null ?
-<<<<<<< HEAD
-        new HashMap<String, Map<String, Map<String, String>>>() :
-=======
       new HashMap<>() :
->>>>>>> 9d802b7c
       new HashMap<>(parentConfiguration.getFullAttributes());
 
     for (Map.Entry<String, Map<String, Map<String, String>>> typeEntry : attributes.entrySet()) {
