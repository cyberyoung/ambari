--- conflicted
+++ resolved
@@ -42,11 +42,7 @@
   @NamedQuery(name = "TopologyHostTaskEntity.findByHostRequest",
       query = "SELECT req FROM TopologyHostTaskEntity req WHERE req.topologyHostRequestEntity.id = :hostRequestId"),
   @NamedQuery(name = "TopologyLogicalTaskEntity.findHostRequestIdsByHostTaskIds",
-<<<<<<< HEAD
-      query = "SELECT tht.hostRequestId from TopologyHostTaskEntity tht WHERE tht.id IN :hostTaskIds"),
-=======
       query = "SELECT DISTINCT tht.hostRequestId from TopologyHostTaskEntity tht WHERE tht.id IN :hostTaskIds"),
->>>>>>> 9d802b7c
   @NamedQuery(name = "TopologyHostTaskEntity.removeByTaskIds",
       query = "DELETE FROM TopologyHostTaskEntity tht WHERE tht.id IN :hostTaskIds")
 })
