/**
 * Licensed to the Apache Software Foundation (ASF) under one
 * or more contributor license agreements.  See the NOTICE file
 * distributed with this work for additional information
 * regarding copyright ownership.  The ASF licenses this file
 * to you under the Apache License, Version 2.0 (the
 * "License"); you may not use this file except in compliance
 * with the License.  You may obtain a copy of the License at
 *
 *     http://www.apache.org/licenses/LICENSE-2.0
 *
 * Unless required by applicable law or agreed to in writing, software
 * distributed under the License is distributed on an "AS IS" BASIS,
 * WITHOUT WARRANTIES OR CONDITIONS OF ANY KIND, either express or implied.
 * See the License for the specific language governing permissions and
 * limitations under the License.
 */

package org.apache.ambari.server.api.services;

import java.io.IOException;
import java.util.ArrayList;
import java.util.Collection;
import java.util.Map;

import javax.ws.rs.GET;
import javax.ws.rs.POST;
import javax.ws.rs.PUT;
import javax.ws.rs.Path;
import javax.ws.rs.PathParam;
import javax.ws.rs.Produces;
import javax.ws.rs.WebApplicationException;
import javax.ws.rs.core.Response;
import javax.xml.bind.JAXBException;

import org.apache.ambari.server.state.fsm.InvalidStateTransitionException;
import org.apache.ambari.server.utils.StageUtils;
import org.apache.commons.logging.Log;
import org.apache.commons.logging.LogFactory;

import com.google.inject.Inject;

@Path("/persist/")
public class PersistKeyValueService {
  private static PersistKeyValueImpl persistKeyVal;
  private static Log LOG = LogFactory.getLog(PersistKeyValueService.class);

  @Inject
  public static void init(PersistKeyValueImpl instance) {
    persistKeyVal = instance;
  }

  @SuppressWarnings("unchecked")
  @POST
  @Produces("text/plain")
  public Response update(String keyValues)
      throws WebApplicationException, InvalidStateTransitionException,
      JAXBException, IOException {
    LOG.debug("Received message from UI " + keyValues);
    Map<String, String> keyValuesMap = StageUtils.fromJson(keyValues, Map.class);
    /* Call into the heartbeat handler */

    for (Map.Entry<String, String> keyValue: keyValuesMap.entrySet()) {
      persistKeyVal.put(keyValue.getKey(), keyValue.getValue());
    }
    return Response.status(Response.Status.ACCEPTED).build();
  }

  @SuppressWarnings("unchecked")
  @PUT
  @Produces("text/plain")
  public String store(String values) throws IOException, JAXBException {
    LOG.debug("Received message from UI " + values);
    Collection<String> valueCollection = StageUtils.fromJson(values, Collection.class);
    Collection<String> keys = new ArrayList<String>(valueCollection.size());
    for (String s : valueCollection) {
      keys.add(persistKeyVal.put(s));
    }
    String stringRet = StageUtils.jaxbToString(keys);
    LOG.debug("Returning " + stringRet);
    return stringRet;
  }

  @GET
  @Produces("text/plain")
  @Path("{keyName}")
  public String getKey( @PathParam("keyName") String keyName) {
<<<<<<< HEAD
    if (LOG.isDebugEnabled()) {
      LOG.debug("Looking for keyName " + keyName);
    }
=======
    LOG.debug("Looking for keyName " + keyName);
>>>>>>> 7546f202
    return persistKeyVal.getValue(keyName);
  }

  @GET
  @Produces("text/plain")
  public String getAllKeyValues() throws JAXBException, IOException {
    Map<String, String> ret = persistKeyVal.getAllKeyValues();
    String stringRet = StageUtils.jaxbToString(ret);
    LOG.debug("Returning " + stringRet);
    return stringRet;
  }
}<|MERGE_RESOLUTION|>--- conflicted
+++ resolved
@@ -85,13 +85,7 @@
   @Produces("text/plain")
   @Path("{keyName}")
   public String getKey( @PathParam("keyName") String keyName) {
-<<<<<<< HEAD
-    if (LOG.isDebugEnabled()) {
-      LOG.debug("Looking for keyName " + keyName);
-    }
-=======
     LOG.debug("Looking for keyName " + keyName);
->>>>>>> 7546f202
     return persistKeyVal.getValue(keyName);
   }
 
