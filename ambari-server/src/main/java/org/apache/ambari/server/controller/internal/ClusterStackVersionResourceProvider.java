--- conflicted
+++ resolved
@@ -707,105 +707,6 @@
   }
 
 
-<<<<<<< HEAD
-=======
-  /**
-   * Ensures that the stack tools and stack features are set on
-   * {@link ConfigHelper#CLUSTER_ENV} for the stack of the repository being
-   * distributed. This step ensures that the new repository can be distributed
-   * with the correct tools.
-   * <p/>
-   * If the cluster's current stack name matches that of the new stack or the
-   * new stack's tools are already added in the configuration, then this method
-   * will not change anything.
-   *
-   * @param stackId
-   *          the stack of the repository being distributed (not {@code null}).
-   * @param cluster
-   *          the cluster the new stack/repo is being distributed for (not
-   *          {@code null}).
-   * @throws AmbariException
-   */
-  private void bootstrapStackTools(StackId stackId, Cluster cluster) throws AmbariException {
-    // if the stack name is the same as the cluster's current stack name, then
-    // there's no work to do
-    if (StringUtils.equals(stackId.getStackName(),
-        cluster.getCurrentStackVersion().getStackName())) {
-      return;
-    }
-
-    ConfigHelper configHelper = configHelperProvider.get();
-
-    // get the stack tools/features for the stack being distributed
-    Map<String, Map<String, String>> defaultStackConfigurationsByType = configHelper.getDefaultProperties(
-        stackId, cluster);
-
-    Map<String, String> clusterEnvDefaults = defaultStackConfigurationsByType.get(
-        ConfigHelper.CLUSTER_ENV);
-
-    Config clusterEnv = cluster.getDesiredConfigByType(ConfigHelper.CLUSTER_ENV);
-    Map<String, String> clusterEnvProperties = clusterEnv.getProperties();
-
-    // the 3 properties we need to check and update
-    Set<String> properties = Sets.newHashSet(ConfigHelper.CLUSTER_ENV_STACK_ROOT_PROPERTY,
-        ConfigHelper.CLUSTER_ENV_STACK_TOOLS_PROPERTY,
-        ConfigHelper.CLUSTER_ENV_STACK_FEATURES_PROPERTY);
-
-    // any updates are stored here and merged into the existing config type
-    Map<String, String> updatedProperties = new HashMap<>();
-
-    for (String property : properties) {
-      // determine if the property exists in the stack being distributed (it
-      // kind of has to, but we'll be safe if it's not found)
-      String newStackDefaultJson = clusterEnvDefaults.get(property);
-      if (StringUtils.isBlank(newStackDefaultJson)) {
-        continue;
-      }
-
-      String existingPropertyJson = clusterEnvProperties.get(property);
-
-      // if the stack tools/features property doesn't exist, then just set the
-      // one from the new stack
-      if (StringUtils.isBlank(existingPropertyJson)) {
-        updatedProperties.put(property, newStackDefaultJson);
-        continue;
-      }
-
-      // now is the hard part - we need to check to see if the new stack tools
-      // exists alongside the current tools and if it doesn't, then add the new
-      // tools in
-      final Map<String, Object> existingJson;
-      final Map<String, ?> newStackJsonAsObject;
-      if (StringUtils.equals(property, ConfigHelper.CLUSTER_ENV_STACK_ROOT_PROPERTY)) {
-        existingJson = gson.<Map<String, Object>> fromJson(existingPropertyJson, Map.class);
-        newStackJsonAsObject = gson.<Map<String, String>> fromJson(newStackDefaultJson, Map.class);
-      } else {
-        existingJson = gson.<Map<String, Object>> fromJson(existingPropertyJson,
-            Map.class);
-
-        newStackJsonAsObject = gson.<Map<String, Map<Object, Object>>> fromJson(newStackDefaultJson,
-            Map.class);
-      }
-
-      if (existingJson.keySet().contains(stackId.getStackName())) {
-        continue;
-      }
-
-      existingJson.put(stackId.getStackName(), newStackJsonAsObject.get(stackId.getStackName()));
-
-      String newJson = gson.toJson(existingJson);
-      updatedProperties.put(property, newJson);
-    }
-
-    if (!updatedProperties.isEmpty()) {
-      AmbariManagementController amc = getManagementController();
-      String serviceNote = String.format(
-          "Adding stack tools for %s while distributing a new repository", stackId.toString());
-
-      configHelper.updateConfigType(cluster, amc, clusterEnv.getType(), updatedProperties, null,
-          amc.getAuthName(), serviceNote);
-    }
-  }
 
   /**
    * Check one host is enough to tell the arch
@@ -849,5 +750,4 @@
       return operatingSystem.getOsType();
     }
   }
->>>>>>> 7efb9de2
 }