/*
 * Licensed to the Apache Software Foundation (ASF) under one
 * or more contributor license agreements.  See the NOTICE file
 * distributed with this work for additional information
 * regarding copyright ownership.  The ASF licenses this file
 * to you under the Apache License, Version 2.0 (the
 * "License"); you may not use this file except in compliance
 * with the License.  You may obtain a copy of the License at
 *
 *     http://www.apache.org/licenses/LICENSE-2.0
 *
 * Unless required by applicable law or agreed to in writing, software
 * distributed under the License is distributed on an "AS IS" BASIS,
 * WITHOUT WARRANTIES OR CONDITIONS OF ANY KIND, either express or implied.
 * See the License for the specific language governing permissions and
 * limitations under the License.
 */
package org.apache.ambari.server.controller.internal;

import static org.apache.ambari.server.agent.ExecutionCommand.KeyNames.JDK_LOCATION;

import java.util.ArrayList;
import java.util.Collection;
import java.util.Collections;
import java.util.Comparator;
import java.util.EnumSet;
import java.util.HashMap;
import java.util.HashSet;
import java.util.Iterator;
import java.util.LinkedHashSet;
import java.util.List;
import java.util.Map;
import java.util.Set;

import org.apache.ambari.annotations.Experimental;
import org.apache.ambari.annotations.ExperimentalFeature;
import org.apache.ambari.server.AmbariException;
import org.apache.ambari.server.Role;
import org.apache.ambari.server.StaticallyInject;
import org.apache.ambari.server.actionmanager.ActionManager;
import org.apache.ambari.server.actionmanager.RequestFactory;
import org.apache.ambari.server.actionmanager.Stage;
import org.apache.ambari.server.actionmanager.StageFactory;
<<<<<<< HEAD
import org.apache.ambari.server.agent.CommandReport;
import org.apache.ambari.server.agent.ExecutionCommand;
import org.apache.ambari.server.agent.ExecutionCommand.KeyNames;
import org.apache.ambari.server.agent.stomp.MetadataHolder;
=======
>>>>>>> 9d802b7c
import org.apache.ambari.server.api.services.AmbariMetaInfo;
import org.apache.ambari.server.configuration.Configuration;
import org.apache.ambari.server.controller.ActionExecutionContext;
import org.apache.ambari.server.controller.AmbariActionExecutionHelper;
import org.apache.ambari.server.controller.AmbariManagementController;
import org.apache.ambari.server.controller.AmbariManagementControllerImpl;
import org.apache.ambari.server.controller.RequestStatusResponse;
import org.apache.ambari.server.controller.spi.NoSuchParentResourceException;
import org.apache.ambari.server.controller.spi.NoSuchResourceException;
import org.apache.ambari.server.controller.spi.Predicate;
import org.apache.ambari.server.controller.spi.Request;
import org.apache.ambari.server.controller.spi.RequestStatus;
import org.apache.ambari.server.controller.spi.Resource;
import org.apache.ambari.server.controller.spi.Resource.Type;
import org.apache.ambari.server.controller.spi.ResourceAlreadyExistsException;
import org.apache.ambari.server.controller.spi.SystemException;
import org.apache.ambari.server.controller.spi.UnsupportedPropertyException;
import org.apache.ambari.server.controller.utilities.PropertyHelper;
import org.apache.ambari.server.orm.dao.HostVersionDAO;
import org.apache.ambari.server.orm.dao.RepositoryVersionDAO;
import org.apache.ambari.server.orm.dao.UpgradeDAO;
import org.apache.ambari.server.orm.entities.HostVersionEntity;
import org.apache.ambari.server.orm.entities.OperatingSystemEntity;
import org.apache.ambari.server.orm.entities.RepositoryEntity;
import org.apache.ambari.server.orm.entities.RepositoryVersionEntity;
import org.apache.ambari.server.orm.entities.StackEntity;
import org.apache.ambari.server.orm.entities.UpgradeEntity;
import org.apache.ambari.server.security.authorization.RoleAuthorization;
import org.apache.ambari.server.state.Cluster;
import org.apache.ambari.server.state.Clusters;
import org.apache.ambari.server.state.ComponentInfo;
import org.apache.ambari.server.state.Config;
import org.apache.ambari.server.state.ConfigHelper;
import org.apache.ambari.server.state.Host;
import org.apache.ambari.server.state.RepositoryType;
import org.apache.ambari.server.state.RepositoryVersionState;
import org.apache.ambari.server.state.ServiceComponentHost;
import org.apache.ambari.server.state.ServiceOsSpecific;
import org.apache.ambari.server.state.StackId;
import org.apache.ambari.server.state.StackInfo;
import org.apache.ambari.server.state.repository.AvailableService;
import org.apache.ambari.server.state.repository.ClusterVersionSummary;
import org.apache.ambari.server.state.repository.VersionDefinitionXml;
import org.apache.ambari.server.state.stack.upgrade.RepositoryVersionHelper;
import org.apache.ambari.server.utils.StageUtils;
import org.apache.ambari.server.utils.VersionUtils;
import org.apache.commons.collections.CollectionUtils;
import org.apache.commons.lang.StringUtils;
import org.apache.commons.lang.math.NumberUtils;

import com.google.common.collect.ImmutableMap;
import com.google.common.collect.Lists;
import com.google.common.collect.Sets;
import com.google.gson.Gson;
import com.google.inject.Inject;
import com.google.inject.Provider;
import com.google.inject.persist.Transactional;

/**
 * Resource provider for cluster stack versions resources.
 */
@StaticallyInject
public class ClusterStackVersionResourceProvider extends AbstractControllerResourceProvider {

  // ----- Property ID constants ---------------------------------------------

  protected static final String CLUSTER_STACK_VERSION_ID_PROPERTY_ID = PropertyHelper.getPropertyId("ClusterStackVersions", "id");
  protected static final String CLUSTER_STACK_VERSION_CLUSTER_NAME_PROPERTY_ID = PropertyHelper.getPropertyId("ClusterStackVersions", "cluster_name");
  protected static final String CLUSTER_STACK_VERSION_STACK_PROPERTY_ID = PropertyHelper.getPropertyId("ClusterStackVersions", "stack");
  protected static final String CLUSTER_STACK_VERSION_VERSION_PROPERTY_ID = PropertyHelper.getPropertyId("ClusterStackVersions", "version");
  protected static final String CLUSTER_STACK_VERSION_STATE_PROPERTY_ID = PropertyHelper.getPropertyId("ClusterStackVersions", "state");
  protected static final String CLUSTER_STACK_VERSION_HOST_STATES_PROPERTY_ID = PropertyHelper.getPropertyId("ClusterStackVersions", "host_states");
  protected static final String CLUSTER_STACK_VERSION_REPO_SUMMARY_PROPERTY_ID = PropertyHelper.getPropertyId("ClusterStackVersions", "repository_summary");
  protected static final String CLUSTER_STACK_VERSION_REPO_SUPPORTS_REVERT= PropertyHelper.getPropertyId("ClusterStackVersions", "supports_revert");
  protected static final String CLUSTER_STACK_VERSION_REPO_REVERT_UPGRADE_ID = PropertyHelper.getPropertyId("ClusterStackVersions", "revert_upgrade_id");

  protected static final String CLUSTER_STACK_VERSION_REPOSITORY_VERSION_PROPERTY_ID  = PropertyHelper.getPropertyId("ClusterStackVersions", "repository_version");
  protected static final String CLUSTER_STACK_VERSION_STAGE_SUCCESS_FACTOR  = PropertyHelper.getPropertyId("ClusterStackVersions", "success_factor");

  /**
   * Forces the {@link HostVersionEntity}s to a specific
   * {@link RepositoryVersionState}. When used during the creation of
   * {@link HostVersionEntity}s, this will set the state to
   * {@link RepositoryVersionState#INSTALLED}. When used during the update of a
   * cluster stack version, this will force all entities to
   * {@link RepositoryVersionState#CURRENT}.
   *
   */
  protected static final String CLUSTER_STACK_VERSION_FORCE = "ClusterStackVersions/force";

  protected static final String INSTALL_PACKAGES_ACTION = "install_packages";
  protected static final String INSTALL_PACKAGES_FULL_NAME = "Install Version";

  /**
   * The default success factor that will be used when determining if a stage's
   * failure should cause other stages to abort. Consider a scenario with 1000
   * hosts, broken up into 10 stages. Each stage would have 100 hosts. If the
   * success factor was 100%, then any failure in stage 1 woudl cause all 9
   * other stages to abort. If set to 90%, then 10 hosts would need to fail for
   * the other stages to abort. This is necessary to prevent the abortion of
   * stages based on 1 or 2 errant hosts failing in a large cluster's stack
   * distribution.
   */
  private static final float INSTALL_PACKAGES_SUCCESS_FACTOR = 0.85f;

  private static Set<String> pkPropertyIds = Sets.newHashSet(
      CLUSTER_STACK_VERSION_CLUSTER_NAME_PROPERTY_ID, CLUSTER_STACK_VERSION_ID_PROPERTY_ID,
      CLUSTER_STACK_VERSION_STACK_PROPERTY_ID, CLUSTER_STACK_VERSION_VERSION_PROPERTY_ID,
      CLUSTER_STACK_VERSION_STATE_PROPERTY_ID,
      CLUSTER_STACK_VERSION_REPOSITORY_VERSION_PROPERTY_ID);

  private static Set<String> propertyIds = Sets.newHashSet(CLUSTER_STACK_VERSION_ID_PROPERTY_ID,
      CLUSTER_STACK_VERSION_CLUSTER_NAME_PROPERTY_ID, CLUSTER_STACK_VERSION_STACK_PROPERTY_ID,
      CLUSTER_STACK_VERSION_VERSION_PROPERTY_ID, CLUSTER_STACK_VERSION_HOST_STATES_PROPERTY_ID,
      CLUSTER_STACK_VERSION_STATE_PROPERTY_ID, CLUSTER_STACK_VERSION_REPOSITORY_VERSION_PROPERTY_ID,
      CLUSTER_STACK_VERSION_STAGE_SUCCESS_FACTOR,
      CLUSTER_STACK_VERSION_FORCE, CLUSTER_STACK_VERSION_REPO_SUMMARY_PROPERTY_ID,
      CLUSTER_STACK_VERSION_REPO_SUPPORTS_REVERT, CLUSTER_STACK_VERSION_REPO_REVERT_UPGRADE_ID);

  private static Map<Type, String> keyPropertyIds = ImmutableMap.<Type, String> builder()
      .put(Type.Cluster, CLUSTER_STACK_VERSION_CLUSTER_NAME_PROPERTY_ID)
      .put(Type.ClusterStackVersion, CLUSTER_STACK_VERSION_ID_PROPERTY_ID)
      .put(Type.Stack, CLUSTER_STACK_VERSION_STACK_PROPERTY_ID)
      .put(Type.StackVersion, CLUSTER_STACK_VERSION_VERSION_PROPERTY_ID)
      .put(Type.RepositoryVersion, CLUSTER_STACK_VERSION_REPOSITORY_VERSION_PROPERTY_ID)
      .build();

  @Inject
  private static HostVersionDAO hostVersionDAO;

  /**
   * Used for looking up revertable upgrades.
   */
  @Inject
  private static UpgradeDAO upgradeDAO;

  @Inject
  private static RepositoryVersionDAO repositoryVersionDAO;

  @Inject
  private static Provider<AmbariActionExecutionHelper> actionExecutionHelper;

  @Inject
  private static StageFactory stageFactory;

  @Inject
  private static RequestFactory requestFactory;

  @Inject
  private static Configuration configuration;

  @Inject
  private static RepositoryVersionHelper repoVersionHelper;

  @Inject
  private static Gson gson;

  @Inject
  private static Provider<AmbariMetaInfo> metaInfo;

  @Inject
  private static Provider<Clusters> clusters;

  @Inject
  private static Provider<MetadataHolder> m_metadataHolder;

  @Inject
  private static Provider<AmbariManagementControllerImpl> m_ambariManagementController;

  /**
   * Used for updating the existing stack tools with those of the stack being
   * distributed.
   */
  @Inject
  private static Provider<ConfigHelper> configHelperProvider;

  /**
   * Constructor.
   */
  @Inject
  public ClusterStackVersionResourceProvider(
          AmbariManagementController managementController) {
    super(propertyIds, keyPropertyIds, managementController);

    setRequiredCreateAuthorizations(EnumSet.of(RoleAuthorization.AMBARI_MANAGE_STACK_VERSIONS, RoleAuthorization.CLUSTER_UPGRADE_DOWNGRADE_STACK));
    setRequiredDeleteAuthorizations(EnumSet.of(RoleAuthorization.AMBARI_MANAGE_STACK_VERSIONS, RoleAuthorization.CLUSTER_UPGRADE_DOWNGRADE_STACK));
    setRequiredUpdateAuthorizations(EnumSet.of(RoleAuthorization.AMBARI_MANAGE_STACK_VERSIONS, RoleAuthorization.CLUSTER_UPGRADE_DOWNGRADE_STACK));
  }

  @Override
  @Experimental(feature = ExperimentalFeature.PATCH_UPGRADES,
    comment = "this is a fake response until the UI no longer uses the endpoint")
  public Set<Resource> getResourcesAuthorized(Request request, Predicate predicate) throws
      SystemException, UnsupportedPropertyException, NoSuchResourceException, NoSuchParentResourceException {
<<<<<<< HEAD
    final Set<Resource> resources = new HashSet<>();
    final Set<String> requestedIds = getRequestPropertyIds(request, predicate);
    final Set<Map<String, Object>> propertyMaps = getPropertyMaps(predicate);

    List<ClusterVersionEntity> requestedEntities = new ArrayList<>();
    for (Map<String, Object> propertyMap: propertyMaps) {
      final String clusterName = propertyMap.get(CLUSTER_STACK_VERSION_CLUSTER_NAME_PROPERTY_ID).toString();
      final Long id;
      if (propertyMap.get(CLUSTER_STACK_VERSION_ID_PROPERTY_ID) == null && propertyMaps.size() == 1) {
        requestedEntities = clusterVersionDAO.findByCluster(clusterName);
      } else {
        try {
          id = Long.parseLong(propertyMap.get(CLUSTER_STACK_VERSION_ID_PROPERTY_ID).toString());
        } catch (Exception ex) {
          throw new SystemException("Stack version should have numerical id");
        }
        final ClusterVersionEntity entity = clusterVersionDAO.findByPK(id);
        if (entity == null) {
          throw new NoSuchResourceException("There is no stack version with id " + id);
        } else {
          requestedEntities.add(entity);
=======
    final Set<Resource> resources = new LinkedHashSet<>();

    final Set<String> requestedIds = getRequestPropertyIds(request, predicate);
    final Set<Map<String, Object>> propertyMaps = getPropertyMaps(predicate);

    if (1 != propertyMaps.size()) {
      throw new SystemException("Cannot request more than one resource");
    }

    Map<String, Object> propertyMap = propertyMaps.iterator().next();

    String clusterName = propertyMap.get(CLUSTER_STACK_VERSION_CLUSTER_NAME_PROPERTY_ID).toString();
    final Cluster cluster;
    try {
      cluster = clusters.get().getCluster(clusterName);
    } catch (AmbariException e) {
      throw new SystemException(e.getMessage(), e);
    }

    Set<Long> requestedEntities = new LinkedHashSet<>();

    if (propertyMap.containsKey(CLUSTER_STACK_VERSION_ID_PROPERTY_ID)) {
      Long id = Long.parseLong(propertyMap.get(CLUSTER_STACK_VERSION_ID_PROPERTY_ID).toString());
      requestedEntities.add(id);
    } else {
      List<RepositoryVersionEntity> entities = repositoryVersionDAO.findAll();

      Collections.sort(entities, new Comparator<RepositoryVersionEntity>() {
        @Override
        public int compare(RepositoryVersionEntity o1, RepositoryVersionEntity o2) {
          return compareVersions(o1.getVersion(), o2.getVersion());
>>>>>>> 9d802b7c
        }
      });

      for (RepositoryVersionEntity entity : entities) {
        requestedEntities.add(entity.getId());
      }
    }

    if (requestedEntities.isEmpty()) {
      throw new SystemException("Could not find any repositories to show");
    }

    // find the 1 repository version which is revertable, if any
    UpgradeEntity revertableUpgrade = null;
    if (null == cluster.getUpgradeInProgress()) {
      revertableUpgrade = upgradeDAO.findRevertable(cluster.getClusterId());
    }

    for (Long repositoryVersionId : requestedEntities) {
      final Resource resource = new ResourceImpl(Resource.Type.ClusterStackVersion);

<<<<<<< HEAD
      final Map<String, List<String>> hostStates = new HashMap<>();
=======
      RepositoryVersionEntity repositoryVersion = repositoryVersionDAO.findByPK(repositoryVersionId);

      final List<RepositoryVersionState> allStates = new ArrayList<>();
      final Map<RepositoryVersionState, List<String>> hostStates = new HashMap<>();
>>>>>>> 9d802b7c
      for (RepositoryVersionState state: RepositoryVersionState.values()) {
        hostStates.put(state, new ArrayList<>());
      }

      StackEntity repoVersionStackEntity = repositoryVersion.getStack();
      StackId repoVersionStackId = new StackId(repoVersionStackEntity);

      List<HostVersionEntity> hostVersionsForRepository = hostVersionDAO.findHostVersionByClusterAndRepository(
          cluster.getClusterId(), repositoryVersion);

      // create the in-memory structures
      for (HostVersionEntity hostVersionEntity : hostVersionsForRepository) {
        hostStates.get(hostVersionEntity.getState()).add(hostVersionEntity.getHostName());
        allStates.add(hostVersionEntity.getState());
      }

      ClusterVersionSummary versionSummary = null;
      try {
        VersionDefinitionXml vdf = repositoryVersion.getRepositoryXml();
        if (null != vdf) {
          versionSummary = vdf.getClusterSummary(cluster);
        }
      } catch (Exception e) {
        throw new IllegalArgumentException(
            String.format("Version %s is backed by a version definition, but it could not be parsed", repositoryVersion.getVersion()), e);
      }

      setResourceProperty(resource, CLUSTER_STACK_VERSION_CLUSTER_NAME_PROPERTY_ID, clusterName, requestedIds);
      setResourceProperty(resource, CLUSTER_STACK_VERSION_HOST_STATES_PROPERTY_ID, hostStates, requestedIds);
      setResourceProperty(resource, CLUSTER_STACK_VERSION_REPO_SUMMARY_PROPERTY_ID, versionSummary, requestedIds);

      setResourceProperty(resource, CLUSTER_STACK_VERSION_ID_PROPERTY_ID, repositoryVersion.getId(), requestedIds);
      setResourceProperty(resource, CLUSTER_STACK_VERSION_STACK_PROPERTY_ID, repoVersionStackId.getStackName(), requestedIds);
      setResourceProperty(resource, CLUSTER_STACK_VERSION_VERSION_PROPERTY_ID, repoVersionStackId.getStackVersion(), requestedIds);
      setResourceProperty(resource, CLUSTER_STACK_VERSION_REPOSITORY_VERSION_PROPERTY_ID, repositoryVersion.getId(), requestedIds);

      @Experimental(feature = ExperimentalFeature.PATCH_UPGRADES,
          comment = "this is a fake status until the UI can handle services that are on their own")
      RepositoryVersionState aggregateState = RepositoryVersionState.getAggregateState(allStates);
      setResourceProperty(resource, CLUSTER_STACK_VERSION_STATE_PROPERTY_ID, aggregateState, requestedIds);

      // mark whether this repo is revertable for this cluster
      boolean revertable = false;
      if (null != revertableUpgrade) {
        RepositoryVersionEntity revertableRepositoryVersion = revertableUpgrade.getRepositoryVersion();
        revertable = revertableRepositoryVersion.getId() == repositoryVersionId;
      }

      setResourceProperty(resource, CLUSTER_STACK_VERSION_REPO_SUPPORTS_REVERT, revertable, requestedIds);

      // if the repo is revertable, indicate which upgrade to revert if necessary
      if (revertable) {
        setResourceProperty(resource, CLUSTER_STACK_VERSION_REPO_REVERT_UPGRADE_ID,
            revertableUpgrade.getId(), requestedIds);
      }

      if (predicate == null || predicate.evaluate(resource)) {
        resources.add(resource);
      }
    }

    return resources;
  }


  @Override
  public RequestStatus createResourcesAuthorized(Request request) throws SystemException,
          UnsupportedPropertyException, ResourceAlreadyExistsException,
          NoSuchParentResourceException {

    if (request.getProperties().size() > 1) {
      throw new UnsupportedOperationException("Multiple requests cannot be executed at the same time.");
    }

    Iterator<Map<String, Object>> iterator = request.getProperties().iterator();

    String clName;
    final String desiredRepoVersion;

    Map<String, Object> propertyMap = iterator.next();

    Set<String> requiredProperties = new HashSet<>();
    requiredProperties.add(CLUSTER_STACK_VERSION_CLUSTER_NAME_PROPERTY_ID);
    requiredProperties.add(CLUSTER_STACK_VERSION_REPOSITORY_VERSION_PROPERTY_ID);
    requiredProperties.add(CLUSTER_STACK_VERSION_STACK_PROPERTY_ID);
    requiredProperties.add(CLUSTER_STACK_VERSION_VERSION_PROPERTY_ID);

    for (String requiredProperty : requiredProperties) {
      if (! propertyMap.containsKey(requiredProperty)) {
        throw new IllegalArgumentException(
                String.format("The required property %s is not defined",
                        requiredProperty));
      }
    }

    clName = (String) propertyMap.get(CLUSTER_STACK_VERSION_CLUSTER_NAME_PROPERTY_ID);
    desiredRepoVersion = (String) propertyMap.get(CLUSTER_STACK_VERSION_REPOSITORY_VERSION_PROPERTY_ID);

    Cluster cluster;
    AmbariManagementController managementController = getManagementController();
    AmbariMetaInfo ami = managementController.getAmbariMetaInfo();

    try {
      Clusters clusters = managementController.getClusters();
      cluster = clusters.getCluster(clName);
    } catch (AmbariException e) {
      throw new NoSuchParentResourceException(e.getMessage(), e);
    }

    UpgradeEntity entity = cluster.getUpgradeInProgress();
    if (null != entity) {
      throw new IllegalArgumentException(String.format(
          "Cluster %s %s is in progress.  Cannot install packages.",
          cluster.getClusterName(), entity.getDirection().getText(false)));
    }

    String stackName = (String) propertyMap.get(CLUSTER_STACK_VERSION_STACK_PROPERTY_ID);
    String stackVersion = (String) propertyMap.get(CLUSTER_STACK_VERSION_VERSION_PROPERTY_ID);
    if (StringUtils.isBlank(stackName) || StringUtils.isBlank(stackVersion)) {
      String message = String.format(
          "Both the %s and %s properties are required when distributing a new stack",
          CLUSTER_STACK_VERSION_STACK_PROPERTY_ID, CLUSTER_STACK_VERSION_VERSION_PROPERTY_ID);

      throw new SystemException(message);
    }

    StackId stackId = new StackId(stackName, stackVersion);

    if (!ami.isSupportedStack(stackName, stackVersion)) {
      throw new NoSuchParentResourceException(String.format("Stack %s is not supported", stackId));
    }

    // bootstrap the stack tools if necessary for the stack which is being
    // distributed
    try {
      bootstrapStackTools(stackId, cluster);
    } catch (AmbariException ambariException) {
      throw new SystemException("Unable to modify stack tools for new stack being distributed",
          ambariException);
    }

    RepositoryVersionEntity repoVersionEntity = repositoryVersionDAO.findByStackAndVersion(
        stackId, desiredRepoVersion);

    if (repoVersionEntity == null) {
      throw new IllegalArgumentException(String.format(
              "Repo version %s is not available for stack %s",
              desiredRepoVersion, stackId));
    }

    VersionDefinitionXml desiredVersionDefinition = null;
    try {
      desiredVersionDefinition = repoVersionEntity.getRepositoryXml();
    } catch (Exception e) {
      throw new IllegalArgumentException(
          String.format("Version %s is backed by a version definition, but it could not be parsed", desiredRepoVersion), e);
    }

    // if true, then we need to force all new host versions into the INSTALLED state
    boolean forceInstalled = Boolean.parseBoolean((String)propertyMap.get(
        CLUSTER_STACK_VERSION_FORCE));

    try {
      // either create the necessary host version entries, or set them to INSTALLING when attempting to re-distribute an existing version
      return createOrUpdateHostVersions(cluster, repoVersionEntity, desiredVersionDefinition,
          stackId, forceInstalled, propertyMap);
    } catch (AmbariException e) {
      throw new SystemException("Can not persist request", e);
    }
  }

  @Transactional(rollbackOn = {RuntimeException.class, SystemException.class, AmbariException.class})
  RequestStatus createOrUpdateHostVersions(Cluster cluster,
      RepositoryVersionEntity repoVersionEntity, VersionDefinitionXml versionDefinitionXml,
      StackId stackId, boolean forceInstalled, Map<String, Object> propertyMap)
      throws AmbariException, SystemException {

    final String desiredRepoVersion = repoVersionEntity.getVersion();

    // get all of the hosts eligible for stack distribution
    List<Host> hosts = Lists.newArrayList(cluster.getHosts());


    for (Host host : hosts) {
      for (HostVersionEntity hostVersion : host.getAllHostVersions()) {
        RepositoryVersionEntity hostRepoVersion = hostVersion.getRepositoryVersion();

        // !!! ignore stack differences
        if (!hostRepoVersion.getStackName().equals(repoVersionEntity.getStackName())) {
          continue;
        }

        int compare = compareVersions(hostRepoVersion.getVersion(), desiredRepoVersion);

        // ignore earlier versions
        if (compare <= 0) {
          continue;
        }

        // !!! the version is greater to the one to install

        // if there is no backing VDF for the desired version, allow the operation (legacy behavior)
        if (null == versionDefinitionXml) {
          continue;
        }

        if (StringUtils.isBlank(versionDefinitionXml.getPackageVersion(host.getOsFamily()))) {
          String msg = String.format("Ambari cannot install version %s.  Version %s is already installed.",
            desiredRepoVersion, hostRepoVersion.getVersion());
          throw new IllegalArgumentException(msg);
        }
      }
    }

    checkPatchVDFAvailableServices(cluster, repoVersionEntity, versionDefinitionXml);

    // the cluster will create/update all of the host versions to the correct state
    List<Host> hostsNeedingInstallCommands = cluster.transitionHostsToInstalling(
        repoVersionEntity, versionDefinitionXml, forceInstalled);

    RequestStatusResponse response = null;
    if (!forceInstalled) {
      RequestStageContainer installRequest = createOrchestration(cluster, stackId,
          hostsNeedingInstallCommands, repoVersionEntity, versionDefinitionXml, propertyMap);

      response = installRequest.getRequestStatusResponse();
    }

    return getRequestStatus(response);
  }

  @Transactional
  RequestStageContainer createOrchestration(Cluster cluster, StackId stackId,
      List<Host> hosts, RepositoryVersionEntity repoVersionEnt, VersionDefinitionXml desiredVersionDefinition, Map<String, Object> propertyMap)
      throws AmbariException, SystemException {
    final AmbariManagementController managementController = getManagementController();
    final AmbariMetaInfo ami = managementController.getAmbariMetaInfo();

    // build the list of OS repos
    List<OperatingSystemEntity> operatingSystems = repoVersionEnt.getOperatingSystems();
    Map<String, List<RepositoryEntity>> perOsRepos = new HashMap<>();
    for (OperatingSystemEntity operatingSystem : operatingSystems) {
      if (operatingSystem.isAmbariManagedRepos()) {
        perOsRepos.put(operatingSystem.getOsType(), operatingSystem.getRepositories());
      } else {
        perOsRepos.put(operatingSystem.getOsType(), Collections.<RepositoryEntity> emptyList());
      }
    }

    RequestStageContainer req = createRequest();

    Iterator<Host> hostIterator = hosts.iterator();
    Map<String, String> hostLevelParams = new HashMap<>();
    hostLevelParams.put(JDK_LOCATION, getManagementController().getJdkResourceUrl());
    String hostParamsJson = StageUtils.getGson().toJson(hostLevelParams);

    // Generate cluster host info
    String clusterHostInfoJson;
    try {
      clusterHostInfoJson = StageUtils.getGson().toJson(
        StageUtils.getClusterHostInfo(cluster));
    } catch (AmbariException e) {
      throw new SystemException("Could not build cluster topology", e);
    }

    int maxTasks = configuration.getAgentPackageParallelCommandsLimit();
    int hostCount = hosts.size();
    int batchCount = (int) (Math.ceil((double)hostCount / maxTasks));

    long stageId = req.getLastStageId() + 1;
    if (0L == stageId) {
      stageId = 1L;
    }

    // why does the JSON body parser convert JSON primitives into strings!?
    Float successFactor = INSTALL_PACKAGES_SUCCESS_FACTOR;
    String successFactorProperty = (String) propertyMap.get(CLUSTER_STACK_VERSION_STAGE_SUCCESS_FACTOR);
    if (StringUtils.isNotBlank(successFactorProperty)) {
      successFactor = Float.valueOf(successFactorProperty);
    }

    boolean hasStage = false;

    ArrayList<Stage> stages = new ArrayList<>(batchCount);
    for (int batchId = 1; batchId <= batchCount; batchId++) {
      // Create next stage
      String stageName;
      if (batchCount > 1) {
        stageName = String.format(INSTALL_PACKAGES_FULL_NAME + ". Batch %d of %d", batchId,
            batchCount);
      } else {
        stageName = INSTALL_PACKAGES_FULL_NAME;
      }

      Stage stage = stageFactory.createNew(req.getId(), "/tmp/ambari", cluster.getClusterName(),
          cluster.getClusterId(), stageName, "{}", hostParamsJson);

      // if you have 1000 hosts (10 stages with 100 installs), we want to ensure
      // that a single failure doesn't cause all other stages to abort; set the
      // success factor ratio in order to tolerate some failures in a single
      // stage
      stage.getSuccessFactors().put(Role.INSTALL_PACKAGES, successFactor);

      // set and increment stage ID
      stage.setStageId(stageId);
      stageId++;

      // add the stage that was just created
      stages.add(stage);

      // determine services for the repo
      Set<String> serviceNames = new HashSet<>();

      // !!! limit the serviceNames to those that are detailed for the repository.
      // TODO packages don't have component granularity
      if (RepositoryType.STANDARD != repoVersionEnt.getType()) {
        ClusterVersionSummary clusterSummary = desiredVersionDefinition.getClusterSummary(cluster);
        serviceNames.addAll(clusterSummary.getAvailableServiceNames());
      }

      // Populate with commands for host
      for (int i = 0; i < maxTasks && hostIterator.hasNext(); i++) {
        Host host = hostIterator.next();
        if (hostHasVersionableComponents(cluster, serviceNames, ami, stackId, host)) {
          ActionExecutionContext actionContext = getHostVersionInstallCommand(repoVersionEnt,
                  cluster, managementController, ami, stackId, serviceNames, stage, host);
          if (null != actionContext) {
            try {
              actionExecutionHelper.get().addExecutionCommandsToStage(actionContext, stage, null);
              hasStage = true;
            } catch (AmbariException e) {
              throw new SystemException("Cannot modify stage", e);
            }
          }
        }
      }
    }

    if (!hasStage) {
      throw new SystemException(
          String.format("There are no hosts that have components to install for repository %s",
              repoVersionEnt.getDisplayName()));
    }

    req.setClusterHostInfo(clusterHostInfoJson);
    req.addStages(stages);
    req.persist();

    return req;
  }

  /**
   * Reject PATCH VDFs with Services that are not included in the Cluster
   * @param cluster cluster instance
   * @param repoVersionEnt repo version entity
   * @param desiredVersionDefinition VDF
   * @throws IllegalArgumentException thrown if VDF includes services that are not installed
   * @throws AmbariException thrown if could not load stack for repo repoVersionEnt
   */
  protected void checkPatchVDFAvailableServices(Cluster cluster, RepositoryVersionEntity repoVersionEnt,
                                              VersionDefinitionXml desiredVersionDefinition) throws SystemException, AmbariException {
    if (repoVersionEnt.getType() == RepositoryType.PATCH) {

      Collection<String> notPresentServices = new ArrayList<>();
      Collection<String> presentServices = new ArrayList<>();

      presentServices.addAll(cluster.getServices().keySet());
      final StackInfo stack;
      stack = metaInfo.get().getStack(repoVersionEnt.getStackName(), repoVersionEnt.getStackVersion());

      for (AvailableService availableService : desiredVersionDefinition.getAvailableServices(stack)) {
        String name = availableService.getName();
        if (!presentServices.contains(name)) {
          notPresentServices.add(name);
        }
      }
      if (!notPresentServices.isEmpty()) {
        throw new IllegalArgumentException(String.format("%s VDF includes services that are not installed: %s",
            RepositoryType.PATCH, StringUtils.join(notPresentServices, ",")));
      }
    }
  }

  @Transactional
  ActionExecutionContext getHostVersionInstallCommand(RepositoryVersionEntity repoVersion,
      Cluster cluster, AmbariManagementController managementController, AmbariMetaInfo ami,
      final StackId stackId, Set<String> repoServices, Stage stage1, Host host)
          throws SystemException {


    // Determine repositories for host
    String osFamily = host.getOsFamily();

    OperatingSystemEntity osEntity = null;
    for (OperatingSystemEntity os : repoVersion.getOperatingSystems()) {
      if (os.getOsType().equals(osFamily)) {
        osEntity = os;
        break;
      }
    }

<<<<<<< HEAD
    if (repoInfo.isEmpty()){
      LOG.error(String.format("Repository list is empty. Ambari may not be managing the repositories for %s", osFamily));
=======
    if (null == osEntity || CollectionUtils.isEmpty(osEntity.getRepositories())) {
      throw new SystemException(String.format("Repositories for os type %s are " +
          "not defined for version %s of Stack %s.",
            osFamily, repoVersion.getVersion(), stackId));
>>>>>>> 9d802b7c
    }

    // determine packages for all services that are installed on host
    List<ServiceOsSpecific.Package> packages = new ArrayList<>();
    Set<String> servicesOnHost = new HashSet<>();
    List<ServiceComponentHost> components = cluster.getServiceComponentHosts(host.getHostName());
    for (ServiceComponentHost component : components) {
      if (repoServices.isEmpty() || repoServices.contains(component.getServiceName())) {
        servicesOnHost.add(component.getServiceName());
      }
    }

    if (servicesOnHost.isEmpty()) {
      return null;
    }
<<<<<<< HEAD
    List<String> blacklistedPackagePrefixes = configuration.getRollingUpgradeSkipPackagesPrefixes();
    for (String serviceName : servicesOnHost) {
      try{
        if(ami.isServiceRemovedInStack(stackId.getStackName(), stackId.getStackVersion(), serviceName)){
          LOG.info(String.format("%s has been removed from stack %s-%s. Skip calculating its installation packages", stackId.getStackName(), stackId.getStackVersion(), serviceName));
          continue; //No need to calculate install packages for removed services
        }
      } catch (AmbariException e1) {
        throw new SystemException(String.format("Cannot obtain stack information for %s-%s", stackId.getStackName(), stackId.getStackVersion()), e1);
      }

      ServiceInfo info;
      try {
        info = ami.getService(stackId.getStackName(), stackId.getStackVersion(), serviceName);
      } catch (AmbariException e) {
        throw new SystemException("Cannot enumerate services", e);
      }

      List<ServiceOsSpecific.Package> packagesForService = managementController.getPackagesForServiceHost(info,
              new HashMap<String, String>(), // Contents are ignored
        osFamily);
      for (ServiceOsSpecific.Package aPackage : packagesForService) {
        if (! aPackage.getSkipUpgrade()) {
          boolean blacklisted = false;
          for(String prefix : blacklistedPackagePrefixes) {
            if (aPackage.getName().startsWith(prefix)) {
              blacklisted = true;
              break;
            }
          }
          if (! blacklisted) {
            packages.add(aPackage);
          }
        }
      }
    }

    final String packageList = gson.toJson(packages);
    final String repoList = gson.toJson(repoInfo);

    Map<String, String> params = new HashMap<>();
    params.put("stack_id", stackId.getStackId());
    params.put("repository_version", repoVersion.getVersion());
    params.put("base_urls", repoList);
    params.put(KeyNames.PACKAGE_LIST, packageList);
    params.put(KeyNames.REPO_VERSION_ID, repoVersion.getId().toString());

    VersionDefinitionXml xml = null;
    try {
      xml = repoVersion.getRepositoryXml();
    } catch (Exception e) {
      throw new SystemException(String.format("Could not load xml from repo version %s",
          repoVersion.getVersion()));
    }
=======
>>>>>>> 9d802b7c


    Map<String, String> roleParams = repoVersionHelper.buildRoleParams(managementController, repoVersion,
        osFamily, servicesOnHost);

    // add host to this stage
    RequestResourceFilter filter = new RequestResourceFilter(null, null,
            Collections.singletonList(host.getHostName()));

    ActionExecutionContext actionContext = new ActionExecutionContext(cluster.getClusterName(),
        INSTALL_PACKAGES_ACTION, Collections.singletonList(filter), roleParams);

    actionContext.setRepositoryVersion(repoVersion);
    actionContext.setTimeout(Short.valueOf(configuration.getDefaultAgentTaskTimeout(true)));

    repoVersionHelper.addCommandRepository(actionContext, repoVersion, osEntity);

    return actionContext;
  }


  /**
   * Returns true if there is at least one versionable component on host for a given
   * stack.
   */
  private boolean hostHasVersionableComponents(Cluster cluster, Set<String> serviceNames, AmbariMetaInfo ami, StackId stackId,
      Host host) throws SystemException {

    List<ServiceComponentHost> components = cluster.getServiceComponentHosts(host.getHostName());

    for (ServiceComponentHost component : components) {
      if (!serviceNames.isEmpty() && !serviceNames.contains(component.getServiceName())) {
        continue;
      }

      ComponentInfo componentInfo;
      try {
        componentInfo = ami.getComponent(stackId.getStackName(),
                stackId.getStackVersion(), component.getServiceName(), component.getServiceComponentName());
      } catch (AmbariException e) {
        // It is possible that the component has been removed from the new stack
        // (example: STORM_REST_API has been removed from HDP-2.2)
        LOG.warn(String.format("Exception while accessing component %s of service %s for stack %s",
            component.getServiceComponentName(), component.getServiceName(), stackId));
        continue;
      }
      if (componentInfo.isVersionAdvertised()) {
        return true;
      }
    }
    return false;
  }

  private RequestStageContainer createRequest() {
    ActionManager actionManager = getManagementController().getActionManager();

    RequestStageContainer requestStages = new RequestStageContainer(
            actionManager.getNextRequestId(), null, requestFactory, actionManager);
    requestStages.setRequestContext(INSTALL_PACKAGES_FULL_NAME);

    return requestStages;
  }

<<<<<<< HEAD
  /**
   * The only appliance of this method is triggering Finalize during
   * manual Stack Upgrade
   */
  @Override
  public RequestStatus updateResourcesAuthorized(Request request, Predicate predicate)
      throws SystemException, UnsupportedPropertyException,
      NoSuchResourceException, NoSuchParentResourceException {
    try {
      Iterator<Map<String, Object>> iterator = request.getProperties().iterator();
      String clName;
      final String desiredRepoVersion;
      if (request.getProperties().size() != 1) {
        throw new UnsupportedOperationException("Multiple requests cannot be executed at the same time.");
      }
      Map<String, Object> propertyMap = iterator.next();

      Set<String> requiredProperties = new HashSet<>();
      requiredProperties.add(CLUSTER_STACK_VERSION_CLUSTER_NAME_PROPERTY_ID);
      requiredProperties.add(CLUSTER_STACK_VERSION_REPOSITORY_VERSION_PROPERTY_ID);
      requiredProperties.add(CLUSTER_STACK_VERSION_STATE_PROPERTY_ID);

      for (String requiredProperty : requiredProperties) {
        if (!propertyMap.containsKey(requiredProperty)) {
          throw new IllegalArgumentException(
                  String.format("The required property %s is not defined",
                          requiredProperty));
        }
      }

      clName = (String) propertyMap.get(CLUSTER_STACK_VERSION_CLUSTER_NAME_PROPERTY_ID);
      String desiredDisplayRepoVersion = (String) propertyMap.get(CLUSTER_STACK_VERSION_REPOSITORY_VERSION_PROPERTY_ID);
      RepositoryVersionEntity rve = repositoryVersionDAO.findByDisplayName(desiredDisplayRepoVersion);
      if (rve == null) {
        throw new IllegalArgumentException(
                  String.format("Repository version with display name %s does not exist",
                          desiredDisplayRepoVersion));
      }
      desiredRepoVersion = rve.getVersion();
      String newStateStr = (String) propertyMap.get(CLUSTER_STACK_VERSION_STATE_PROPERTY_ID);

      LOG.info("Initiating finalization for manual upgrade to version {} for cluster {}",
              desiredRepoVersion, clName);

      // First, set desired cluster stack version to enable cross-stack upgrade
      StackId stackId = rve.getStackId();
      Cluster cluster = getManagementController().getClusters().getCluster(clName);
      cluster.setDesiredStackVersion(stackId);
      m_metadataHolder.get().updateData(m_ambariManagementController.get().getClusterMetadata(cluster));

      String forceCurrent = (String) propertyMap.get(CLUSTER_STACK_VERSION_FORCE);
      boolean force = false;
      if (null != forceCurrent) {
        force = Boolean.parseBoolean(forceCurrent);
      }

      if (!force) {
        Map<String, String> args = new HashMap<>();
        if (newStateStr.equals(RepositoryVersionState.CURRENT.toString())) {
          // Finalize upgrade workflow
          args.put(FinalizeUpgradeAction.UPGRADE_DIRECTION_KEY, "upgrade");
        } else if (newStateStr.equals(RepositoryVersionState.INSTALLED.toString())) {
          // Finalize downgrade workflow
          args.put(FinalizeUpgradeAction.UPGRADE_DIRECTION_KEY, "downgrade");
        } else {
          throw new IllegalArgumentException(
            String.format("Invalid desired state %s. Should be either CURRENT or INSTALLED",
                    newStateStr));
        }

        // Get a host name to populate the hostrolecommand table's hostEntity.
        String defaultHostName;
        ArrayList<Host> hosts = new ArrayList<>(cluster.getHosts());
        if (!hosts.isEmpty()) {
          Collections.sort(hosts);
          defaultHostName = hosts.get(0).getHostName();
        } else {
          throw new AmbariException("Could not find at least one host to set the command for");
        }

        args.put(FinalizeUpgradeAction.VERSION_KEY, desiredRepoVersion);
        args.put(FinalizeUpgradeAction.CLUSTER_NAME_KEY, clName);

        ExecutionCommand command = new ExecutionCommand();
        command.setCommandParams(args);
        command.setClusterName(clName);
        finalizeUpgradeAction.setExecutionCommand(command);

        HostRoleCommand hostRoleCommand = hostRoleCommandFactory.create(defaultHostName,
                Role.AMBARI_SERVER_ACTION, null, null);
        finalizeUpgradeAction.setHostRoleCommand(hostRoleCommand);

        CommandReport report = finalizeUpgradeAction.execute(null);

        LOG.info("Finalize output:");
        LOG.info("STDOUT: {}", report.getStdOut());
        LOG.info("STDERR: {}", report.getStdErr());

        if (report.getStatus().equals(HostRoleStatus.COMPLETED.toString())) {
          return getRequestStatus(null);
        } else {
          String detailedOutput = "Finalization failed. More details: \n" +
                  "STDOUT: " + report.getStdOut() + "\n" +
                  "STDERR: " + report.getStdErr();
          throw new SystemException(detailedOutput);
        }
      } else {
        // !!! revisit for PU
        // If forcing to become CURRENT, get the Cluster Version whose state is CURRENT and make sure that
        // the Host Version records for the same Repo Version are also marked as CURRENT.
        ClusterVersionEntity current = cluster.getCurrentClusterVersion();

        if (!current.getRepositoryVersion().equals(rve)) {
          updateVersionStates(current.getClusterId(), current.getRepositoryVersion(), rve);
        }


        return getRequestStatus(null);
      }
    } catch (AmbariException e) {
      throw new SystemException("Cannot perform request", e);
    } catch (InterruptedException e) {
      throw new SystemException("Cannot perform request", e);
    }
  }

=======
>>>>>>> 9d802b7c
  @Override
  public RequestStatus deleteResourcesAuthorized(Request request, Predicate predicate)
      throws SystemException, UnsupportedPropertyException,
      NoSuchResourceException, NoSuchParentResourceException {
    throw new SystemException("Method not supported");
  }

  @Override
  protected Set<String> getPKPropertyIds() {
    return pkPropertyIds;
  }

  /**
   * Additional check over {@link VersionUtils#compareVersions(String, String)} that
   * compares build numbers
   */
  private static int compareVersions(String version1, String version2) {
    version1 = (null == version1) ? "0" : version1;
    version2 = (null == version2) ? "0" : version2;

    // check _exact_ equality
    if (StringUtils.equals(version1, version2)) {
      return 0;
    }

    int compare = VersionUtils.compareVersions(version1, version2);
    if (0 != compare) {
      return compare;
    }

    int v1 = 0;
    int v2 = 0;
    if (version1.indexOf('-') > -1) {
      v1 = NumberUtils.toInt(version1.substring(version1.indexOf('-')), 0);
    }

    if (version2.indexOf('-') > -1) {
      v2 = NumberUtils.toInt(version2.substring(version2.indexOf('-')), 0);
    }

    compare = v2 - v1;

    return Integer.compare(compare, 0);
  }

  /**
   * Ensures that the stack tools and stack features are set on
   * {@link ConfigHelper#CLUSTER_ENV} for the stack of the repository being
   * distributed. This step ensures that the new repository can be distributed
   * with the correct tools.
   * <p/>
   * If the cluster's current stack name matches that of the new stack or the
   * new stack's tools are already added in the configuration, then this method
   * will not change anything.
   *
   * @param stackId
   *          the stack of the repository being distributed (not {@code null}).
   * @param cluster
   *          the cluster the new stack/repo is being distributed for (not
   *          {@code null}).
   * @throws AmbariException
   */
  private void bootstrapStackTools(StackId stackId, Cluster cluster) throws AmbariException {
    // if the stack name is the same as the cluster's current stack name, then
    // there's no work to do
    if (StringUtils.equals(stackId.getStackName(),
        cluster.getCurrentStackVersion().getStackName())) {
      return;
    }

    ConfigHelper configHelper = configHelperProvider.get();

    // get the stack tools/features for the stack being distributed
    Map<String, Map<String, String>> defaultStackConfigurationsByType = configHelper.getDefaultStackProperties(stackId);

    Map<String, String> clusterEnvDefaults = defaultStackConfigurationsByType.get(
        ConfigHelper.CLUSTER_ENV);

    Config clusterEnv = cluster.getDesiredConfigByType(ConfigHelper.CLUSTER_ENV);
    Map<String, String> clusterEnvProperties = clusterEnv.getProperties();

    // the 3 properties we need to check and update
    Set<String> properties = Sets.newHashSet(ConfigHelper.CLUSTER_ENV_STACK_ROOT_PROPERTY,
        ConfigHelper.CLUSTER_ENV_STACK_TOOLS_PROPERTY,
        ConfigHelper.CLUSTER_ENV_STACK_FEATURES_PROPERTY);

    // any updates are stored here and merged into the existing config type
    Map<String, String> updatedProperties = new HashMap<>();

    for (String property : properties) {
      // determine if the property exists in the stack being distributed (it
      // kind of has to, but we'll be safe if it's not found)
      String newStackDefaultJson = clusterEnvDefaults.get(property);
      if (StringUtils.isBlank(newStackDefaultJson)) {
        continue;
      }

      String existingPropertyJson = clusterEnvProperties.get(property);

      // if the stack tools/features property doesn't exist, then just set the
      // one from the new stack
      if (StringUtils.isBlank(existingPropertyJson)) {
        updatedProperties.put(property, newStackDefaultJson);
        continue;
      }

      // now is the hard part - we need to check to see if the new stack tools
      // exists alongside the current tools and if it doesn't, then add the new
      // tools in
      final Map<String, Object> existingJson;
      final Map<String, ?> newStackJsonAsObject;
      if (StringUtils.equals(property, ConfigHelper.CLUSTER_ENV_STACK_ROOT_PROPERTY)) {
        existingJson = gson.<Map<String, Object>> fromJson(existingPropertyJson, Map.class);
        newStackJsonAsObject = gson.<Map<String, String>> fromJson(newStackDefaultJson, Map.class);
      } else {
        existingJson = gson.<Map<String, Object>> fromJson(existingPropertyJson,
            Map.class);

        newStackJsonAsObject = gson.<Map<String, Map<Object, Object>>> fromJson(newStackDefaultJson,
            Map.class);
      }

      if (existingJson.keySet().contains(stackId.getStackName())) {
        continue;
      }

      existingJson.put(stackId.getStackName(), newStackJsonAsObject.get(stackId.getStackName()));

      String newJson = gson.toJson(existingJson);
      updatedProperties.put(property, newJson);
    }

    if (!updatedProperties.isEmpty()) {
      AmbariManagementController amc = getManagementController();
      String serviceNote = String.format(
          "Adding stack tools for %s while distributing a new repository", stackId.toString());

      configHelper.updateConfigType(cluster, stackId, amc, clusterEnv.getType(), updatedProperties,
          null, amc.getAuthName(), serviceNote);
    }
  }

}<|MERGE_RESOLUTION|>--- conflicted
+++ resolved
@@ -41,13 +41,10 @@
 import org.apache.ambari.server.actionmanager.RequestFactory;
 import org.apache.ambari.server.actionmanager.Stage;
 import org.apache.ambari.server.actionmanager.StageFactory;
-<<<<<<< HEAD
 import org.apache.ambari.server.agent.CommandReport;
 import org.apache.ambari.server.agent.ExecutionCommand;
 import org.apache.ambari.server.agent.ExecutionCommand.KeyNames;
 import org.apache.ambari.server.agent.stomp.MetadataHolder;
-=======
->>>>>>> 9d802b7c
 import org.apache.ambari.server.api.services.AmbariMetaInfo;
 import org.apache.ambari.server.configuration.Configuration;
 import org.apache.ambari.server.controller.ActionExecutionContext;
@@ -227,7 +224,6 @@
   /**
    * Constructor.
    */
-  @Inject
   public ClusterStackVersionResourceProvider(
           AmbariManagementController managementController) {
     super(propertyIds, keyPropertyIds, managementController);
@@ -242,29 +238,6 @@
     comment = "this is a fake response until the UI no longer uses the endpoint")
   public Set<Resource> getResourcesAuthorized(Request request, Predicate predicate) throws
       SystemException, UnsupportedPropertyException, NoSuchResourceException, NoSuchParentResourceException {
-<<<<<<< HEAD
-    final Set<Resource> resources = new HashSet<>();
-    final Set<String> requestedIds = getRequestPropertyIds(request, predicate);
-    final Set<Map<String, Object>> propertyMaps = getPropertyMaps(predicate);
-
-    List<ClusterVersionEntity> requestedEntities = new ArrayList<>();
-    for (Map<String, Object> propertyMap: propertyMaps) {
-      final String clusterName = propertyMap.get(CLUSTER_STACK_VERSION_CLUSTER_NAME_PROPERTY_ID).toString();
-      final Long id;
-      if (propertyMap.get(CLUSTER_STACK_VERSION_ID_PROPERTY_ID) == null && propertyMaps.size() == 1) {
-        requestedEntities = clusterVersionDAO.findByCluster(clusterName);
-      } else {
-        try {
-          id = Long.parseLong(propertyMap.get(CLUSTER_STACK_VERSION_ID_PROPERTY_ID).toString());
-        } catch (Exception ex) {
-          throw new SystemException("Stack version should have numerical id");
-        }
-        final ClusterVersionEntity entity = clusterVersionDAO.findByPK(id);
-        if (entity == null) {
-          throw new NoSuchResourceException("There is no stack version with id " + id);
-        } else {
-          requestedEntities.add(entity);
-=======
     final Set<Resource> resources = new LinkedHashSet<>();
 
     final Set<String> requestedIds = getRequestPropertyIds(request, predicate);
@@ -296,7 +269,6 @@
         @Override
         public int compare(RepositoryVersionEntity o1, RepositoryVersionEntity o2) {
           return compareVersions(o1.getVersion(), o2.getVersion());
->>>>>>> 9d802b7c
         }
       });
 
@@ -318,14 +290,10 @@
     for (Long repositoryVersionId : requestedEntities) {
       final Resource resource = new ResourceImpl(Resource.Type.ClusterStackVersion);
 
-<<<<<<< HEAD
-      final Map<String, List<String>> hostStates = new HashMap<>();
-=======
       RepositoryVersionEntity repositoryVersion = repositoryVersionDAO.findByPK(repositoryVersionId);
 
       final List<RepositoryVersionState> allStates = new ArrayList<>();
       final Map<RepositoryVersionState, List<String>> hostStates = new HashMap<>();
->>>>>>> 9d802b7c
       for (RepositoryVersionState state: RepositoryVersionState.values()) {
         hostStates.put(state, new ArrayList<>());
       }
@@ -497,7 +465,7 @@
     }
   }
 
-  @Transactional(rollbackOn = {RuntimeException.class, SystemException.class, AmbariException.class})
+  @Transactional
   RequestStatus createOrUpdateHostVersions(Cluster cluster,
       RepositoryVersionEntity repoVersionEntity, VersionDefinitionXml versionDefinitionXml,
       StackId stackId, boolean forceInstalled, Map<String, Object> propertyMap)
@@ -540,7 +508,6 @@
       }
     }
 
-    checkPatchVDFAvailableServices(cluster, repoVersionEntity, versionDefinitionXml);
 
     // the cluster will create/update all of the host versions to the correct state
     List<Host> hostsNeedingInstallCommands = cluster.transitionHostsToInstalling(
@@ -638,6 +605,9 @@
 
       // determine services for the repo
       Set<String> serviceNames = new HashSet<>();
+
+
+      checkPatchVDFAvailableServices(cluster, repoVersionEnt, desiredVersionDefinition);
 
       // !!! limit the serviceNames to those that are detailed for the repository.
       // TODO packages don't have component granularity
@@ -709,12 +679,10 @@
     }
   }
 
-  @Transactional
-  ActionExecutionContext getHostVersionInstallCommand(RepositoryVersionEntity repoVersion,
+  private ActionExecutionContext getHostVersionInstallCommand(RepositoryVersionEntity repoVersion,
       Cluster cluster, AmbariManagementController managementController, AmbariMetaInfo ami,
       final StackId stackId, Set<String> repoServices, Stage stage1, Host host)
           throws SystemException {
-
 
     // Determine repositories for host
     String osFamily = host.getOsFamily();
@@ -727,15 +695,10 @@
       }
     }
 
-<<<<<<< HEAD
-    if (repoInfo.isEmpty()){
-      LOG.error(String.format("Repository list is empty. Ambari may not be managing the repositories for %s", osFamily));
-=======
     if (null == osEntity || CollectionUtils.isEmpty(osEntity.getRepositories())) {
       throw new SystemException(String.format("Repositories for os type %s are " +
-          "not defined for version %s of Stack %s.",
+          "not defined. Repo version=%s, stackId=%s",
             osFamily, repoVersion.getVersion(), stackId));
->>>>>>> 9d802b7c
     }
 
     // determine packages for all services that are installed on host
@@ -751,63 +714,6 @@
     if (servicesOnHost.isEmpty()) {
       return null;
     }
-<<<<<<< HEAD
-    List<String> blacklistedPackagePrefixes = configuration.getRollingUpgradeSkipPackagesPrefixes();
-    for (String serviceName : servicesOnHost) {
-      try{
-        if(ami.isServiceRemovedInStack(stackId.getStackName(), stackId.getStackVersion(), serviceName)){
-          LOG.info(String.format("%s has been removed from stack %s-%s. Skip calculating its installation packages", stackId.getStackName(), stackId.getStackVersion(), serviceName));
-          continue; //No need to calculate install packages for removed services
-        }
-      } catch (AmbariException e1) {
-        throw new SystemException(String.format("Cannot obtain stack information for %s-%s", stackId.getStackName(), stackId.getStackVersion()), e1);
-      }
-
-      ServiceInfo info;
-      try {
-        info = ami.getService(stackId.getStackName(), stackId.getStackVersion(), serviceName);
-      } catch (AmbariException e) {
-        throw new SystemException("Cannot enumerate services", e);
-      }
-
-      List<ServiceOsSpecific.Package> packagesForService = managementController.getPackagesForServiceHost(info,
-              new HashMap<String, String>(), // Contents are ignored
-        osFamily);
-      for (ServiceOsSpecific.Package aPackage : packagesForService) {
-        if (! aPackage.getSkipUpgrade()) {
-          boolean blacklisted = false;
-          for(String prefix : blacklistedPackagePrefixes) {
-            if (aPackage.getName().startsWith(prefix)) {
-              blacklisted = true;
-              break;
-            }
-          }
-          if (! blacklisted) {
-            packages.add(aPackage);
-          }
-        }
-      }
-    }
-
-    final String packageList = gson.toJson(packages);
-    final String repoList = gson.toJson(repoInfo);
-
-    Map<String, String> params = new HashMap<>();
-    params.put("stack_id", stackId.getStackId());
-    params.put("repository_version", repoVersion.getVersion());
-    params.put("base_urls", repoList);
-    params.put(KeyNames.PACKAGE_LIST, packageList);
-    params.put(KeyNames.REPO_VERSION_ID, repoVersion.getId().toString());
-
-    VersionDefinitionXml xml = null;
-    try {
-      xml = repoVersion.getRepositoryXml();
-    } catch (Exception e) {
-      throw new SystemException(String.format("Could not load xml from repo version %s",
-          repoVersion.getVersion()));
-    }
-=======
->>>>>>> 9d802b7c
 
 
     Map<String, String> roleParams = repoVersionHelper.buildRoleParams(managementController, repoVersion,
@@ -871,135 +777,6 @@
     return requestStages;
   }
 
-<<<<<<< HEAD
-  /**
-   * The only appliance of this method is triggering Finalize during
-   * manual Stack Upgrade
-   */
-  @Override
-  public RequestStatus updateResourcesAuthorized(Request request, Predicate predicate)
-      throws SystemException, UnsupportedPropertyException,
-      NoSuchResourceException, NoSuchParentResourceException {
-    try {
-      Iterator<Map<String, Object>> iterator = request.getProperties().iterator();
-      String clName;
-      final String desiredRepoVersion;
-      if (request.getProperties().size() != 1) {
-        throw new UnsupportedOperationException("Multiple requests cannot be executed at the same time.");
-      }
-      Map<String, Object> propertyMap = iterator.next();
-
-      Set<String> requiredProperties = new HashSet<>();
-      requiredProperties.add(CLUSTER_STACK_VERSION_CLUSTER_NAME_PROPERTY_ID);
-      requiredProperties.add(CLUSTER_STACK_VERSION_REPOSITORY_VERSION_PROPERTY_ID);
-      requiredProperties.add(CLUSTER_STACK_VERSION_STATE_PROPERTY_ID);
-
-      for (String requiredProperty : requiredProperties) {
-        if (!propertyMap.containsKey(requiredProperty)) {
-          throw new IllegalArgumentException(
-                  String.format("The required property %s is not defined",
-                          requiredProperty));
-        }
-      }
-
-      clName = (String) propertyMap.get(CLUSTER_STACK_VERSION_CLUSTER_NAME_PROPERTY_ID);
-      String desiredDisplayRepoVersion = (String) propertyMap.get(CLUSTER_STACK_VERSION_REPOSITORY_VERSION_PROPERTY_ID);
-      RepositoryVersionEntity rve = repositoryVersionDAO.findByDisplayName(desiredDisplayRepoVersion);
-      if (rve == null) {
-        throw new IllegalArgumentException(
-                  String.format("Repository version with display name %s does not exist",
-                          desiredDisplayRepoVersion));
-      }
-      desiredRepoVersion = rve.getVersion();
-      String newStateStr = (String) propertyMap.get(CLUSTER_STACK_VERSION_STATE_PROPERTY_ID);
-
-      LOG.info("Initiating finalization for manual upgrade to version {} for cluster {}",
-              desiredRepoVersion, clName);
-
-      // First, set desired cluster stack version to enable cross-stack upgrade
-      StackId stackId = rve.getStackId();
-      Cluster cluster = getManagementController().getClusters().getCluster(clName);
-      cluster.setDesiredStackVersion(stackId);
-      m_metadataHolder.get().updateData(m_ambariManagementController.get().getClusterMetadata(cluster));
-
-      String forceCurrent = (String) propertyMap.get(CLUSTER_STACK_VERSION_FORCE);
-      boolean force = false;
-      if (null != forceCurrent) {
-        force = Boolean.parseBoolean(forceCurrent);
-      }
-
-      if (!force) {
-        Map<String, String> args = new HashMap<>();
-        if (newStateStr.equals(RepositoryVersionState.CURRENT.toString())) {
-          // Finalize upgrade workflow
-          args.put(FinalizeUpgradeAction.UPGRADE_DIRECTION_KEY, "upgrade");
-        } else if (newStateStr.equals(RepositoryVersionState.INSTALLED.toString())) {
-          // Finalize downgrade workflow
-          args.put(FinalizeUpgradeAction.UPGRADE_DIRECTION_KEY, "downgrade");
-        } else {
-          throw new IllegalArgumentException(
-            String.format("Invalid desired state %s. Should be either CURRENT or INSTALLED",
-                    newStateStr));
-        }
-
-        // Get a host name to populate the hostrolecommand table's hostEntity.
-        String defaultHostName;
-        ArrayList<Host> hosts = new ArrayList<>(cluster.getHosts());
-        if (!hosts.isEmpty()) {
-          Collections.sort(hosts);
-          defaultHostName = hosts.get(0).getHostName();
-        } else {
-          throw new AmbariException("Could not find at least one host to set the command for");
-        }
-
-        args.put(FinalizeUpgradeAction.VERSION_KEY, desiredRepoVersion);
-        args.put(FinalizeUpgradeAction.CLUSTER_NAME_KEY, clName);
-
-        ExecutionCommand command = new ExecutionCommand();
-        command.setCommandParams(args);
-        command.setClusterName(clName);
-        finalizeUpgradeAction.setExecutionCommand(command);
-
-        HostRoleCommand hostRoleCommand = hostRoleCommandFactory.create(defaultHostName,
-                Role.AMBARI_SERVER_ACTION, null, null);
-        finalizeUpgradeAction.setHostRoleCommand(hostRoleCommand);
-
-        CommandReport report = finalizeUpgradeAction.execute(null);
-
-        LOG.info("Finalize output:");
-        LOG.info("STDOUT: {}", report.getStdOut());
-        LOG.info("STDERR: {}", report.getStdErr());
-
-        if (report.getStatus().equals(HostRoleStatus.COMPLETED.toString())) {
-          return getRequestStatus(null);
-        } else {
-          String detailedOutput = "Finalization failed. More details: \n" +
-                  "STDOUT: " + report.getStdOut() + "\n" +
-                  "STDERR: " + report.getStdErr();
-          throw new SystemException(detailedOutput);
-        }
-      } else {
-        // !!! revisit for PU
-        // If forcing to become CURRENT, get the Cluster Version whose state is CURRENT and make sure that
-        // the Host Version records for the same Repo Version are also marked as CURRENT.
-        ClusterVersionEntity current = cluster.getCurrentClusterVersion();
-
-        if (!current.getRepositoryVersion().equals(rve)) {
-          updateVersionStates(current.getClusterId(), current.getRepositoryVersion(), rve);
-        }
-
-
-        return getRequestStatus(null);
-      }
-    } catch (AmbariException e) {
-      throw new SystemException("Cannot perform request", e);
-    } catch (InterruptedException e) {
-      throw new SystemException("Cannot perform request", e);
-    }
-  }
-
-=======
->>>>>>> 9d802b7c
   @Override
   public RequestStatus deleteResourcesAuthorized(Request request, Predicate predicate)
       throws SystemException, UnsupportedPropertyException,
