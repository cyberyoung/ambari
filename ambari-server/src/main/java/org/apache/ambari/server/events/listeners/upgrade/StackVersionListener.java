/*
 * Licensed to the Apache Software Foundation (ASF) under one
 * or more contributor license agreements.  See the NOTICE file
 * distributed with this work for additional information
 * regarding copyright ownership.  The ASF licenses this file
 * to you under the Apache License, Version 2.0 (the
 * "License"); you may not use this file except in compliance
 * with the License.  You may obtain a copy of the License at
 *
 *     http://www.apache.org/licenses/LICENSE-2.0
 *
 * Unless required by applicable law or agreed to in writing, software
 * distributed under the License is distributed on an "AS IS" BASIS,
 * WITHOUT WARRANTIES OR CONDITIONS OF ANY KIND, either express or implied.
 * See the License for the specific language governing permissions and
 * limitations under the License.
 */
package org.apache.ambari.server.events.listeners.upgrade;

import org.apache.ambari.server.AmbariException;
import org.apache.ambari.server.EagerSingleton;
import org.apache.ambari.server.api.services.AmbariMetaInfo;
import org.apache.ambari.server.events.HostComponentVersionAdvertisedEvent;
import org.apache.ambari.server.events.publishers.VersionEventPublisher;
import org.apache.ambari.server.orm.dao.RepositoryVersionDAO;
import org.apache.ambari.server.orm.entities.RepositoryVersionEntity;
import org.apache.ambari.server.state.Cluster;
import org.apache.ambari.server.state.ComponentInfo;
import org.apache.ambari.server.state.ServiceComponent;
import org.apache.ambari.server.state.ServiceComponentHost;
import org.apache.ambari.server.state.StackId;
import org.apache.ambari.server.state.State;
import org.apache.ambari.server.state.UpgradeState;
import org.apache.commons.lang.StringUtils;
import org.slf4j.Logger;
import org.slf4j.LoggerFactory;

import com.google.common.eventbus.Subscribe;
import com.google.inject.Inject;
import com.google.inject.Provider;
import com.google.inject.Singleton;

/**
 * The {@link StackVersionListener} class handles the propagation of versions
 * advertised by the {@link org.apache.ambari.server.state.ServiceComponentHost}
 * that bubble up to the
 * {@link org.apache.ambari.server.orm.entities.HostVersionEntity}.
 */
@Singleton
@EagerSingleton
public class StackVersionListener {
  /**
   * Logger.
   */
  private final static Logger LOG = LoggerFactory.getLogger(StackVersionListener.class);
  public static final String UNKNOWN_VERSION = State.UNKNOWN.toString();

  @Inject
  private RepositoryVersionDAO repositoryVersionDAO;

  /**
   * Used for looking up a component's advertising version status given a stack
   * and name.
   */
  @Inject
  private Provider<AmbariMetaInfo> ambariMetaInfoProvider;

  /**
   * Constructor.
   *
   * @param eventPublisher  the publisher
   */
  @Inject
  public StackVersionListener(VersionEventPublisher eventPublisher) {
    eventPublisher.register(this);
  }

  @Subscribe
  public void onAmbariEvent(HostComponentVersionAdvertisedEvent event) {
    LOG.debug("Received event {}", event);

    Cluster cluster = event.getCluster();

    ServiceComponentHost sch = event.getServiceComponentHost();

    String newVersion = event.getVersion();
    if (StringUtils.isEmpty(newVersion)) {
      return;
    }

    // if the cluster is upgrading, there's no need to update the repo version -
    // it better be right
    if (null != event.getRepositoryVersionId() && null == cluster.getUpgradeInProgress()) {
      // !!! make sure the repo_version record actually has the same version.
      // This is NOT true when installing a cluster using a public repo where the
      // exact version is not known in advance.
      RepositoryVersionEntity rve = repositoryVersionDAO.findByPK(event.getRepositoryVersionId());
      if (null != rve) {
        String currentRepoVersion = rve.getVersion();
        if (!StringUtils.equals(currentRepoVersion, newVersion)) {
          rve.setVersion(newVersion);
          rve.setResolved(true);
          repositoryVersionDAO.merge(rve);
        } else {
          // the reported versions are the same - we should ensure that the repo
          // is resolved
          if (!rve.isResolved()) {
            rve.setResolved(true);
            repositoryVersionDAO.merge(rve);
          }
        }
      }
    }

    // Update host component version value if needed
    try {
      // get the component information for the desired stack; if a component
      // moves from UNKNOWN to providing a version, we must do the version
      // advertised check against the target stack
      StackId desiredStackId = sch.getDesiredStackId();

      AmbariMetaInfo ambariMetaInfo = ambariMetaInfoProvider.get();
      ComponentInfo componentInfo = ambariMetaInfo.getComponent(desiredStackId.getStackName(),
          desiredStackId.getStackVersion(), sch.getServiceName(), sch.getServiceComponentName());

      // not advertising a version, do nothing
      if (!componentInfo.isVersionAdvertised()) {
        // that's odd; a version came back - log it and still do nothing
        if (!StringUtils.equalsIgnoreCase(UNKNOWN_VERSION, newVersion)) {
          LOG.warn(
              "ServiceComponent {} doesn't advertise version, however ServiceHostComponent {} on host {} advertised version as {}. Skipping version update",
              sch.getServiceComponentName(), sch.getServiceComponentName(), sch.getHostName(),
              newVersion);
        }
        return;
      }

      ServiceComponent sc = cluster.getService(sch.getServiceName()).getServiceComponent(
          sch.getServiceComponentName());

      // proces the UNKNOWN version
      if (StringUtils.equalsIgnoreCase(UNKNOWN_VERSION, newVersion)) {
        processUnknownDesiredVersion(cluster, sc, sch, newVersion);
        return;
      }

      processComponentAdvertisedVersion(cluster, sc, sch, newVersion);
    } catch (Exception e) {
      LOG.error(
          "Unable to propagate version for ServiceHostComponent on component: {}, host: {}. Error: {}",
          sch.getServiceComponentName(), sch.getHostName(), e.getMessage());
    }
  }


  /**
   * Updates the version and {@link UpgradeState} for the specified
   * {@link ServiceComponentHost} if necessary. If the version or the upgrade
   * state changes, then this method will call
   * {@link ServiceComponentHost#recalculateHostVersionState()} in order to
   * ensure that the host version state is properly updated.
   * <p/>
   *
   *
   * @param cluster
   * @param sc
   * @param sch
   * @param newVersion
   * @throws AmbariException
   */
  private void processComponentAdvertisedVersion(Cluster cluster, ServiceComponent sc,
      ServiceComponentHost sch, String newVersion) throws AmbariException {
    if (StringUtils.isBlank(newVersion)) {
      return;
    }

    String previousVersion = sch.getVersion();
    String desiredVersion = sc.getDesiredVersion();
    UpgradeState upgradeState = sch.getUpgradeState();

    boolean versionIsCorrect = StringUtils.equals(desiredVersion, newVersion);

    // update the SCH to the new version reported only if it changed
    if (!StringUtils.equals(previousVersion, newVersion)) {
      sch.setVersion(newVersion);
    }

    if (previousVersion == null || StringUtils.equalsIgnoreCase(UNKNOWN_VERSION, previousVersion)) {
      // value may be "UNKNOWN" when upgrading from older Ambari versions
      // or if host component reports it's version for the first time
      sch.setUpgradeState(UpgradeState.NONE);
      sch.recalculateHostVersionState();
    } else {
      if (versionIsCorrect) {
        boolean isUpgradeInProgressForThisComponent = null != cluster.getUpgradeInProgress()
            && upgradeState != UpgradeState.NONE;

        if (isUpgradeInProgressForThisComponent) {
          setUpgradeStateAndRecalculateHostVersions(sch, UpgradeState.COMPLETE);
        } else {
          // no upgrade in progress for this component, then this should always
          // be NONE
          setUpgradeStateAndRecalculateHostVersions(sch, UpgradeState.NONE);
        }
      } else {
        // if the versions don't match for any reason, regardless of upgrade
        // state, then VERSION_MISMATCH it
        setUpgradeStateAndRecalculateHostVersions(sch, UpgradeState.VERSION_MISMATCH);
      }
    }

    sc.updateRepositoryState(newVersion);
  }

  /**
   * Possible situation after upgrade from older Ambari version. Just use
   * reported component version as desired version
   * @param cluster target cluster
   * @param sc target service component
   * @param sch target host component
   * @param newVersion advertised version
   */
  private void processUnknownDesiredVersion(Cluster cluster, ServiceComponent sc,
                                            ServiceComponentHost sch,
                                            String newVersion) throws AmbariException {
    sch.setUpgradeState(UpgradeState.NONE);
    sch.setVersion(newVersion);
    sch.recalculateHostVersionState();
  }

  /**
   * @param sch
   * @param upgradeState
   * @throws AmbariException
   */
<<<<<<< HEAD
  private void processComponentVersionChange(Cluster cluster, ServiceComponent sc,
                                             ServiceComponentHost sch,
                                             String newVersion) throws AmbariException {
    String desiredVersion = sc.getDesiredVersion();
    UpgradeState upgradeState = sch.getUpgradeState();
    if (upgradeState == UpgradeState.IN_PROGRESS) {
      // Component status update is received during upgrade process
      if (desiredVersion.equals(newVersion)) {
        sch.setUpgradeState(UpgradeState.COMPLETE);  // Component upgrade confirmed
        sch.setStackVersion(cluster.getDesiredStackVersion());
      } else { // Unexpected (wrong) version received
        // Even during failed upgrade, we should not receive wrong version
        // That's why mark as VERSION_MISMATCH
        sch.setUpgradeState(UpgradeState.VERSION_MISMATCH);
      }
    } else if (upgradeState == UpgradeState.VERSION_MISMATCH && desiredVersion.equals(newVersion)) {
      if (cluster.getUpgradeInProgress() != null) {
        sch.setUpgradeState(UpgradeState.COMPLETE);
      } else {
        sch.setUpgradeState(UpgradeState.NONE);
      }
    } else { // No upgrade in progress, unexpected version change
      sch.setUpgradeState(UpgradeState.VERSION_MISMATCH);
=======
  private void setUpgradeStateAndRecalculateHostVersions(ServiceComponentHost sch,
      UpgradeState upgradeState) throws AmbariException {

    if (sch.getUpgradeState() == upgradeState) {
      return;
>>>>>>> 9d802b7c
    }

    // if the upgrade state changes, then also recalculate host versions
    sch.setUpgradeState(upgradeState);
    sch.recalculateHostVersionState();
  }
}<|MERGE_RESOLUTION|>--- conflicted
+++ resolved
@@ -98,16 +98,8 @@
       if (null != rve) {
         String currentRepoVersion = rve.getVersion();
         if (!StringUtils.equals(currentRepoVersion, newVersion)) {
-          rve.setVersion(newVersion);
-          rve.setResolved(true);
-          repositoryVersionDAO.merge(rve);
-        } else {
-          // the reported versions are the same - we should ensure that the repo
-          // is resolved
-          if (!rve.isResolved()) {
-            rve.setResolved(true);
+            rve.setVersion(newVersion);
             repositoryVersionDAO.merge(rve);
-          }
         }
       }
     }
@@ -233,37 +225,11 @@
    * @param upgradeState
    * @throws AmbariException
    */
-<<<<<<< HEAD
-  private void processComponentVersionChange(Cluster cluster, ServiceComponent sc,
-                                             ServiceComponentHost sch,
-                                             String newVersion) throws AmbariException {
-    String desiredVersion = sc.getDesiredVersion();
-    UpgradeState upgradeState = sch.getUpgradeState();
-    if (upgradeState == UpgradeState.IN_PROGRESS) {
-      // Component status update is received during upgrade process
-      if (desiredVersion.equals(newVersion)) {
-        sch.setUpgradeState(UpgradeState.COMPLETE);  // Component upgrade confirmed
-        sch.setStackVersion(cluster.getDesiredStackVersion());
-      } else { // Unexpected (wrong) version received
-        // Even during failed upgrade, we should not receive wrong version
-        // That's why mark as VERSION_MISMATCH
-        sch.setUpgradeState(UpgradeState.VERSION_MISMATCH);
-      }
-    } else if (upgradeState == UpgradeState.VERSION_MISMATCH && desiredVersion.equals(newVersion)) {
-      if (cluster.getUpgradeInProgress() != null) {
-        sch.setUpgradeState(UpgradeState.COMPLETE);
-      } else {
-        sch.setUpgradeState(UpgradeState.NONE);
-      }
-    } else { // No upgrade in progress, unexpected version change
-      sch.setUpgradeState(UpgradeState.VERSION_MISMATCH);
-=======
   private void setUpgradeStateAndRecalculateHostVersions(ServiceComponentHost sch,
       UpgradeState upgradeState) throws AmbariException {
 
     if (sch.getUpgradeState() == upgradeState) {
       return;
->>>>>>> 9d802b7c
     }
 
     // if the upgrade state changes, then also recalculate host versions
