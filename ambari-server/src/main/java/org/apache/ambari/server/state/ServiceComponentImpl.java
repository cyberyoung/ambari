/*
 * Licensed to the Apache Software Foundation (ASF) under one
 * or more contributor license agreements.  See the NOTICE file
 * distributed with this work for additional information
 * regarding copyright ownership.  The ASF licenses this file
 * to you under the Apache License, Version 2.0 (the
 * "License"); you may not use this file except in compliance
 * with the License.  You may obtain a copy of the License at
 *
 *     http://www.apache.org/licenses/LICENSE-2.0
 *
 * Unless required by applicable law or agreed to in writing, software
 * distributed under the License is distributed on an "AS IS" BASIS,
 * WITHOUT WARRANTIES OR CONDITIONS OF ANY KIND, either express or implied.
 * See the License for the specific language governing permissions and
 * limitations under the License.
 */

package org.apache.ambari.server.state;

import java.util.HashMap;
<<<<<<< HEAD
import java.util.HashSet;
=======
import java.util.List;
>>>>>>> 9d802b7c
import java.util.Map;
import java.util.Map.Entry;
import java.util.Set;
import java.util.concurrent.ConcurrentHashMap;
import java.util.concurrent.ConcurrentMap;
import java.util.concurrent.locks.ReadWriteLock;
import java.util.concurrent.locks.ReentrantReadWriteLock;

import org.apache.ambari.server.AmbariException;
import org.apache.ambari.server.ObjectNotFoundException;
import org.apache.ambari.server.ServiceComponentHostNotFoundException;
import org.apache.ambari.server.api.services.AmbariMetaInfo;
import org.apache.ambari.server.controller.MaintenanceStateHelper;
import org.apache.ambari.server.controller.ServiceComponentResponse;
import org.apache.ambari.server.controller.internal.DeleteHostComponentStatusMetaData;
import org.apache.ambari.server.events.ServiceComponentRecoveryChangedEvent;
import org.apache.ambari.server.events.listeners.upgrade.StackVersionListener;
import org.apache.ambari.server.events.publishers.AmbariEventPublisher;
import org.apache.ambari.server.orm.dao.ClusterServiceDAO;
import org.apache.ambari.server.orm.dao.HostComponentDesiredStateDAO;
import org.apache.ambari.server.orm.dao.HostComponentStateDAO;
import org.apache.ambari.server.orm.dao.RepositoryVersionDAO;
import org.apache.ambari.server.orm.dao.ServiceComponentDesiredStateDAO;
import org.apache.ambari.server.orm.entities.ClusterServiceEntity;
import org.apache.ambari.server.orm.entities.ClusterServiceEntityPK;
import org.apache.ambari.server.orm.entities.HostComponentDesiredStateEntity;
import org.apache.ambari.server.orm.entities.HostComponentStateEntity;
import org.apache.ambari.server.orm.entities.RepositoryVersionEntity;
import org.apache.ambari.server.orm.entities.ServiceComponentDesiredStateEntity;
import org.apache.ambari.server.orm.entities.ServiceComponentVersionEntity;
import org.apache.ambari.server.orm.entities.StackEntity;
import org.apache.ambari.server.state.cluster.ClusterImpl;
import org.apache.commons.collections.CollectionUtils;
import org.apache.commons.collections.MapUtils;
import org.slf4j.Logger;
import org.slf4j.LoggerFactory;

import com.google.common.base.Function;
import com.google.common.collect.Maps;
import com.google.inject.Inject;
import com.google.inject.ProvisionException;
import com.google.inject.assistedinject.Assisted;
import com.google.inject.assistedinject.AssistedInject;
import com.google.inject.persist.Transactional;

public class ServiceComponentImpl implements ServiceComponent {

  private final static Logger LOG =
      LoggerFactory.getLogger(ServiceComponentImpl.class);
  private final Service service;
  private final ReadWriteLock readWriteLock = new ReentrantReadWriteLock();
  private final String componentName;
  private String displayName;
  private boolean isClientComponent;
  private boolean isMasterComponent;
  private boolean isVersionAdvertised;

  private final ServiceComponentDesiredStateDAO serviceComponentDesiredStateDAO;

  private final ClusterServiceDAO clusterServiceDAO;

  private final ServiceComponentHostFactory serviceComponentHostFactory;

  private final AmbariEventPublisher eventPublisher;

  private AmbariMetaInfo ambariMetaInfo;

  private final ConcurrentMap<String, ServiceComponentHost> hostComponents = new ConcurrentHashMap<>();

  /**
   * The ID of the persisted {@link ServiceComponentDesiredStateEntity}.
   */
  private final long desiredStateEntityId;

  @Inject
  private RepositoryVersionDAO repoVersionDAO;

  @Inject
  private HostComponentStateDAO hostComponentDAO;

  @Inject
  private MaintenanceStateHelper maintenanceStateHelper;

  @AssistedInject
  public ServiceComponentImpl(@Assisted Service service, @Assisted String componentName,
      AmbariMetaInfo ambariMetaInfo,
      ServiceComponentDesiredStateDAO serviceComponentDesiredStateDAO,
      ClusterServiceDAO clusterServiceDAO, ServiceComponentHostFactory serviceComponentHostFactory,
      AmbariEventPublisher eventPublisher)
      throws AmbariException {

    this.ambariMetaInfo = ambariMetaInfo;
    this.service = service;
    this.componentName = componentName;
    this.serviceComponentDesiredStateDAO = serviceComponentDesiredStateDAO;
    this.clusterServiceDAO = clusterServiceDAO;
    this.serviceComponentHostFactory = serviceComponentHostFactory;
    this.eventPublisher = eventPublisher;

    ServiceComponentDesiredStateEntity desiredStateEntity = new ServiceComponentDesiredStateEntity();
    desiredStateEntity.setComponentName(componentName);
    desiredStateEntity.setDesiredState(State.INIT);
    desiredStateEntity.setServiceName(service.getName());
    desiredStateEntity.setClusterId(service.getClusterId());
    desiredStateEntity.setRecoveryEnabled(false);
    desiredStateEntity.setDesiredRepositoryVersion(service.getDesiredRepositoryVersion());

    updateComponentInfo();

    persistEntities(desiredStateEntity);
    desiredStateEntityId = desiredStateEntity.getId();
  }

  @Override
  public void updateComponentInfo() throws AmbariException {
    StackId stackId = service.getDesiredStackId();
    try {
      ComponentInfo compInfo = ambariMetaInfo.getComponent(stackId.getStackName(),
          stackId.getStackVersion(), service.getName(), componentName);
      isClientComponent = compInfo.isClient();
      isMasterComponent = compInfo.isMaster();
      isVersionAdvertised = compInfo.isVersionAdvertised();
      displayName = compInfo.getDisplayName();
    } catch (ObjectNotFoundException e) {
      throw new RuntimeException("Trying to create a ServiceComponent"
          + " not recognized in stack info"
          + ", clusterName=" + service.getCluster().getClusterName()
          + ", serviceName=" + service.getName()
          + ", componentName=" + componentName
          + ", stackInfo=" + stackId.getStackId());
    }
  }

  @AssistedInject
  public ServiceComponentImpl(@Assisted Service service,
      @Assisted ServiceComponentDesiredStateEntity serviceComponentDesiredStateEntity,
      AmbariMetaInfo ambariMetaInfo,
      ServiceComponentDesiredStateDAO serviceComponentDesiredStateDAO,
      ClusterServiceDAO clusterServiceDAO,
      HostComponentDesiredStateDAO hostComponentDesiredStateDAO,
      ServiceComponentHostFactory serviceComponentHostFactory,
      AmbariEventPublisher eventPublisher)
      throws AmbariException {
    this.service = service;
    this.serviceComponentDesiredStateDAO = serviceComponentDesiredStateDAO;
    this.clusterServiceDAO = clusterServiceDAO;
    this.serviceComponentHostFactory = serviceComponentHostFactory;
    this.eventPublisher = eventPublisher;
    this.ambariMetaInfo = ambariMetaInfo;

    desiredStateEntityId = serviceComponentDesiredStateEntity.getId();
    componentName = serviceComponentDesiredStateEntity.getComponentName();

    updateComponentInfo();

    for (HostComponentStateEntity hostComponentStateEntity : serviceComponentDesiredStateEntity.getHostComponentStateEntities()) {

      HostComponentDesiredStateEntity hostComponentDesiredStateEntity = hostComponentDesiredStateDAO.findByIndex(
        hostComponentStateEntity.getClusterId(),
        hostComponentStateEntity.getServiceName(),
        hostComponentStateEntity.getComponentName(),
        hostComponentStateEntity.getHostId()
      );

      try {
        hostComponents.put(hostComponentStateEntity.getHostName(),
          serviceComponentHostFactory.createExisting(this,
            hostComponentStateEntity, hostComponentDesiredStateEntity));
      } catch(ProvisionException ex) {
        StackId currentStackId = getDesiredStackId();
        LOG.error(String.format("Can not get host component info: stackName=%s, stackVersion=%s, serviceName=%s, componentName=%s, hostname=%s",
          currentStackId.getStackName(), currentStackId.getStackVersion(),
          service.getName(),serviceComponentDesiredStateEntity.getComponentName(), hostComponentStateEntity.getHostName()));
        ex.printStackTrace();
      }
    }
  }

  @Override
  public String getName() {
    return componentName;
  }

  /**
   * Get the recoveryEnabled value.
   *
   * @return true or false
   */
  @Override
  public boolean isRecoveryEnabled() {
    ServiceComponentDesiredStateEntity desiredStateEntity = serviceComponentDesiredStateDAO.findById(
        desiredStateEntityId);

    if (desiredStateEntity != null) {
      return desiredStateEntity.isRecoveryEnabled();
    } else {
      LOG.warn("Trying to fetch a member from an entity object that may " +
              "have been previously deleted, serviceName = " + service.getName() + ", " +
              "componentName = " + componentName);
    }
    return false;
  }

  /**
   * Set the recoveryEnabled field in the entity object.
   *
   * @param recoveryEnabled - true or false
   */
  @Override
  public void setRecoveryEnabled(boolean recoveryEnabled) {
    if (LOG.isDebugEnabled()) {
      LOG.debug("Setting RecoveryEnabled of Component, clusterName={}, clusterId={}, serviceName={}, componentName={}, oldRecoveryEnabled={}, newRecoveryEnabled={}",
        service.getCluster().getClusterName(), service.getCluster().getClusterId(), service.getName(), getName(), isRecoveryEnabled(), recoveryEnabled);
    }

    ServiceComponentDesiredStateEntity desiredStateEntity = serviceComponentDesiredStateDAO.findById(
        desiredStateEntityId);

    if (desiredStateEntity != null) {
      desiredStateEntity.setRecoveryEnabled(recoveryEnabled);
      desiredStateEntity = serviceComponentDesiredStateDAO.merge(desiredStateEntity);

      // broadcast the change
      ServiceComponentRecoveryChangedEvent event = new ServiceComponentRecoveryChangedEvent(
          getClusterName(), getServiceName(), getName(), isRecoveryEnabled());
      eventPublisher.publish(event);

    } else {
      LOG.warn("Setting a member on an entity object that may have been "
          + "previously deleted, serviceName = " + service.getName());
    }
  }

  @Override
  public String getServiceName() {
    return service.getName();
  }

  @Override
  public String getDisplayName() {
    return displayName;
  }

  @Override
  public long getClusterId() {
    return service.getClusterId();
  }

  @Override
  public Map<String, ServiceComponentHost> getServiceComponentHosts() {
    return new HashMap<>(hostComponents);
<<<<<<< HEAD
  }

  @Override
  public Set<String> getServiceComponentsHosts() {
    Set<String> serviceComponentsHosts = new HashSet<>();
    for (ServiceComponentHost serviceComponentHost : getServiceComponentHosts().values()) {
      serviceComponentsHosts.add(serviceComponentHost.getHostName());
    }
    return serviceComponentsHosts;
=======
>>>>>>> 9d802b7c
  }

  @Override
  public void addServiceComponentHosts(
      Map<String, ServiceComponentHost> hostComponents) throws AmbariException {
    // TODO validation
    for (Entry<String, ServiceComponentHost> entry : hostComponents.entrySet()) {
      if (!entry.getKey().equals(entry.getValue().getHostName())) {
        throw new AmbariException(
            "Invalid arguments in map" + ", hostname does not match the key in map");
      }
    }

    for (ServiceComponentHost sch : hostComponents.values()) {
      addServiceComponentHost(sch);
    }
  }

  @Override
  public void addServiceComponentHost(
      ServiceComponentHost hostComponent) throws AmbariException {
    readWriteLock.writeLock().lock();
    try {
      // TODO validation
      // TODO ensure host belongs to cluster
      if (LOG.isDebugEnabled()) {
        LOG.debug("Adding a ServiceComponentHost to ServiceComponent, clusterName={}, clusterId={}, serviceName={}, serviceComponentName={}, hostname={}, recoveryEnabled={}",
          service.getCluster().getClusterName(), service.getCluster().getClusterId(), service.getName(), getName(), hostComponent.getHostName(), isRecoveryEnabled());
      }

      if (hostComponents.containsKey(hostComponent.getHostName())) {
        throw new AmbariException("Cannot add duplicate ServiceComponentHost" + ", clusterName="
            + service.getCluster().getClusterName() + ", clusterId="
            + service.getCluster().getClusterId() + ", serviceName=" + service.getName()
            + ", serviceComponentName=" + getName() + ", hostname=" + hostComponent.getHostName()
            + ", recoveryEnabled=" + isRecoveryEnabled());
      }
      // FIXME need a better approach of caching components by host
      ClusterImpl clusterImpl = (ClusterImpl) service.getCluster();
      clusterImpl.addServiceComponentHost(hostComponent);
      hostComponents.put(hostComponent.getHostName(), hostComponent);
    } finally {
      readWriteLock.writeLock().unlock();
    }
  }

  @Override
  public ServiceComponentHost addServiceComponentHost(String hostName) throws AmbariException {
    ServiceComponentHost hostComponent = serviceComponentHostFactory.createNew(this, hostName);
    addServiceComponentHost(hostComponent);
    return hostComponent;
  }

  @Override
  public ServiceComponentHost getServiceComponentHost(String hostname)
      throws AmbariException {

    if (!hostComponents.containsKey(hostname)) {
      throw new ServiceComponentHostNotFoundException(getClusterName(),
          getServiceName(), getName(), hostname);
    }

    return hostComponents.get(hostname);
  }

  @Override
  public State getDesiredState() {
    ServiceComponentDesiredStateEntity desiredStateEntity = serviceComponentDesiredStateDAO.findById(
        desiredStateEntityId);

      if (desiredStateEntity != null) {
        return desiredStateEntity.getDesiredState();
      } else {
        LOG.warn("Trying to fetch a member from an entity object that may " +
          "have been previously deleted, serviceName = " + getServiceName() + ", " +
          "componentName = " + componentName);
      }

    return null;
  }

  @Override
  public void setDesiredState(State state) {
    if (LOG.isDebugEnabled()) {
      LOG.debug("Setting DesiredState of Service, clusterName={}, clusterId={}, serviceName={}, serviceComponentName={}, oldDesiredState={}, newDesiredState={}",
        service.getCluster().getClusterName(), service.getCluster().getClusterId(), service.getName(), getName(), getDesiredState(), state);
    }

    ServiceComponentDesiredStateEntity desiredStateEntity = serviceComponentDesiredStateDAO.findById(
        desiredStateEntityId);

    if (desiredStateEntity != null) {
      desiredStateEntity.setDesiredState(state);
      desiredStateEntity = serviceComponentDesiredStateDAO.merge(desiredStateEntity);
    } else {
      LOG.warn("Setting a member on an entity object that may have been "
          + "previously deleted, serviceName = " + (service != null ? service.getName() : ""));
    }
  }

  @Override
  public StackId getDesiredStackId() {
    ServiceComponentDesiredStateEntity desiredStateEntity = serviceComponentDesiredStateDAO.findById(
        desiredStateEntityId);

    StackEntity stackEntity = desiredStateEntity.getDesiredStack();
    if (null != stackEntity) {
      return new StackId(stackEntity.getStackName(), stackEntity.getStackVersion());
    } else {
      return null;
    }
  }

  /**
   * {@inheritDoc}
   */
  @Override
  public void setDesiredRepositoryVersion(RepositoryVersionEntity repositoryVersionEntity) {
    ServiceComponentDesiredStateEntity desiredStateEntity = serviceComponentDesiredStateDAO.findById(
        desiredStateEntityId);

    if (desiredStateEntity != null) {
      desiredStateEntity.setDesiredRepositoryVersion(repositoryVersionEntity);
      desiredStateEntity = serviceComponentDesiredStateDAO.merge(desiredStateEntity);
    } else {
      LOG.warn("Setting a member on an entity object that may have been "
          + "previously deleted, serviceName = " + (service != null ? service.getName() : ""));
    }
  }

  /**
   * {@inheritDoc}
   */
  @Override
  public RepositoryVersionEntity getDesiredRepositoryVersion() {
    ServiceComponentDesiredStateEntity desiredStateEntity = serviceComponentDesiredStateDAO.findById(
        desiredStateEntityId);

    return desiredStateEntity.getDesiredRepositoryVersion();
  }

  @Override
  public String getDesiredVersion() {
    ServiceComponentDesiredStateEntity desiredStateEntity = serviceComponentDesiredStateDAO.findById(
        desiredStateEntityId);

    return desiredStateEntity.getDesiredVersion();
  }

  @Override
  public ServiceComponentResponse convertToResponse() {
    Cluster cluster = service.getCluster();
    RepositoryVersionEntity repositoryVersionEntity = getDesiredRepositoryVersion();
    StackId desiredStackId = repositoryVersionEntity.getStackId();

    ServiceComponentResponse r = new ServiceComponentResponse(getClusterId(),
        cluster.getClusterName(), service.getName(), getName(),
        desiredStackId, getDesiredState().toString(),
        getServiceComponentStateCount(), isRecoveryEnabled(), displayName,
        repositoryVersionEntity.getVersion(), getRepositoryState());

    return r;
  }

  @Override
  public String getClusterName() {
    return service.getCluster().getClusterName();
  }


  @Override
  public void debugDump(StringBuilder sb) {
    sb.append("ServiceComponent={ serviceComponentName=").append(getName())
      .append(", recoveryEnabled=").append(isRecoveryEnabled())
      .append(", clusterName=").append(service.getCluster().getClusterName())
      .append(", clusterId=").append(service.getCluster().getClusterId())
      .append(", serviceName=").append(service.getName())
<<<<<<< HEAD
      .append(", desiredStackVersion=").append(getDesiredStackVersion())
=======
      .append(", desiredStackVersion=").append(getDesiredStackId())
>>>>>>> 9d802b7c
      .append(", desiredState=").append(getDesiredState())
      .append(", hostcomponents=[ ");
    boolean first = true;
    for (ServiceComponentHost sch : hostComponents.values()) {
      if (!first) {
        sb.append(" , ");
        first = false;
      }
      sb.append("\n        ");
      sch.debugDump(sb);
      sb.append(" ");
    }
    sb.append(" ] }");
  }

  @Transactional
  protected void persistEntities(ServiceComponentDesiredStateEntity desiredStateEntity) {
    ClusterServiceEntityPK pk = new ClusterServiceEntityPK();
    pk.setClusterId(service.getClusterId());
    pk.setServiceName(service.getName());
    ClusterServiceEntity serviceEntity = clusterServiceDAO.findByPK(pk);

    desiredStateEntity.setClusterServiceEntity(serviceEntity);
    serviceComponentDesiredStateDAO.create(desiredStateEntity);
    serviceEntity.getServiceComponentDesiredStateEntities().add(desiredStateEntity);
    serviceEntity = clusterServiceDAO.merge(serviceEntity);
  }

  @Override
  public boolean isClientComponent() {
    return isClientComponent;
  }

  @Override
  public boolean isMasterComponent() {
    return isMasterComponent;
  }


  @Override
  public boolean isVersionAdvertised() {
    return isVersionAdvertised;
  }

  @Override
  public boolean canBeRemoved() {
    // A component can be deleted if all it's host components
    // can be removed, irrespective of the state of
    // the component itself
    for (ServiceComponentHost sch : hostComponents.values()) {
      if (!sch.canBeRemoved()) {
        LOG.warn("Found non removable hostcomponent when trying to" + " delete service component"
            + ", clusterName=" + getClusterName() + ", serviceName=" + getServiceName()
            + ", componentName=" + getName() + ", state=" + sch.getState() + ", hostname="
            + sch.getHostName());
        return false;
      }
    }
    return true;
  }

  @Override
  @Transactional
  public void deleteAllServiceComponentHosts(DeleteHostComponentStatusMetaData deleteMetaData) {
    readWriteLock.writeLock().lock();
    try {
      LOG.info("Deleting all servicecomponenthosts for component" + ", clusterName="
          + getClusterName() + ", serviceName=" + getServiceName() + ", componentName=" + getName()
          + ", recoveryEnabled=" + isRecoveryEnabled());
      for (ServiceComponentHost sch : hostComponents.values()) {
        if (!sch.canBeRemoved()) {
          deleteMetaData.setAmbariException(new AmbariException("Found non removable hostcomponent " + " when trying to delete"
              + " all hostcomponents from servicecomponent" + ", clusterName=" + getClusterName()
              + ", serviceName=" + getServiceName() + ", componentName=" + getName()
              + ", recoveryEnabled=" + isRecoveryEnabled() + ", hostname=" + sch.getHostName()));
          return;
        }
      }

      for (ServiceComponentHost serviceComponentHost : hostComponents.values()) {
        serviceComponentHost.delete(deleteMetaData);
      }

      hostComponents.clear();
    } finally {
      readWriteLock.writeLock().unlock();
    }
  }

  @Override
  public void deleteServiceComponentHosts(String hostname, DeleteHostComponentStatusMetaData deleteMetaData) throws AmbariException {
    readWriteLock.writeLock().lock();
    try {
      ServiceComponentHost sch = getServiceComponentHost(hostname);
      LOG.info("Deleting servicecomponenthost for cluster" + ", clusterName=" + getClusterName()
          + ", serviceName=" + getServiceName() + ", componentName=" + getName()
          + ", recoveryEnabled=" + isRecoveryEnabled() + ", hostname=" + sch.getHostName());
      if (!sch.canBeRemoved()) {
        throw new AmbariException("Could not delete hostcomponent from cluster"
            + ", clusterName=" + getClusterName()
            + ", serviceName=" + getServiceName()
            + ", componentName=" + getName()
            + ", recoveryEnabled=" + isRecoveryEnabled()
            + ", hostname=" + sch.getHostName());
      }
      sch.delete(deleteMetaData);
      hostComponents.remove(hostname);

    } finally {
      readWriteLock.writeLock().unlock();
    }
  }

  @Override
  @Transactional
  public void delete(DeleteHostComponentStatusMetaData deleteMetaData) {
    readWriteLock.writeLock().lock();
    try {
      deleteAllServiceComponentHosts(deleteMetaData);
      if (deleteMetaData.getAmbariException() != null) {
        return;
      }

      ServiceComponentDesiredStateEntity desiredStateEntity = serviceComponentDesiredStateDAO.findById(
          desiredStateEntityId);

      serviceComponentDesiredStateDAO.remove(desiredStateEntity);

    } finally {
      readWriteLock.writeLock().unlock();
    }
  }


  /**
   * Follows this version logic:
   * <table border="1">
   *   <tr>
   *     <th>DB hostcomponent1</th>
   *     <th>DB hostcomponentN</th>
   *     <th>DB desired</th>
   *     <th>New desired</th>
   *     <th>Repo State</th>
   *   </tr>
   *   <tr>
   *     <td>v1</td>
   *     <td>v1</td>
   *     <td>UNKNOWN</td>
   *     <td>v1</td>
   *     <td>CURRENT</td>
   *   </tr>
   *   <tr>
   *     <td>v1</td>
   *     <td>v2</td>
   *     <td>UNKNOWN</td>
   *     <td>UNKNOWN</td>
   *     <td>OUT_OF_SYNC</td>
   *   </tr>
   *   <tr>
   *     <td>v1</td>
   *     <td>v2</td>
   *     <td>v2</td>
   *     <td>v2 (no change)</td>
   *     <td>OUT_OF_SYNC</td>
   *   </tr>
   *   <tr>
   *     <td>v2</td>
   *     <td>v2</td>
   *     <td>v1</td>
   *     <td>v1 (no change)</td>
   *     <td>OUT_OF_SYNC</td>
   *   </tr>
   *   <tr>
   *     <td>v2</td>
   *     <td>v2</td>
   *     <td>v2</td>
   *     <td>v2 (no change)</td>
   *     <td>CURRENT</td>
   *   </tr>
   * </table>
   */
  @Override
  @Transactional
  public void updateRepositoryState(String reportedVersion) throws AmbariException {

    ServiceComponentDesiredStateEntity component = serviceComponentDesiredStateDAO.findById(
        desiredStateEntityId);

    List<ServiceComponentVersionEntity> componentVersions = serviceComponentDesiredStateDAO.findVersions(
        getClusterId(), getServiceName(), getName());

    // per component, this list should be small, so iterating here isn't a big deal
    Map<String, ServiceComponentVersionEntity> map = new HashMap<>(Maps.uniqueIndex(componentVersions,
        new Function<ServiceComponentVersionEntity, String>() {
          @Override
          public String apply(ServiceComponentVersionEntity input) {
            return input.getRepositoryVersion().getVersion();
          }
      }));

    if (LOG.isDebugEnabled()) {
      LOG.debug("Existing versions for {}/{}/{}: {}",
          getClusterName(), getServiceName(), getName(), map.keySet());
    }

    ServiceComponentVersionEntity componentVersion = map.get(reportedVersion);

    if (null == componentVersion) {
      RepositoryVersionEntity repoVersion = repoVersionDAO.findByStackAndVersion(
          getDesiredStackId(), reportedVersion);

      if (null != repoVersion) {
        componentVersion = new ServiceComponentVersionEntity();
        componentVersion.setRepositoryVersion(repoVersion);
        componentVersion.setState(RepositoryVersionState.INSTALLED);
        componentVersion.setUserName("auto-reported");

        // since we've never seen this version before, mark the component as CURRENT
        component.setRepositoryState(RepositoryVersionState.CURRENT);
        component.addVersion(componentVersion);

        component = serviceComponentDesiredStateDAO.merge(component);

        map.put(reportedVersion, componentVersion);

      } else {
        LOG.warn("There is no repository available for stack {}, version {}",
            getDesiredStackId(), reportedVersion);
      }
    }

    if (MapUtils.isNotEmpty(map)) {
      String desiredVersion = component.getDesiredVersion();
      RepositoryVersionEntity desiredRepositoryVersion = service.getDesiredRepositoryVersion();

      List<HostComponentStateEntity> hostComponents = hostComponentDAO.findByServiceAndComponentAndNotVersion(
          component.getServiceName(), component.getComponentName(), reportedVersion);

      LOG.debug("{}/{} reportedVersion={}, desiredVersion={}, non-matching desired count={}, repo_state={}",
          component.getServiceName(), component.getComponentName(), reportedVersion,
          desiredVersion, hostComponents.size(), component.getRepositoryState());

      // !!! if we are unknown, that means it's never been set.  Try to determine it.
      if (StackVersionListener.UNKNOWN_VERSION.equals(desiredVersion)) {
        if (CollectionUtils.isEmpty(hostComponents)) {
          // all host components are the same version as reported
          component.setDesiredRepositoryVersion(desiredRepositoryVersion);
          component.setRepositoryState(RepositoryVersionState.CURRENT);
        } else {
          // desired is UNKNOWN and there's a mix of versions in the host components
          component.setRepositoryState(RepositoryVersionState.OUT_OF_SYNC);
        }
      } else {
        if (!reportedVersion.equals(desiredVersion)) {
          component.setRepositoryState(RepositoryVersionState.OUT_OF_SYNC);
        } else if (CollectionUtils.isEmpty(hostComponents)) {
          component.setRepositoryState(RepositoryVersionState.CURRENT);
        }
      }

      component = serviceComponentDesiredStateDAO.merge(component);
    }
  }

  @Override
  public RepositoryVersionState getRepositoryState() {
    ServiceComponentDesiredStateEntity component = serviceComponentDesiredStateDAO.findById(
        desiredStateEntityId);

    if (null != component) {
      return component.getRepositoryState();
    } else {
      LOG.warn("Cannot retrieve repository state on component that may have been deleted: service {}, component {}",
          service != null ? service.getName() : null, componentName);

      return null;
    }
  }


  private int getSCHCountByState(State state) {
    int count = 0;
    for (ServiceComponentHost sch : hostComponents.values()) {
      if (sch.getState() == state) {
        count++;
      }
    }
    return count;
  }

  /**
   * Count the ServiceComponentHosts that have given state and are effectively not in maintenanceMode
   * @param state
   * @return
   */
  private int getMaintenanceOffSCHCountByState(State state) {
    int count = 0;
    for (ServiceComponentHost sch : hostComponents.values()) {
      try {
        MaintenanceState effectiveMaintenanceState = maintenanceStateHelper.getEffectiveState(sch, sch.getHost());
        if (sch.getState() == state && effectiveMaintenanceState == MaintenanceState.OFF) {
          count++;
        }
      } catch (AmbariException e) {
        e.printStackTrace();
      }
    }
    return count;
  }

  private Map <String, Integer> getServiceComponentStateCount() {
    Map <String, Integer> serviceComponentStateCountMap = new HashMap<>();
    serviceComponentStateCountMap.put("startedCount", getSCHCountByState(State.STARTED));
    serviceComponentStateCountMap.put("installedCount", getSCHCountByState(State.INSTALLED));
    serviceComponentStateCountMap.put("installedAndMaintenanceOffCount", getMaintenanceOffSCHCountByState(State.INSTALLED));
    serviceComponentStateCountMap.put("installFailedCount", getSCHCountByState(State.INSTALL_FAILED));
    serviceComponentStateCountMap.put("initCount", getSCHCountByState(State.INIT));
    serviceComponentStateCountMap.put("unknownCount", getSCHCountByState(State.UNKNOWN));
    serviceComponentStateCountMap.put("totalCount", hostComponents.size());
    return serviceComponentStateCountMap;
  }
}<|MERGE_RESOLUTION|>--- conflicted
+++ resolved
@@ -19,11 +19,8 @@
 package org.apache.ambari.server.state;
 
 import java.util.HashMap;
-<<<<<<< HEAD
 import java.util.HashSet;
-=======
 import java.util.List;
->>>>>>> 9d802b7c
 import java.util.Map;
 import java.util.Map.Entry;
 import java.util.Set;
@@ -36,7 +33,6 @@
 import org.apache.ambari.server.ObjectNotFoundException;
 import org.apache.ambari.server.ServiceComponentHostNotFoundException;
 import org.apache.ambari.server.api.services.AmbariMetaInfo;
-import org.apache.ambari.server.controller.MaintenanceStateHelper;
 import org.apache.ambari.server.controller.ServiceComponentResponse;
 import org.apache.ambari.server.controller.internal.DeleteHostComponentStatusMetaData;
 import org.apache.ambari.server.events.ServiceComponentRecoveryChangedEvent;
@@ -104,9 +100,6 @@
   @Inject
   private HostComponentStateDAO hostComponentDAO;
 
-  @Inject
-  private MaintenanceStateHelper maintenanceStateHelper;
-
   @AssistedInject
   public ServiceComponentImpl(@Assisted Service service, @Assisted String componentName,
       AmbariMetaInfo ambariMetaInfo,
@@ -275,7 +268,6 @@
   @Override
   public Map<String, ServiceComponentHost> getServiceComponentHosts() {
     return new HashMap<>(hostComponents);
-<<<<<<< HEAD
   }
 
   @Override
@@ -285,8 +277,6 @@
       serviceComponentsHosts.add(serviceComponentHost.getHostName());
     }
     return serviceComponentsHosts;
-=======
->>>>>>> 9d802b7c
   }
 
   @Override
@@ -464,11 +454,7 @@
       .append(", clusterName=").append(service.getCluster().getClusterName())
       .append(", clusterId=").append(service.getCluster().getClusterId())
       .append(", serviceName=").append(service.getName())
-<<<<<<< HEAD
-      .append(", desiredStackVersion=").append(getDesiredStackVersion())
-=======
       .append(", desiredStackVersion=").append(getDesiredStackId())
->>>>>>> 9d802b7c
       .append(", desiredState=").append(getDesiredState())
       .append(", hostcomponents=[ ");
     boolean first = true;
@@ -759,31 +745,10 @@
     return count;
   }
 
-  /**
-   * Count the ServiceComponentHosts that have given state and are effectively not in maintenanceMode
-   * @param state
-   * @return
-   */
-  private int getMaintenanceOffSCHCountByState(State state) {
-    int count = 0;
-    for (ServiceComponentHost sch : hostComponents.values()) {
-      try {
-        MaintenanceState effectiveMaintenanceState = maintenanceStateHelper.getEffectiveState(sch, sch.getHost());
-        if (sch.getState() == state && effectiveMaintenanceState == MaintenanceState.OFF) {
-          count++;
-        }
-      } catch (AmbariException e) {
-        e.printStackTrace();
-      }
-    }
-    return count;
-  }
-
   private Map <String, Integer> getServiceComponentStateCount() {
     Map <String, Integer> serviceComponentStateCountMap = new HashMap<>();
     serviceComponentStateCountMap.put("startedCount", getSCHCountByState(State.STARTED));
     serviceComponentStateCountMap.put("installedCount", getSCHCountByState(State.INSTALLED));
-    serviceComponentStateCountMap.put("installedAndMaintenanceOffCount", getMaintenanceOffSCHCountByState(State.INSTALLED));
     serviceComponentStateCountMap.put("installFailedCount", getSCHCountByState(State.INSTALL_FAILED));
     serviceComponentStateCountMap.put("initCount", getSCHCountByState(State.INIT));
     serviceComponentStateCountMap.put("unknownCount", getSCHCountByState(State.UNKNOWN));
