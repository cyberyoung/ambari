/*
 * Licensed to the Apache Software Foundation (ASF) under one
 * or more contributor license agreements.  See the NOTICE file
 * distributed with this work for additional information
 * regarding copyright ownership.  The ASF licenses this file
 * to you under the Apache License, Version 2.0 (the
 * "License"); you may not use this file except in compliance
 * with the License.  You may obtain a copy of the License at
 *
 *     http://www.apache.org/licenses/LICENSE-2.0
 *
 * Unless required by applicable law or agreed to in writing, software
 * distributed under the License is distributed on an "AS IS" BASIS,
 * WITHOUT WARRANTIES OR CONDITIONS OF ANY KIND, either express or implied.
 * See the License for the specific language governing permissions and
 * limitations under the License.
 */
package org.apache.ambari.server.controller.internal;

import static org.apache.ambari.server.agent.ExecutionCommand.KeyNames.HOOKS_FOLDER;
import static org.apache.ambari.server.agent.ExecutionCommand.KeyNames.SERVICE_PACKAGE_FOLDER;

import java.text.MessageFormat;
import java.util.ArrayList;
import java.util.Arrays;
import java.util.Collections;
import java.util.EnumSet;
import java.util.HashMap;
import java.util.HashSet;
import java.util.List;
import java.util.Map;
import java.util.Set;
import java.util.regex.Matcher;
import java.util.regex.Pattern;

import org.apache.ambari.annotations.Experimental;
import org.apache.ambari.annotations.ExperimentalFeature;
import org.apache.ambari.server.AmbariException;
import org.apache.ambari.server.Role;
import org.apache.ambari.server.RoleCommand;
import org.apache.ambari.server.StaticallyInject;
import org.apache.ambari.server.actionmanager.ActionManager;
import org.apache.ambari.server.actionmanager.HostRoleCommand;
import org.apache.ambari.server.actionmanager.HostRoleStatus;
import org.apache.ambari.server.actionmanager.RequestFactory;
import org.apache.ambari.server.actionmanager.Stage;
import org.apache.ambari.server.actionmanager.StageFactory;
import org.apache.ambari.server.agent.ExecutionCommand.KeyNames;
import org.apache.ambari.server.api.services.AmbariMetaInfo;
import org.apache.ambari.server.configuration.Configuration;
import org.apache.ambari.server.controller.ActionExecutionContext;
import org.apache.ambari.server.controller.AmbariActionExecutionHelper;
import org.apache.ambari.server.controller.AmbariCustomCommandExecutionHelper;
import org.apache.ambari.server.controller.AmbariManagementController;
import org.apache.ambari.server.controller.ExecuteCommandJson;
import org.apache.ambari.server.controller.spi.NoSuchParentResourceException;
import org.apache.ambari.server.controller.spi.NoSuchResourceException;
import org.apache.ambari.server.controller.spi.Predicate;
import org.apache.ambari.server.controller.spi.Request;
import org.apache.ambari.server.controller.spi.RequestStatus;
import org.apache.ambari.server.controller.spi.Resource;
import org.apache.ambari.server.controller.spi.ResourceAlreadyExistsException;
import org.apache.ambari.server.controller.spi.SystemException;
import org.apache.ambari.server.controller.spi.UnsupportedPropertyException;
import org.apache.ambari.server.orm.dao.HostRoleCommandDAO;
import org.apache.ambari.server.orm.dao.HostRoleCommandStatusSummaryDTO;
import org.apache.ambari.server.orm.dao.RequestDAO;
import org.apache.ambari.server.orm.dao.UpgradeDAO;
import org.apache.ambari.server.orm.entities.HostRoleCommandEntity;
import org.apache.ambari.server.orm.entities.RepositoryVersionEntity;
import org.apache.ambari.server.orm.entities.RequestEntity;
import org.apache.ambari.server.orm.entities.UpgradeEntity;
import org.apache.ambari.server.orm.entities.UpgradeGroupEntity;
import org.apache.ambari.server.orm.entities.UpgradeHistoryEntity;
import org.apache.ambari.server.orm.entities.UpgradeItemEntity;
import org.apache.ambari.server.security.authorization.AuthorizationException;
import org.apache.ambari.server.security.authorization.AuthorizationHelper;
import org.apache.ambari.server.security.authorization.ResourceType;
import org.apache.ambari.server.security.authorization.RoleAuthorization;
import org.apache.ambari.server.state.Cluster;
import org.apache.ambari.server.state.Clusters;
import org.apache.ambari.server.state.ConfigHelper;
import org.apache.ambari.server.state.Service;
import org.apache.ambari.server.state.ServiceComponent;
import org.apache.ambari.server.state.ServiceInfo;
import org.apache.ambari.server.state.StackId;
import org.apache.ambari.server.state.StackInfo;
import org.apache.ambari.server.state.UpgradeContext;
import org.apache.ambari.server.state.UpgradeContextFactory;
import org.apache.ambari.server.state.UpgradeHelper;
import org.apache.ambari.server.state.UpgradeHelper.UpgradeGroupHolder;
import org.apache.ambari.server.state.stack.ConfigUpgradePack;
import org.apache.ambari.server.state.stack.UpgradePack;
import org.apache.ambari.server.state.stack.upgrade.ConfigureTask;
import org.apache.ambari.server.state.stack.upgrade.Direction;
import org.apache.ambari.server.state.stack.upgrade.ManualTask;
import org.apache.ambari.server.state.stack.upgrade.ServerSideActionTask;
import org.apache.ambari.server.state.stack.upgrade.StageWrapper;
import org.apache.ambari.server.state.stack.upgrade.Task;
import org.apache.ambari.server.state.stack.upgrade.TaskWrapper;
import org.apache.ambari.server.state.stack.upgrade.UpdateStackGrouping;
import org.apache.ambari.server.state.stack.upgrade.UpgradeType;
import org.apache.ambari.server.state.svccomphost.ServiceComponentHostServerActionEvent;
import org.apache.commons.collections.CollectionUtils;
import org.apache.commons.lang.StringUtils;
import org.codehaus.jackson.annotate.JsonProperty;
import org.slf4j.Logger;
import org.slf4j.LoggerFactory;

import com.google.common.collect.Lists;
import com.google.common.collect.Sets;
import com.google.gson.JsonArray;
import com.google.gson.JsonObject;
import com.google.inject.Inject;
import com.google.inject.Provider;
import com.google.inject.assistedinject.Assisted;
import com.google.inject.persist.Transactional;

/**
 * Manages the ability to start and get status of upgrades.
 */
@StaticallyInject
public class UpgradeResourceProvider extends AbstractControllerResourceProvider {

  public static final String UPGRADE_CLUSTER_NAME = "Upgrade/cluster_name";
  public static final String UPGRADE_REPO_VERSION_ID = "Upgrade/repository_version_id";
  public static final String UPGRADE_TYPE = "Upgrade/upgrade_type";
  public static final String UPGRADE_PACK = "Upgrade/pack";
  public static final String UPGRADE_REQUEST_ID = "Upgrade/request_id";
  public static final String UPGRADE_ASSOCIATED_VERSION = "Upgrade/associated_version";
  public static final String UPGRADE_VERSIONS = "Upgrade/versions";
  public static final String UPGRADE_DIRECTION = "Upgrade/direction";
  public static final String UPGRADE_DOWNGRADE_ALLOWED = "Upgrade/downgrade_allowed";
  public static final String UPGRADE_REQUEST_STATUS = "Upgrade/request_status";
  public static final String UPGRADE_SUSPENDED = "Upgrade/suspended";
  public static final String UPGRADE_ABORT_REASON = "Upgrade/abort_reason";
  public static final String UPGRADE_SKIP_PREREQUISITE_CHECKS = "Upgrade/skip_prerequisite_checks";
  public static final String UPGRADE_FAIL_ON_CHECK_WARNINGS = "Upgrade/fail_on_check_warnings";

  /**
   * Skip slave/client component failures if the tasks are skippable.
   */
  public static final String UPGRADE_SKIP_FAILURES = "Upgrade/skip_failures";

  /**
   * Skip service check failures if the tasks are skippable.
   */
  public static final String UPGRADE_SKIP_SC_FAILURES = "Upgrade/skip_service_check_failures";

  /**
   * Skip manual verification tasks for hands-free upgrade/downgrade experience.
   */
  public static final String UPGRADE_SKIP_MANUAL_VERIFICATION = "Upgrade/skip_manual_verification";

  /**
   * When creating an upgrade of type {@link UpgradeType#HOST_ORDERED}, this
   * specifies the order in which the hosts are upgraded.
   * </p>
   *
   * <pre>
   * "host_order": [
   *   { "hosts":
   *       [ "c6401.ambari.apache.org, "c6402.ambari.apache.org", "c6403.ambari.apache.org" ],
   *     "service_checks": ["ZOOKEEPER"]
   *   },
   *   {
   *     "hosts": [ "c6404.ambari.apache.org, "c6405.ambari.apache.org"],
   *     "service_checks": ["ZOOKEEPER", "KAFKA"]
   *   }
   * ]
   * </pre>
   *
   */
  public static final String UPGRADE_HOST_ORDERED_HOSTS = "Upgrade/host_order";

  /*
   * Lifted from RequestResourceProvider
   */
  private static final String REQUEST_CONTEXT_ID = "Upgrade/request_context";
  private static final String REQUEST_TYPE_ID = "Upgrade/type";
  private static final String REQUEST_CREATE_TIME_ID = "Upgrade/create_time";
  private static final String REQUEST_START_TIME_ID = "Upgrade/start_time";
  private static final String REQUEST_END_TIME_ID = "Upgrade/end_time";
  private static final String REQUEST_EXCLUSIVE_ID = "Upgrade/exclusive";

  private static final String REQUEST_PROGRESS_PERCENT_ID = "Upgrade/progress_percent";
  private static final String REQUEST_STATUS_PROPERTY_ID = "Upgrade/request_status";

  private static final Set<String> PK_PROPERTY_IDS = new HashSet<>(
      Arrays.asList(UPGRADE_REQUEST_ID, UPGRADE_CLUSTER_NAME));

  private static final Set<String> PROPERTY_IDS = new HashSet<>();

  private static final String DEFAULT_REASON_TEMPLATE = "Aborting upgrade %s";

  private static final Map<Resource.Type, String> KEY_PROPERTY_IDS = new HashMap<>();

  @Inject
  protected static UpgradeDAO s_upgradeDAO = null;

  @Inject
  private static Provider<AmbariMetaInfo> s_metaProvider = null;

  @Inject
  private static Provider<RequestFactory> s_requestFactory;

  @Inject
  private static Provider<StageFactory> s_stageFactory;

  @Inject
  private static Provider<Clusters> clusters = null;

  @Inject
  private static Provider<AmbariActionExecutionHelper> s_actionExecutionHelper;

  @Inject
  private static Provider<AmbariCustomCommandExecutionHelper> s_commandExecutionHelper;

  @Inject
  private static RequestDAO s_requestDAO = null;

  @Inject
  private static HostRoleCommandDAO s_hostRoleCommandDAO = null;

  /**
   * Used to generated the correct tasks and stages during an upgrade.
   */
  @Inject
  private static UpgradeHelper s_upgradeHelper;

  @Inject
  private static Configuration s_configuration;

  /**
   * Used to create instances of {@link UpgradeContext} with injected
   * dependencies.
   */
  @Inject
  private static UpgradeContextFactory s_upgradeContextFactory;

  static {
    // properties
    PROPERTY_IDS.add(UPGRADE_CLUSTER_NAME);
    PROPERTY_IDS.add(UPGRADE_REPO_VERSION_ID);
    PROPERTY_IDS.add(UPGRADE_TYPE);
    PROPERTY_IDS.add(UPGRADE_PACK);
    PROPERTY_IDS.add(UPGRADE_REQUEST_ID);
    PROPERTY_IDS.add(UPGRADE_ASSOCIATED_VERSION);
    PROPERTY_IDS.add(UPGRADE_VERSIONS);
    PROPERTY_IDS.add(UPGRADE_DIRECTION);
    PROPERTY_IDS.add(UPGRADE_DOWNGRADE_ALLOWED);
    PROPERTY_IDS.add(UPGRADE_SUSPENDED);
    PROPERTY_IDS.add(UPGRADE_SKIP_FAILURES);
    PROPERTY_IDS.add(UPGRADE_SKIP_SC_FAILURES);
    PROPERTY_IDS.add(UPGRADE_SKIP_MANUAL_VERIFICATION);
    PROPERTY_IDS.add(UPGRADE_SKIP_PREREQUISITE_CHECKS);
    PROPERTY_IDS.add(UPGRADE_FAIL_ON_CHECK_WARNINGS);
    PROPERTY_IDS.add(UPGRADE_HOST_ORDERED_HOSTS);

    PROPERTY_IDS.add(REQUEST_CONTEXT_ID);
    PROPERTY_IDS.add(REQUEST_CREATE_TIME_ID);
    PROPERTY_IDS.add(REQUEST_END_TIME_ID);
    PROPERTY_IDS.add(REQUEST_EXCLUSIVE_ID);
    PROPERTY_IDS.add(REQUEST_PROGRESS_PERCENT_ID);
    PROPERTY_IDS.add(REQUEST_START_TIME_ID);
    PROPERTY_IDS.add(REQUEST_STATUS_PROPERTY_ID);
    PROPERTY_IDS.add(REQUEST_TYPE_ID);

    // keys
    KEY_PROPERTY_IDS.put(Resource.Type.Upgrade, UPGRADE_REQUEST_ID);
    KEY_PROPERTY_IDS.put(Resource.Type.Cluster, UPGRADE_CLUSTER_NAME);
  }

  private static final Logger LOG = LoggerFactory.getLogger(UpgradeResourceProvider.class);

  /**
   * Constructor.
   *
   * @param controller
   *          the controller
   */
  @Inject
  public UpgradeResourceProvider(@Assisted AmbariManagementController controller) {
    super(PROPERTY_IDS, KEY_PROPERTY_IDS, controller);
  }

  @Override
  public RequestStatus createResources(final Request request) throws SystemException,
      UnsupportedPropertyException, ResourceAlreadyExistsException, NoSuchParentResourceException {

    Set<Map<String, Object>> requestMaps = request.getProperties();

    if (requestMaps.size() > 1) {
      throw new SystemException("Can only initiate one upgrade per request.");
    }

    // !!! above check ensures only one
    final Map<String, Object> requestMap = requestMaps.iterator().next();
    final String clusterName = (String) requestMap.get(UPGRADE_CLUSTER_NAME);
    final Cluster cluster;

    try {
      cluster = clusters.get().getCluster(clusterName);
    } catch (AmbariException e) {
      throw new NoSuchParentResourceException(
          String.format("Cluster %s could not be loaded", clusterName));
    }

    if (!AuthorizationHelper.isAuthorized(ResourceType.CLUSTER, cluster.getResourceId(),
        EnumSet.of(RoleAuthorization.CLUSTER_UPGRADE_DOWNGRADE_STACK))) {
      throw new AuthorizationException("The authenticated user does not have authorization to " +
          "manage upgrade and downgrade");
    }

    UpgradeEntity entity = createResources(new Command<UpgradeEntity>() {
      @Override
      public UpgradeEntity invoke() throws AmbariException, AuthorizationException {

        // create the context, validating the properties in the process
        final UpgradeContext upgradeContext = s_upgradeContextFactory.create(cluster, requestMap);

        try {
          return createUpgrade(upgradeContext);
        } catch (Exception e) {
          LOG.error("Error appears during upgrade task submitting", e);

          // Any error caused in the createUpgrade will initiate transaction
          // rollback
          // As we operate inside with cluster data, any cache which belongs to
          // cluster need to be flushed
          clusters.get().invalidate(cluster);
          throw e;
        }
      }
    });

    if (null == entity) {
      throw new SystemException("Could not load upgrade");
    }

    notifyCreate(Resource.Type.Upgrade, request);

    Resource res = new ResourceImpl(Resource.Type.Upgrade);
    res.setProperty(UPGRADE_REQUEST_ID, entity.getRequestId());
    return new RequestStatusImpl(null, Collections.singleton(res));
  }

  @Override
  public Set<Resource> getResources(Request request, Predicate predicate) throws SystemException,
      UnsupportedPropertyException, NoSuchResourceException, NoSuchParentResourceException {

    Set<Resource> results = new HashSet<>();
    Set<String> requestPropertyIds = getRequestPropertyIds(request, predicate);

    for (Map<String, Object> propertyMap : getPropertyMaps(predicate)) {
      String clusterName = (String) propertyMap.get(UPGRADE_CLUSTER_NAME);

      if (null == clusterName || clusterName.isEmpty()) {
        throw new IllegalArgumentException(
            "The cluster name is required when querying for upgrades");
      }

      Cluster cluster;
      try {
        cluster = clusters.get().getCluster(clusterName);
      } catch (AmbariException e) {
        throw new NoSuchResourceException(
            String.format("Cluster %s could not be loaded", clusterName));
      }

      List<UpgradeEntity> upgrades = new ArrayList<>();

      String upgradeIdStr = (String) propertyMap.get(UPGRADE_REQUEST_ID);
      if (null != upgradeIdStr) {
        UpgradeEntity upgrade = s_upgradeDAO.findUpgradeByRequestId(Long.valueOf(upgradeIdStr));

        if (null != upgrade) {
          upgrades.add(upgrade);
        }
      } else {
        upgrades = s_upgradeDAO.findUpgrades(cluster.getClusterId());
      }

      for (UpgradeEntity entity : upgrades) {
        Resource r = toResource(entity, clusterName, requestPropertyIds);
        results.add(r);

        RequestEntity rentity = s_requestDAO.findByPK(entity.getRequestId());

        setResourceProperty(r, REQUEST_CONTEXT_ID, rentity.getRequestContext(), requestPropertyIds);
        setResourceProperty(r, REQUEST_TYPE_ID, rentity.getRequestType(), requestPropertyIds);
        setResourceProperty(r, REQUEST_CREATE_TIME_ID, rentity.getCreateTime(), requestPropertyIds);
        setResourceProperty(r, REQUEST_START_TIME_ID, rentity.getStartTime(), requestPropertyIds);
        setResourceProperty(r, REQUEST_END_TIME_ID, rentity.getEndTime(), requestPropertyIds);
        setResourceProperty(r, REQUEST_EXCLUSIVE_ID, rentity.isExclusive(), requestPropertyIds);

        Map<Long, HostRoleCommandStatusSummaryDTO> summary = s_hostRoleCommandDAO.findAggregateCounts(
            entity.getRequestId());

        CalculatedStatus calc = CalculatedStatus.statusFromStageSummary(summary, summary.keySet());

        setResourceProperty(r, REQUEST_STATUS_PROPERTY_ID, calc.getStatus(), requestPropertyIds);
        setResourceProperty(r, REQUEST_PROGRESS_PERCENT_ID, calc.getPercent(), requestPropertyIds);
      }
    }

    return results;
  }

  @Override
  public RequestStatus updateResources(final Request request, Predicate predicate)
      throws SystemException, UnsupportedPropertyException, NoSuchResourceException,
      NoSuchParentResourceException {

    Set<Map<String, Object>> requestMaps = request.getProperties();

    if (requestMaps.size() > 1) {
      throw new SystemException("Can only update one upgrade per request.");
    }

    // !!! above check ensures only one
    final Map<String, Object> propertyMap = requestMaps.iterator().next();

    final String clusterName = (String) propertyMap.get(UPGRADE_CLUSTER_NAME);
    final Cluster cluster;

    try {
      cluster = clusters.get().getCluster(clusterName);
    } catch (AmbariException e) {
      throw new NoSuchParentResourceException(
          String.format("Cluster %s could not be loaded", clusterName));
    }

    if (!AuthorizationHelper.isAuthorized(ResourceType.CLUSTER, cluster.getResourceId(),
        EnumSet.of(RoleAuthorization.CLUSTER_UPGRADE_DOWNGRADE_STACK))) {
      throw new AuthorizationException("The authenticated user does not have authorization to " +
          "manage upgrade and downgrade");
    }

    String requestIdProperty = (String) propertyMap.get(UPGRADE_REQUEST_ID);
    if (null == requestIdProperty) {
      throw new IllegalArgumentException(String.format("%s is required", UPGRADE_REQUEST_ID));
    }

    long requestId = Long.parseLong(requestIdProperty);
    UpgradeEntity upgradeEntity = s_upgradeDAO.findUpgradeByRequestId(requestId);
    if( null == upgradeEntity){
      String exceptionMessage = MessageFormat.format("The upgrade with request ID {0} was not found", requestIdProperty);
      throw new NoSuchParentResourceException(exceptionMessage);
    }

    // the properties which are allowed to be updated; the request must include
    // at least 1
    List<String> updatableProperties = Lists.newArrayList(UPGRADE_REQUEST_STATUS,
        UPGRADE_SKIP_FAILURES, UPGRADE_SKIP_SC_FAILURES);

    boolean isRequiredPropertyInRequest = CollectionUtils.containsAny(updatableProperties,
        propertyMap.keySet());

    if (!isRequiredPropertyInRequest) {
      String exceptionMessage = MessageFormat.format(
          "At least one of the following properties is required in the request: {0}",
          StringUtils.join(updatableProperties, ", "));
      throw new IllegalArgumentException(exceptionMessage);
    }

    String requestStatus = (String) propertyMap.get(UPGRADE_REQUEST_STATUS);
    String skipFailuresRequestProperty = (String) propertyMap.get(UPGRADE_SKIP_FAILURES);
    String skipServiceCheckFailuresRequestProperty = (String) propertyMap.get(UPGRADE_SKIP_SC_FAILURES);

    if (null != requestStatus) {
      HostRoleStatus status = HostRoleStatus.valueOf(requestStatus);

      // When aborting an upgrade, the suspend flag must be present to indicate
      // if the upgrade is merely being paused (suspended=true) or aborted to initiate a downgrade (suspended=false).
      boolean suspended = false;
      if (status == HostRoleStatus.ABORTED && !propertyMap.containsKey(UPGRADE_SUSPENDED)){
        throw new IllegalArgumentException(String.format(
            "When changing the state of an upgrade to %s, the %s property is required to be either true or false.",
            status, UPGRADE_SUSPENDED ));
      } else if (status == HostRoleStatus.ABORTED) {
        suspended = Boolean.valueOf((String) propertyMap.get(UPGRADE_SUSPENDED));
      }

      try {
        setUpgradeRequestStatus(cluster, requestId, status, suspended, propertyMap);
      } catch (AmbariException ambariException) {
        throw new SystemException(ambariException.getMessage(), ambariException);
      }
    }

    // if either of the skip failure settings are in the request, then we need
    // to iterate over the entire series of tasks anyway, so do them both at the
    // same time
    if (StringUtils.isNotEmpty(skipFailuresRequestProperty)
        || StringUtils.isNotEmpty(skipServiceCheckFailuresRequestProperty)) {
      // grab the current settings for both
      boolean skipFailures = upgradeEntity.isComponentFailureAutoSkipped();
      boolean skipServiceCheckFailures = upgradeEntity.isServiceCheckFailureAutoSkipped();

      if (null != skipFailuresRequestProperty) {
        skipFailures = Boolean.parseBoolean(skipFailuresRequestProperty);
      }

      if (null != skipServiceCheckFailuresRequestProperty) {
        skipServiceCheckFailures = Boolean.parseBoolean(skipServiceCheckFailuresRequestProperty);
      }

      s_hostRoleCommandDAO.updateAutomaticSkipOnFailure(requestId, skipFailures, skipServiceCheckFailures);

      upgradeEntity.setAutoSkipComponentFailures(skipFailures);
      upgradeEntity.setAutoSkipServiceCheckFailures(skipServiceCheckFailures);
      s_upgradeDAO.merge(upgradeEntity);

    }

    return getRequestStatus(null);
  }

  @Override
  public RequestStatus deleteResources(Request request, Predicate predicate) throws SystemException,
      UnsupportedPropertyException, NoSuchResourceException, NoSuchParentResourceException {
    throw new SystemException("Cannot delete Upgrades");
  }

  @Override
  protected Set<String> getPKPropertyIds() {
    return PK_PROPERTY_IDS;
  }

  private Resource toResource(UpgradeEntity entity, String clusterName, Set<String> requestedIds) {
    ResourceImpl resource = new ResourceImpl(Resource.Type.Upgrade);

    setResourceProperty(resource, UPGRADE_CLUSTER_NAME, clusterName, requestedIds);
    setResourceProperty(resource, UPGRADE_TYPE, entity.getUpgradeType(), requestedIds);
    setResourceProperty(resource, UPGRADE_PACK, entity.getUpgradePackage(), requestedIds);
    setResourceProperty(resource, UPGRADE_REQUEST_ID, entity.getRequestId(), requestedIds);
    setResourceProperty(resource, UPGRADE_DIRECTION, entity.getDirection(), requestedIds);
    setResourceProperty(resource, UPGRADE_SUSPENDED, entity.isSuspended(), requestedIds);
    setResourceProperty(resource, UPGRADE_DOWNGRADE_ALLOWED, entity.isDowngradeAllowed(), requestedIds);
    setResourceProperty(resource, UPGRADE_SKIP_FAILURES, entity.isComponentFailureAutoSkipped(), requestedIds);
    setResourceProperty(resource, UPGRADE_SKIP_SC_FAILURES, entity.isServiceCheckFailureAutoSkipped(), requestedIds);

    // set the assocaited to/from version (to/from is dictated by direction)
    RepositoryVersionEntity repositoryVersion = entity.getRepositoryVersion();
    setResourceProperty(resource, UPGRADE_ASSOCIATED_VERSION, repositoryVersion.getVersion(), requestedIds);

<<<<<<< HEAD
    // now set the target verison for all services in the upgrade
    Map<String, RepositoryVersions> repositoryVersions = new HashMap<>();
    for( UpgradeHistoryEntity history : entity.getHistory() ){
      RepositoryVersions serviceVersions = repositoryVersions.get(history.getServiceName());
      if (null != serviceVersions) {
        continue;
      }
=======
  /**
   * Validates a singular API request.
   *
   * @param upgradeContext the map of properties
   * @return the validated upgrade pack
   * @throws AmbariException
   */
  private UpgradePack validateRequest(UpgradeContext upgradeContext) throws AmbariException {
    Cluster cluster = upgradeContext.getCluster();
    Direction direction = upgradeContext.getDirection();
    Map<String, Object> requestMap = upgradeContext.getUpgradeRequest();
    UpgradeType upgradeType = upgradeContext.getType();

    /*
     * For the unit tests tests, there are multiple upgrade packs for the same type, so
     * allow picking one of them. In prod, this is empty.
     */
    String preferredUpgradePackName = (String) requestMap.get(UPGRADE_PACK);
>>>>>>> 14acc0ae

      serviceVersions = new RepositoryVersions(history.getFromReposistoryVersion(),
          history.getTargetRepositoryVersion());

      repositoryVersions.put(history.getServiceName(), serviceVersions);
    }

    setResourceProperty(resource, UPGRADE_VERSIONS, repositoryVersions, requestedIds);

    return resource;
  }

  /**
   * Inject variables into the
   * {@link org.apache.ambari.server.orm.entities.UpgradeItemEntity}, whose
   * tasks may use strings like {{configType/propertyName}} that need to be
   * retrieved from the properties.
   *
   * @param configHelper
   *          Configuration Helper
   * @param cluster
   *          Cluster
   * @param upgradeItem
   *          the item whose tasks will be injected.
   */
  private void injectVariables(ConfigHelper configHelper, Cluster cluster,
      UpgradeItemEntity upgradeItem) {
    final String regexp = "(\\{\\{.*?\\}\\})";

    String task = upgradeItem.getTasks();
    if (task != null && !task.isEmpty()) {
      Matcher m = Pattern.compile(regexp).matcher(task);
      while (m.find()) {
        String origVar = m.group(1);
        String configValue = configHelper.getPlaceholderValueFromDesiredConfigurations(cluster,
            origVar);

        if (null != configValue) {
          task = task.replace(origVar, configValue);
        } else {
          LOG.error("Unable to retrieve value for {}", origVar);
        }

      }
      upgradeItem.setTasks(task);
    }
  }

  /**
   * Creates the upgrade. All Request/Stage/Task and Upgrade entities will exist
   * in the database when this method completes.
   * <p/>
   * This method itself must not be wrapped in a transaction since it can
   * potentially make 1000's of database calls while building the entities
   * before persisting them. This would create a long-lived transaction which
   * could lead to database deadlock issues. Instead, only the creation of the
   * actual entities is wrapped in a {@link Transactional} block.
   *
   * @param upgradeContext
   * @return
   * @throws AmbariException
   * @throws AuthorizationException
   */
  protected UpgradeEntity createUpgrade(UpgradeContext upgradeContext)
      throws AmbariException, AuthorizationException {

    UpgradePack pack = upgradeContext.getUpgradePack();
    Cluster cluster = upgradeContext.getCluster();
    Direction direction = upgradeContext.getDirection();

    ConfigHelper configHelper = getManagementController().getConfigHelper();

    List<UpgradeGroupHolder> groups = s_upgradeHelper.createSequence(pack, upgradeContext);

    if (groups.isEmpty()) {
      throw new AmbariException("There are no groupings available");
    }

    // Non Rolling Upgrades require a group with name "UPDATE_DESIRED_STACK_ID".
    // This is needed as a marker to indicate which version to use when an upgrade is paused.
    if (pack.getType() == UpgradeType.NON_ROLLING) {
      boolean foundUpdateDesiredRepositoryIdGrouping = false;
      for (UpgradeGroupHolder group : groups) {
        if (group.groupClass == UpdateStackGrouping.class) {
          foundUpdateDesiredRepositoryIdGrouping = true;
          break;
        }
      }

      if (!foundUpdateDesiredRepositoryIdGrouping) {
        throw new AmbariException(String.format(
            "Express upgrade packs are required to have a group of type %s. The upgrade pack %s is missing this grouping.",
            "update-stack", pack.getName()));
      }
    }

    List<UpgradeGroupEntity> groupEntities = new ArrayList<>();
    RequestStageContainer req = createRequest(upgradeContext);

    UpgradeEntity upgrade = new UpgradeEntity();
    upgrade.setRepositoryVersion(upgradeContext.getRepositoryVersion());
    upgrade.setClusterId(cluster.getClusterId());
    upgrade.setDirection(direction);
    upgrade.setUpgradePackage(pack.getName());
    upgrade.setUpgradeType(pack.getType());
    upgrade.setAutoSkipComponentFailures(upgradeContext.isComponentFailureAutoSkipped());
    upgrade.setAutoSkipServiceCheckFailures(upgradeContext.isServiceCheckFailureAutoSkipped());
    upgrade.setDowngradeAllowed(upgradeContext.isDowngradeAllowed());

    // create to/from history for this upgrade - this should be done before any
    // possible changes to the desired version for components
    addComponentHistoryToUpgrade(cluster, upgrade, upgradeContext);

    /*
    During a Rolling Upgrade, change the desired Stack Id if jumping across
    major stack versions (e.g., HDP 2.2 -> 2.3), and then set config changes
    so they are applied on the newer stack.

    During a {@link UpgradeType.NON_ROLLING} upgrade, the stack is applied during the middle of the upgrade (after
    stopping all services), and the configs are applied immediately before starting the services.
    The Upgrade Pack is responsible for calling {@link org.apache.ambari.server.serveraction.upgrades.UpdateDesiredStackAction}
    at the appropriate moment during the orchestration.
    */
    if (pack.getType() == UpgradeType.ROLLING) {
      s_upgradeHelper.updateDesiredRepositoriesAndConfigs(upgradeContext);
    }

    @Experimental(feature = ExperimentalFeature.PATCH_UPGRADES, comment = "This is wrong")
    StackId configurationPackSourceStackId = upgradeContext.getSourceVersions().values().iterator().next().getStackId();

    // resolve or build a proper config upgrade pack - always start out with the config pack
    // for the current stack and merge into that
    //
    // HDP 2.2 to 2.3 should start with the config-upgrade.xml from HDP 2.2
    // HDP 2.2 to 2.4 should start with HDP 2.2 and merge in HDP 2.3's config-upgrade.xml
    ConfigUpgradePack configUpgradePack = ConfigurationPackBuilder.build(pack,
        configurationPackSourceStackId);

    // create the upgrade and request
    for (UpgradeGroupHolder group : groups) {
      List<UpgradeItemEntity> itemEntities = new ArrayList<>();

      for (StageWrapper wrapper : group.items) {
        RepositoryVersionEntity effectiveRepositoryVersion = upgradeContext.getRepositoryVersion();

        if (wrapper.getType() == StageWrapper.Type.SERVER_SIDE_ACTION) {
          // !!! each stage is guaranteed to be of one type. but because there
          // is a bug that prevents one stage with multiple tasks assigned for
          // the same host, break them out into individual stages.
          for (TaskWrapper taskWrapper : wrapper.getTasks()) {
            for (Task task : taskWrapper.getTasks()) {
              if (upgradeContext.isManualVerificationAutoSkipped()
                  && task.getType() == Task.Type.MANUAL) {
                continue;
              }

              UpgradeItemEntity itemEntity = new UpgradeItemEntity();

              itemEntity.setText(wrapper.getText());
              itemEntity.setTasks(wrapper.getTasksJson());
              itemEntity.setHosts(wrapper.getHostsJson());
              itemEntities.add(itemEntity);

              injectVariables(configHelper, cluster, itemEntity);
              makeServerSideStage(group, upgradeContext, effectiveRepositoryVersion, req,
                  itemEntity, (ServerSideActionTask) task, configUpgradePack);
            }
          }
        } else {
          UpgradeItemEntity itemEntity = new UpgradeItemEntity();
          itemEntity.setText(wrapper.getText());
          itemEntity.setTasks(wrapper.getTasksJson());
          itemEntity.setHosts(wrapper.getHostsJson());
          itemEntities.add(itemEntity);

          injectVariables(configHelper, cluster, itemEntity);

          // upgrade items match a stage
          createStage(group, upgradeContext, effectiveRepositoryVersion, req, itemEntity, wrapper);
        }
      }

      if(!itemEntities.isEmpty()) {
        UpgradeGroupEntity groupEntity = new UpgradeGroupEntity();
        groupEntity.setName(group.name);
        groupEntity.setTitle(group.title);
        groupEntity.setItems(itemEntities);
        groupEntities.add(groupEntity);
      }
    }

    // set all of the groups we just created
    upgrade.setUpgradeGroups(groupEntities);

    req.getRequestStatusResponse();
    return createUpgradeInsideTransaction(cluster, req, upgrade);
  }

  /**
   * Creates the Request/Stage/Task entities and the Upgrade entities inside of
   * a single transaction. We break this out since the work to get us to this
   * point could take a very long time and involve many queries to the database
   * as the commands are being built.
   *
   * @param cluster
   *          the cluster (not {@code null}).
   * @param request
   *          the request to persist with all stages and tasks created in memory
   *          (not {@code null}).
   * @param upgradeEntity
   *          the upgrade to create and associate with the newly created request
   *          (not {@code null}).
   * @return the persisted {@link UpgradeEntity} encapsulating all
   *         {@link UpgradeGroupEntity} and {@link UpgradeItemEntity}.
   * @throws AmbariException
   */
  @Transactional
  UpgradeEntity createUpgradeInsideTransaction(Cluster cluster,
      RequestStageContainer request,
      UpgradeEntity upgradeEntity) throws AmbariException {

    request.persist();
    RequestEntity requestEntity = s_requestDAO.findByPK(request.getId());

    upgradeEntity.setRequestEntity(requestEntity);
    s_upgradeDAO.create(upgradeEntity);

    cluster.setUpgradeEntity(upgradeEntity);

    return upgradeEntity;
  }

  private RequestStageContainer createRequest(UpgradeContext upgradeContext) {
    ActionManager actionManager = getManagementController().getActionManager();

    RequestStageContainer requestStages = new RequestStageContainer(
        actionManager.getNextRequestId(), null, s_requestFactory.get(), actionManager);

    Direction direction = upgradeContext.getDirection();
    RepositoryVersionEntity repositoryVersion = upgradeContext.getRepositoryVersion();

    requestStages.setRequestContext(String.format("%s %s %s", direction.getVerb(true),
        direction.getPreposition(), repositoryVersion.getVersion()));

    return requestStages;
  }

  private void createStage(UpgradeGroupHolder group, UpgradeContext context,
      RepositoryVersionEntity effectiveRepositoryVersion,
      RequestStageContainer request, UpgradeItemEntity entity, StageWrapper wrapper)
          throws AmbariException {

    boolean skippable = group.skippable;
    boolean supportsAutoSkipOnFailure = group.supportsAutoSkipOnFailure;
    boolean allowRetry = group.allowRetry;

    switch (wrapper.getType()) {
      case CONFIGURE:
      case START:
      case STOP:
      case RESTART:
        makeCommandStage(context, request, effectiveRepositoryVersion, entity, wrapper, skippable,
            supportsAutoSkipOnFailure, allowRetry);
        break;
      case RU_TASKS:
        makeActionStage(context, request, effectiveRepositoryVersion, entity, wrapper, skippable,
            supportsAutoSkipOnFailure, allowRetry);
        break;
      case SERVICE_CHECK:
        makeServiceCheckStage(context, request, effectiveRepositoryVersion, entity, wrapper,
            skippable, supportsAutoSkipOnFailure, allowRetry);
        break;
      default:
        break;
    }
  }

  /**
   * Modify the commandParams by applying additional parameters from the stage.
   * @param wrapper Stage Wrapper that may contain additional parameters.
   * @param commandParams Parameters to modify.
   */
  private void applyAdditionalParameters(StageWrapper wrapper, Map<String, String> commandParams) {
    if (wrapper.getParams() != null) {
      for (Map.Entry<String, String> pair : wrapper.getParams().entrySet()) {
        if (!commandParams.containsKey(pair.getKey())) {
          commandParams.put(pair.getKey(), pair.getValue());
        }
      }
    }
  }

  private void makeActionStage(UpgradeContext context, RequestStageContainer request,
      RepositoryVersionEntity effectiveRepositoryVersion, UpgradeItemEntity entity,
      StageWrapper wrapper, boolean skippable, boolean supportsAutoSkipOnFailure,
      boolean allowRetry) throws AmbariException {

    if (0 == wrapper.getHosts().size()) {
      throw new AmbariException(
          String.format("Cannot create action for '%s' with no hosts", wrapper.getText()));
    }

    Cluster cluster = context.getCluster();

    // add each host to this stage
    RequestResourceFilter filter = new RequestResourceFilter("", "",
        new ArrayList<>(wrapper.getHosts()));

    LOG.debug("Analyzing upgrade item {} with tasks: {}.", entity.getText(), entity.getTasks());
    Map<String, String> params = getNewParameterMap(request, context);
    params.put(UpgradeContext.COMMAND_PARAM_TASKS, entity.getTasks());

    // Apply additional parameters to the command that come from the stage.
    applyAdditionalParameters(wrapper, params);

    // Because custom task may end up calling a script/function inside a
    // service, it is necessary to set the
    // service_package_folder and hooks_folder params.
    AmbariMetaInfo ambariMetaInfo = s_metaProvider.get();
    StackId stackId = effectiveRepositoryVersion.getStackId();

    StackInfo stackInfo = ambariMetaInfo.getStack(stackId.getStackName(),
        stackId.getStackVersion());

    if (wrapper.getTasks() != null && wrapper.getTasks().size() > 0
        && wrapper.getTasks().get(0).getService() != null) {
      String serviceName = wrapper.getTasks().get(0).getService();
      ServiceInfo serviceInfo = ambariMetaInfo.getService(stackId.getStackName(),
          stackId.getStackVersion(), serviceName);

      params.put(SERVICE_PACKAGE_FOLDER, serviceInfo.getServicePackageFolder());
      params.put(HOOKS_FOLDER, stackInfo.getStackHooksFolder());
    }

    ActionExecutionContext actionContext = new ActionExecutionContext(cluster.getClusterName(),
        "ru_execute_tasks", Collections.singletonList(filter), params);

    // hosts in maintenance mode are excluded from the upgrade
    actionContext.setMaintenanceModeHostExcluded(true);

    actionContext.setTimeout(wrapper.getMaxTimeout(s_configuration));
    actionContext.setRetryAllowed(allowRetry);
    actionContext.setAutoSkipFailures(context.isComponentFailureAutoSkipped());

    ExecuteCommandJson jsons = s_commandExecutionHelper.get().getCommandJson(actionContext,
        cluster, effectiveRepositoryVersion);

    Stage stage = s_stageFactory.get().createNew(request.getId().longValue(), "/tmp/ambari",
        cluster.getClusterName(), cluster.getClusterId(), entity.getText(), jsons.getCommandParamsForStage(),
        jsons.getHostParamsForStage());

    stage.setSkippable(skippable);
    stage.setAutoSkipFailureSupported(supportsAutoSkipOnFailure);

    long stageId = request.getLastStageId() + 1;
    if (0L == stageId) {
      stageId = 1L;
    }

    stage.setStageId(stageId);
    entity.setStageId(Long.valueOf(stageId));

    s_actionExecutionHelper.get().addExecutionCommandsToStage(actionContext, stage, null);

    // need to set meaningful text on the command
    for (Map<String, HostRoleCommand> map : stage.getHostRoleCommands().values()) {
      for (HostRoleCommand hrc : map.values()) {
        hrc.setCommandDetail(entity.getText());
      }
    }

    request.addStages(Collections.singletonList(stage));
  }

  /**
   * Used to create a stage for restart, start, or stop.
   * @param context Upgrade Context
   * @param request Container for stage
   * @param entity Upgrade Item
   * @param wrapper Stage
   * @param skippable Whether the item can be skipped
   * @param allowRetry Whether the item is allowed to be retried
   * @throws AmbariException
   */
  private void makeCommandStage(UpgradeContext context, RequestStageContainer request,
      RepositoryVersionEntity effectiveRepositoryVersion, UpgradeItemEntity entity,
      StageWrapper wrapper, boolean skippable, boolean supportsAutoSkipOnFailure,
      boolean allowRetry) throws AmbariException {

    Cluster cluster = context.getCluster();

    List<RequestResourceFilter> filters = new ArrayList<>();

    for (TaskWrapper tw : wrapper.getTasks()) {
      // add each host to this stage
      filters.add(new RequestResourceFilter(tw.getService(), tw.getComponent(),
          new ArrayList<>(tw.getHosts())));
    }

    String function = null;
    switch (wrapper.getType()) {
      case CONFIGURE:
      case START:
      case STOP:
      case RESTART:
        function = wrapper.getType().name();
        break;
      default:
        function = "UNKNOWN";
        break;
    }

    Map<String, String> commandParams = getNewParameterMap(request, context);

    // Apply additional parameters to the command that come from the stage.
    applyAdditionalParameters(wrapper, commandParams);

    ActionExecutionContext actionContext = new ActionExecutionContext(cluster.getClusterName(),
        function, filters, commandParams);
    actionContext.setTimeout(wrapper.getMaxTimeout(s_configuration));
    actionContext.setRetryAllowed(allowRetry);
    actionContext.setAutoSkipFailures(context.isComponentFailureAutoSkipped());

    // hosts in maintenance mode are excluded from the upgrade
    actionContext.setMaintenanceModeHostExcluded(true);

    ExecuteCommandJson jsons = s_commandExecutionHelper.get().getCommandJson(actionContext,
        cluster, effectiveRepositoryVersion);

    Stage stage = s_stageFactory.get().createNew(request.getId().longValue(), "/tmp/ambari",
        cluster.getClusterName(), cluster.getClusterId(), entity.getText(), jsons.getCommandParamsForStage(),
        jsons.getHostParamsForStage());

    stage.setSkippable(skippable);
    stage.setAutoSkipFailureSupported(supportsAutoSkipOnFailure);

    long stageId = request.getLastStageId() + 1;
    if (0L == stageId) {
      stageId = 1L;
    }

    stage.setStageId(stageId);
    entity.setStageId(Long.valueOf(stageId));

    Map<String, String> requestParams = new HashMap<>();
    requestParams.put("command", function);

    // !!! it is unclear the implications of this on rolling or express upgrade.  To turn
    // this off, set "allow-retry" to false in the Upgrade Pack group
    if (allowRetry && context.getType() == UpgradeType.HOST_ORDERED) {
      requestParams.put(KeyNames.COMMAND_RETRY_ENABLED, Boolean.TRUE.toString().toLowerCase());
    }

    s_commandExecutionHelper.get().addExecutionCommandsToStage(actionContext, stage, requestParams, jsons);

    request.addStages(Collections.singletonList(stage));
  }

  private void makeServiceCheckStage(UpgradeContext context, RequestStageContainer request,
      RepositoryVersionEntity effectiveRepositoryVersion, UpgradeItemEntity entity,
      StageWrapper wrapper, boolean skippable, boolean supportsAutoSkipOnFailure,
      boolean allowRetry) throws AmbariException {

    List<RequestResourceFilter> filters = new ArrayList<>();

    for (TaskWrapper tw : wrapper.getTasks()) {
      filters.add(new RequestResourceFilter(tw.getService(), "", Collections.<String> emptyList()));
    }

    Cluster cluster = context.getCluster();

    Map<String, String> commandParams = getNewParameterMap(request, context);

    // Apply additional parameters to the command that come from the stage.
    applyAdditionalParameters(wrapper, commandParams);

    ActionExecutionContext actionContext = new ActionExecutionContext(cluster.getClusterName(),
        "SERVICE_CHECK", filters, commandParams);

    actionContext.setTimeout(wrapper.getMaxTimeout(s_configuration));
    actionContext.setRetryAllowed(allowRetry);
    actionContext.setAutoSkipFailures(context.isServiceCheckFailureAutoSkipped());

    // hosts in maintenance mode are excluded from the upgrade and should not be
    // candidates for service checks
    actionContext.setMaintenanceModeHostExcluded(true);

    ExecuteCommandJson jsons = s_commandExecutionHelper.get().getCommandJson(actionContext,
        cluster, effectiveRepositoryVersion);

    Stage stage = s_stageFactory.get().createNew(request.getId().longValue(), "/tmp/ambari",
        cluster.getClusterName(), cluster.getClusterId(), entity.getText(), jsons.getCommandParamsForStage(),
        jsons.getHostParamsForStage());

    stage.setSkippable(skippable);
    stage.setAutoSkipFailureSupported(supportsAutoSkipOnFailure);

    long stageId = request.getLastStageId() + 1;
    if (0L == stageId) {
      stageId = 1L;
    }

    stage.setStageId(stageId);
    entity.setStageId(Long.valueOf(stageId));

    Map<String, String> requestParams = getNewParameterMap(request, context);
    s_commandExecutionHelper.get().addExecutionCommandsToStage(actionContext, stage, requestParams, jsons);

    request.addStages(Collections.singletonList(stage));
  }

  /**
   * Creates a stage consisting of server side actions
   * @param context upgrade context
   * @param request upgrade request
   * @param entity a single of upgrade
   * @param task server-side task (if any)
   * @param skippable if user can skip stage on failure
   * @param allowRetry if user can retry running stage on failure
   * @param configUpgradePack a runtime-generated config upgrade pack that
   * contains all config change definitions from all stacks involved into
   * upgrade
   * @throws AmbariException
   */
  private void makeServerSideStage(UpgradeGroupHolder group, UpgradeContext context,
      RepositoryVersionEntity effectiveRepositoryVersion, RequestStageContainer request,
      UpgradeItemEntity entity, ServerSideActionTask task, ConfigUpgradePack configUpgradePack)
      throws AmbariException {

    Cluster cluster = context.getCluster();
    UpgradePack upgradePack = context.getUpgradePack();

    Map<String, String> commandParams = getNewParameterMap(request, context);
    commandParams.put(UpgradeContext.COMMAND_PARAM_UPGRADE_PACK, upgradePack.getName());

    // Notice that this does not apply any params because the input does not specify a stage.
    // All of the other actions do use additional params.

    String itemDetail = entity.getText();
    String stageText = StringUtils.abbreviate(entity.getText(), 255);

    switch (task.getType()) {
      case SERVER_ACTION:
      case MANUAL: {
        ServerSideActionTask serverTask = task;

        if (null != serverTask.summary) {
          stageText = serverTask.summary;
        }

        if (task.getType() == Task.Type.MANUAL) {
          ManualTask mt = (ManualTask) task;

          if (StringUtils.isNotBlank(mt.structuredOut)) {
            commandParams.put(UpgradeContext.COMMAND_PARAM_STRUCT_OUT, mt.structuredOut);
          }
        }

        if (!serverTask.messages.isEmpty()) {
          JsonArray messageArray = new JsonArray();
          for (String message : serverTask.messages) {
            JsonObject messageObj = new JsonObject();
            messageObj.addProperty("message", message);
            messageArray.add(messageObj);
          }
          itemDetail = messageArray.toString();

          entity.setText(itemDetail);

          //To be used later on by the Stage...
          itemDetail = StringUtils.join(serverTask.messages, " ");
        }
        break;
      }
      case CONFIGURE: {
        ConfigureTask ct = (ConfigureTask) task;
        Map<String, String> configurationChanges =
                ct.getConfigurationChanges(cluster, configUpgradePack);

        // add all configuration changes to the command params
        commandParams.putAll(configurationChanges);

        // extract the config type to build the summary
        String configType = configurationChanges.get(ConfigureTask.PARAMETER_CONFIG_TYPE);
        if (null != configType) {
          itemDetail = String.format("Updating configuration %s", configType);
        } else {
          itemDetail = "Skipping Configuration Task "
              + StringUtils.defaultString(ct.id, "(missing id)");
        }

        entity.setText(itemDetail);

        String configureTaskSummary = ct.getSummary(configUpgradePack);
        if (null != configureTaskSummary) {
          stageText = configureTaskSummary;
        } else {
          stageText = itemDetail;
        }

        break;
      }
      default:
        break;
    }

    ActionExecutionContext actionContext = new ActionExecutionContext(cluster.getClusterName(),
        Role.AMBARI_SERVER_ACTION.toString(), Collections.<RequestResourceFilter> emptyList(),
        commandParams);

    actionContext.setTimeout(Short.valueOf((short) -1));
    actionContext.setRetryAllowed(group.allowRetry);
    actionContext.setAutoSkipFailures(context.isComponentFailureAutoSkipped());

    // hosts in maintenance mode are excluded from the upgrade
    actionContext.setMaintenanceModeHostExcluded(true);

    ExecuteCommandJson jsons = s_commandExecutionHelper.get().getCommandJson(actionContext,
        cluster, context.getRepositoryVersion());

    Stage stage = s_stageFactory.get().createNew(request.getId().longValue(), "/tmp/ambari",
        cluster.getClusterName(), cluster.getClusterId(), stageText, jsons.getCommandParamsForStage(),
      jsons.getHostParamsForStage());

    stage.setSkippable(group.skippable);
    stage.setAutoSkipFailureSupported(group.supportsAutoSkipOnFailure);

    long stageId = request.getLastStageId() + 1;
    if (0L == stageId) {
      stageId = 1L;
    }

    stage.setStageId(stageId);
    entity.setStageId(Long.valueOf(stageId));

    stage.addServerActionCommand(task.getImplementationClass(),
        getManagementController().getAuthName(), Role.AMBARI_SERVER_ACTION, RoleCommand.EXECUTE,
        cluster.getClusterName(),
        new ServiceComponentHostServerActionEvent(null, System.currentTimeMillis()), commandParams,
        itemDetail, null, s_configuration.getDefaultServerTaskTimeout(), group.allowRetry,
        context.isComponentFailureAutoSkipped());

    request.addStages(Collections.singletonList(stage));
  }

  /**
   * Gets a map initialized with parameters required for upgrades to work. The
   * following properties are already set:
   * <ul>
   * <li>{@link UpgradeContext#COMMAND_PARAM_CLUSTER_NAME}
   * <li>{@link UpgradeContext#COMMAND_PARAM_DIRECTION}
   * <li>{@link UpgradeContext#COMMAND_PARAM_UPGRADE_TYPE}
   * <li>{@link KeyNames#REFRESH_CONFIG_TAGS_BEFORE_EXECUTION} - necessary in
   * order to have the commands contain the correct configurations. Otherwise,
   * they will contain the configurations that were available at the time the
   * command was created. For upgrades, this is problematic since the commands
   * are all created ahead of time, but the upgrade may change configs as part
   * of the upgrade pack.</li>
   * <li>{@link UpgradeContext#COMMAND_PARAM_REQUEST_ID}</li> the ID of the request.
   * <ul>
   *
   * @return the initialized parameter map.
   */
  private Map<String, String> getNewParameterMap(RequestStageContainer requestStageContainer,
      UpgradeContext context) {
    Map<String, String> parameters = context.getInitializedCommandParameters();
    parameters.put(UpgradeContext.COMMAND_PARAM_REQUEST_ID,
        String.valueOf(requestStageContainer.getId()));
    return parameters;
  }

  /**
   * Changes the status of the specified request for an upgrade. The valid
   * values are:
   * <ul>
   * <li>{@link HostRoleStatus#ABORTED}</li>
   * <li>{@link HostRoleStatus#PENDING}</li>
   * </ul>
   * This method will also adjust the cluster->upgrade association correctly
   * based on the new status being supplied.
   *
   * @param cluster
   *          the cluster
   * @param requestId
   *          the request to change the status for.
   * @param status
   *          the status to set on the associated request.
   * @param suspended
   *          if the value of the specified status is
   *          {@link HostRoleStatus#ABORTED}, then this boolean will control
   *          whether the upgrade is suspended (still associated with the
   *          cluster) or aborted (no longer associated with the cluster).
   * @param propertyMap
   *          the map of request properties (needed for things like abort reason
   *          if present)
   */
  @Transactional
  void setUpgradeRequestStatus(Cluster cluster, long requestId, HostRoleStatus status,
      boolean suspended, Map<String, Object> propertyMap) throws AmbariException {
    // these are the only two states we allow
    if (status != HostRoleStatus.ABORTED && status != HostRoleStatus.PENDING) {
      throw new IllegalArgumentException(String.format("Cannot set status %s, only %s is allowed",
          status, EnumSet.of(HostRoleStatus.ABORTED, HostRoleStatus.PENDING)));
    }

    String reason = (String) propertyMap.get(UPGRADE_ABORT_REASON);
    if (null == reason) {
      reason = String.format(DEFAULT_REASON_TEMPLATE, requestId);
    }

    // do not try to pull back the entire request here as they can be massive
    // and cause OOM problems; instead, use the count of statuses to determine
    // the state of the upgrade request
    Map<Long, HostRoleCommandStatusSummaryDTO> aggregateCounts = s_hostRoleCommandDAO.findAggregateCounts(requestId);
    CalculatedStatus calculatedStatus = CalculatedStatus.statusFromStageSummary(aggregateCounts,
        aggregateCounts.keySet());

    HostRoleStatus internalStatus = calculatedStatus.getStatus();

    if (HostRoleStatus.PENDING == status && !(internalStatus == HostRoleStatus.ABORTED || internalStatus == HostRoleStatus.IN_PROGRESS)) {
      throw new IllegalArgumentException(
          String.format("Can only set status to %s when the upgrade is %s (currently %s)", status,
              HostRoleStatus.ABORTED, internalStatus));
    }

    ActionManager actionManager = getManagementController().getActionManager();

    if (HostRoleStatus.ABORTED == status && !internalStatus.isCompletedState()) {
      // cancel the request
      actionManager.cancelRequest(requestId, reason);

      // either suspend the upgrade or abort it outright
      UpgradeEntity upgradeEntity = s_upgradeDAO.findUpgradeByRequestId(requestId);
      if (suspended) {
        // set the upgrade to suspended
        upgradeEntity.setSuspended(suspended);
        s_upgradeDAO.merge(upgradeEntity);
      } else {
        // otherwise remove the association with the cluster since it's being
        // full aborted
        cluster.setUpgradeEntity(null);
      }

    } else if (status == HostRoleStatus.PENDING) {
      List<Long> taskIds = new ArrayList<>();
      List<HostRoleCommandEntity> hrcEntities = s_hostRoleCommandDAO.findByRequestIdAndStatuses(
          requestId, Sets.newHashSet(HostRoleStatus.ABORTED, HostRoleStatus.TIMEDOUT));

      for (HostRoleCommandEntity hrcEntity : hrcEntities) {
        taskIds.add(hrcEntity.getTaskId());
      }

      actionManager.resubmitTasks(taskIds);

      UpgradeEntity lastUpgradeItemForCluster = s_upgradeDAO.findLastUpgradeOrDowngradeForCluster(cluster.getClusterId());
      lastUpgradeItemForCluster.setSuspended(false);
      s_upgradeDAO.merge(lastUpgradeItemForCluster);
    }
  }

  /**
   * Creates the {@link UpgradeHistoryEntity} instances for this upgrade for
   * every component participating.
   *
   * @param cluster
   *          the cluster (not {@code null}).
   * @param upgrade
   *          the upgrade to add the entities to (not {@code null}).
   * @param upgradeContext
   *          the upgrade context for this upgrade (not {@code null}).
   */
  private void addComponentHistoryToUpgrade(Cluster cluster, UpgradeEntity upgrade,
      UpgradeContext upgradeContext) throws AmbariException {
    Set<String> services = upgradeContext.getSupportedServices();
    for (String serviceName : services) {
      Service service = cluster.getService(serviceName);
      Map<String, ServiceComponent> componentMap = service.getServiceComponents();
      for (ServiceComponent component : componentMap.values()) {
        UpgradeHistoryEntity history = new UpgradeHistoryEntity();
        history.setUpgrade(upgrade);
        history.setServiceName(serviceName);
        history.setComponentName(component.getName());

        // depending on whether this is an upgrade or a downgrade, the history
        // will be different
        if (upgradeContext.getDirection() == Direction.UPGRADE) {
          history.setFromRepositoryVersion(component.getDesiredRepositoryVersion());
          history.setTargetRepositoryVersion(upgradeContext.getRepositoryVersion());
        } else {
          // the target version on a downgrade is the original version that the
          // service was on in the failed upgrade
          RepositoryVersionEntity targetRepositoryVersion = upgradeContext.getTargetRepositoryVersion(
              serviceName);

          history.setFromRepositoryVersion(upgradeContext.getRepositoryVersion());
          history.setTargetRepositoryVersion(targetRepositoryVersion);
        }

        // add the history
        upgrade.addHistory(history);
      }
    }
  }

  /**
   * Builds the correct {@link ConfigUpgradePack} based on the upgrade and
   * source stack.
   * <ul>
   * <li>HDP 2.2 to HDP 2.2
   * <ul>
   * <li>Uses {@code config-upgrade.xml} from HDP 2.2
   * </ul>
   * <li>HDP 2.2 to HDP 2.3
   * <ul>
   * <li>Uses {@code config-upgrade.xml} from HDP 2.2
   * </ul>
   * <li>HDP 2.2 to HDP 2.4
   * <ul>
   * <li>Uses {@code config-upgrade.xml} from HDP 2.2 merged with the one from
   * HDP 2.3
   * </ul>
   * <ul>
   */
  public static final class ConfigurationPackBuilder {

    /**
     * Builds the configurations to use for the specified upgrade and source
     * stack.
     *
     * @param upgradePack
     *          the upgrade pack (not {@code null}).
     * @param sourceStackId
     *          the source stack (not {@code null}).
     * @return the {@link ConfigUpgradePack} which contains all of the necessary
     *         configuration definitions for the upgrade.
     */
    public static ConfigUpgradePack build(UpgradePack upgradePack, StackId sourceStackId) {
      List<UpgradePack.IntermediateStack> intermediateStacks = upgradePack.getIntermediateStacks();
      ConfigUpgradePack configUpgradePack = s_metaProvider.get().getConfigUpgradePack(
          sourceStackId.getStackName(), sourceStackId.getStackVersion());

      // merge in any intermediate stacks
      if (null != intermediateStacks) {

        // start out with the source stack's config pack
        ArrayList<ConfigUpgradePack> configPacksToMerge = Lists.newArrayList(configUpgradePack);

        for (UpgradePack.IntermediateStack intermediateStack : intermediateStacks) {
          ConfigUpgradePack intermediateConfigUpgradePack = s_metaProvider.get().getConfigUpgradePack(
              sourceStackId.getStackName(), intermediateStack.version);

          configPacksToMerge.add(intermediateConfigUpgradePack);
        }

        // merge all together
        configUpgradePack = ConfigUpgradePack.merge(configPacksToMerge);
      }

      return configUpgradePack;
    }
  }

  /**
   * The {@link RepositoryVersions} class is used to represent to/from versions
   * of a service during an upgrade or downgrade.
   */
  final static class RepositoryVersions {
    @JsonProperty("from_repository_id")
    final long fromRepositoryId;

    @JsonProperty("from_repository_version")
    final String fromRepositoryVersion;

    @JsonProperty("to_repository_id")
    final long toRepositoryId;

    @JsonProperty("to_repository_version")
    final String toRepositoryVersion;

    /**
     * Constructor.
     *
     * @param from
     * @param target
     */
    public RepositoryVersions(RepositoryVersionEntity from, RepositoryVersionEntity to) {
      fromRepositoryId = from.getId();
      fromRepositoryVersion = from.getVersion();

      toRepositoryId = to.getId();
      toRepositoryVersion = to.getVersion();
    }
  }
}<|MERGE_RESOLUTION|>--- conflicted
+++ resolved
@@ -545,7 +545,6 @@
     RepositoryVersionEntity repositoryVersion = entity.getRepositoryVersion();
     setResourceProperty(resource, UPGRADE_ASSOCIATED_VERSION, repositoryVersion.getVersion(), requestedIds);
 
-<<<<<<< HEAD
     // now set the target verison for all services in the upgrade
     Map<String, RepositoryVersions> repositoryVersions = new HashMap<>();
     for( UpgradeHistoryEntity history : entity.getHistory() ){
@@ -553,26 +552,6 @@
       if (null != serviceVersions) {
         continue;
       }
-=======
-  /**
-   * Validates a singular API request.
-   *
-   * @param upgradeContext the map of properties
-   * @return the validated upgrade pack
-   * @throws AmbariException
-   */
-  private UpgradePack validateRequest(UpgradeContext upgradeContext) throws AmbariException {
-    Cluster cluster = upgradeContext.getCluster();
-    Direction direction = upgradeContext.getDirection();
-    Map<String, Object> requestMap = upgradeContext.getUpgradeRequest();
-    UpgradeType upgradeType = upgradeContext.getType();
-
-    /*
-     * For the unit tests tests, there are multiple upgrade packs for the same type, so
-     * allow picking one of them. In prod, this is empty.
-     */
-    String preferredUpgradePackName = (String) requestMap.get(UPGRADE_PACK);
->>>>>>> 14acc0ae
 
       serviceVersions = new RepositoryVersions(history.getFromReposistoryVersion(),
           history.getTargetRepositoryVersion());
