--- conflicted
+++ resolved
@@ -650,7 +650,6 @@
     }
 
     List<UpgradeGroupEntity> groupEntities = new ArrayList<>();
-<<<<<<< HEAD
     RequestStageContainer req = createRequest(upgradeContext);
 
     UpgradeEntity upgrade = new UpgradeEntity();
@@ -666,13 +665,6 @@
     // create to/from history for this upgrade - this should be done before any
     // possible changes to the desired version for components
     addComponentHistoryToUpgrade(cluster, upgrade, upgradeContext);
-=======
-    RequestStageContainer req = createRequest(cluster, direction, version);
-
-    // the upgrade context calculated these for us based on direction
-    StackId sourceStackId = upgradeContext.getOriginalStackId();
-    StackId targetStackId = upgradeContext.getTargetStackId();
->>>>>>> dc30b4e3
 
     /*
     During a Rolling Upgrade, change the desired Stack Id if jumping across
@@ -793,281 +785,7 @@
     return upgradeEntity;
   }
 
-<<<<<<< HEAD
-  private RequestStageContainer createRequest(UpgradeContext upgradeContext) {
-=======
-  /**
-   * Handles the creation or resetting of configurations based on whether an
-   * upgrade or downgrade is occurring. This method will not do anything when
-   * the target stack version is the same as the cluster's current stack version
-   * since, by definition, no new configurations are automatically created when
-   * upgrading with the same stack (ie HDP 2.2.0.0 -> HDP 2.2.1.0).
-   * <p/>
-   * When upgrading or downgrade between stacks (HDP 2.2.0.0 -> HDP 2.3.0.0)
-   * then this will perform the following:
-   * <ul>
-   * <li>Upgrade: Create new configurations that are a merge between the current
-   * stack and the desired stack. If a value has changed between stacks, then
-   * the target stack value should be taken unless the cluster's value differs
-   * from the old stack. This can occur if a property has been customized after
-   * installation.</li>
-   * <li>Downgrade: Reset the latest configurations from the cluster's original
-   * stack. The new configurations that were created on upgrade must be left
-   * intact until all components have been reverted, otherwise heartbeats will
-   * fail due to missing configurations.</li>
-   * </ul>
-   *
-   *
-   * @param stackName Stack name such as HDP, HDPWIN, BIGTOP
-   * @param cluster
-   *          the cluster
-   * @param version
-   *          the version
-   * @param direction
-   *          upgrade or downgrade
-   * @param upgradePack
-   *          upgrade pack used for upgrade or downgrade. This is needed to determine
-   *          which services are effected.
-   * @param userName
-   *          username performing the action
-   * @throws AmbariException
-   */
-  public void applyStackAndProcessConfigurations(String stackName, Cluster cluster, String version, Direction direction, UpgradePack upgradePack, String userName)
-    throws AmbariException {
-    RepositoryVersionEntity targetRve = s_repoVersionDAO.findByStackNameAndVersion(stackName, version);
-    if (null == targetRve) {
-      LOG.info("Could not find version entity for {}; not setting new configs", version);
-      return;
-    }
-
-    if (null == userName) {
-      userName = getManagementController().getAuthName();
-    }
-
-    // if the current and target stacks are the same (ie HDP 2.2.0.0 -> 2.2.1.0)
-    // then we should never do anything with configs on either upgrade or
-    // downgrade; however if we are going across stacks, we have to do the stack
-    // checks differently depending on whether this is an upgrade or downgrade
-    StackEntity targetStack = targetRve.getStack();
-    StackId currentStackId = cluster.getCurrentStackVersion();
-    StackId desiredStackId = cluster.getDesiredStackVersion();
-    StackId targetStackId = new StackId(targetStack);
-    // Only change configs if moving to a different stack.
-    switch (direction) {
-      case UPGRADE:
-        if (currentStackId.equals(targetStackId)) {
-          return;
-        }
-        break;
-      case DOWNGRADE:
-        if (desiredStackId.equals(targetStackId)) {
-          return;
-        }
-        break;
-    }
-
-    Map<String, Map<String, String>> newConfigurationsByType = null;
-    ConfigHelper configHelper = getManagementController().getConfigHelper();
-
-    if (direction == Direction.UPGRADE) {
-      // populate a map of default configurations for the old stack (this is
-      // used when determining if a property has been customized and should be
-      // overriden with the new stack value)
-      Map<String, Map<String, String>> oldStackDefaultConfigurationsByType = configHelper.getDefaultProperties(
-          currentStackId, cluster, true);
-
-      // populate a map with default configurations from the new stack
-      newConfigurationsByType = configHelper.getDefaultProperties(targetStackId, cluster, true);
-
-      // We want to skip updating config-types of services that are not in the upgrade pack.
-      // Care should be taken as some config-types could be in services that are in and out
-      // of the upgrade pack. We should never ignore config-types of services in upgrade pack.
-      Set<String> skipConfigTypes = new HashSet<>();
-      Set<String> upgradePackServices = new HashSet<>();
-      Set<String> upgradePackConfigTypes = new HashSet<>();
-      AmbariMetaInfo ambariMetaInfo = s_metaProvider.get();
-
-      // ensure that we get the service info from the target stack
-      // (since it could include new configuration types for a service)
-      Map<String, ServiceInfo> stackServicesMap = ambariMetaInfo.getServices(
-          targetStack.getStackName(), targetStack.getStackVersion());
-
-      for (Grouping group : upgradePack.getGroups(direction)) {
-        for (UpgradePack.OrderService service : group.services) {
-          if (service.serviceName == null || upgradePackServices.contains(service.serviceName)) {
-            // No need to re-process service that has already been looked at
-            continue;
-          }
-
-          upgradePackServices.add(service.serviceName);
-          ServiceInfo serviceInfo = stackServicesMap.get(service.serviceName);
-          if (serviceInfo == null) {
-            continue;
-          }
-
-          // add every configuration type for all services defined in the
-          // upgrade pack
-          Set<String> serviceConfigTypes = serviceInfo.getConfigTypeAttributes().keySet();
-          for (String serviceConfigType : serviceConfigTypes) {
-            if (!upgradePackConfigTypes.contains(serviceConfigType)) {
-              upgradePackConfigTypes.add(serviceConfigType);
-            }
-          }
-        }
-      }
-
-      // build a set of configurations that should not be merged since their
-      // services are not installed
-      Set<String> servicesNotInUpgradePack = new HashSet<>(stackServicesMap.keySet());
-      servicesNotInUpgradePack.removeAll(upgradePackServices);
-      for (String serviceNotInUpgradePack : servicesNotInUpgradePack) {
-        ServiceInfo serviceInfo = stackServicesMap.get(serviceNotInUpgradePack);
-        Set<String> configTypesOfServiceNotInUpgradePack = serviceInfo.getConfigTypeAttributes().keySet();
-        for (String configType : configTypesOfServiceNotInUpgradePack) {
-          if (!upgradePackConfigTypes.contains(configType) && !skipConfigTypes.contains(configType)) {
-            skipConfigTypes.add(configType);
-          }
-        }
-      }
-
-      // remove any configurations from the target stack that are not used
-      // because the services are not installed
-      Iterator<String> iterator = newConfigurationsByType.keySet().iterator();
-      while (iterator.hasNext()) {
-        String configType = iterator.next();
-        if (skipConfigTypes.contains(configType)) {
-          LOG.info("Stack Upgrade: Removing configs for config-type {}", configType);
-          iterator.remove();
-        }
-      }
-
-      // now that the map has been populated with the default configurations
-      // from the stack/service, overlay the existing configurations on top
-      Map<String, DesiredConfig> existingDesiredConfigurationsByType = cluster.getDesiredConfigs();
-      for (Map.Entry<String, DesiredConfig> existingEntry : existingDesiredConfigurationsByType.entrySet()) {
-        String configurationType = existingEntry.getKey();
-        if(skipConfigTypes.contains(configurationType)) {
-          LOG.info("Stack Upgrade: Skipping config-type {} as upgrade-pack contains no updates to its service", configurationType);
-          continue;
-        }
-
-        // NPE sanity, although shouldn't even happen since we are iterating
-        // over the desired configs to start with
-        Config currentClusterConfig = cluster.getDesiredConfigByType(configurationType);
-        if (null == currentClusterConfig) {
-          continue;
-        }
-
-        // get current stack default configurations on install
-        Map<String, String> configurationTypeDefaultConfigurations = oldStackDefaultConfigurationsByType.get(
-            configurationType);
-
-        // NPE sanity for current stack defaults
-        if (null == configurationTypeDefaultConfigurations) {
-          configurationTypeDefaultConfigurations = Collections.emptyMap();
-        }
-
-        // get the existing configurations
-        Map<String, String> existingConfigurations = currentClusterConfig.getProperties();
-
-        // if the new stack configurations don't have the type, then simply add
-        // all of the existing in
-        Map<String, String> newDefaultConfigurations = newConfigurationsByType.get(
-            configurationType);
-
-        if (null == newDefaultConfigurations) {
-          newConfigurationsByType.put(configurationType, existingConfigurations);
-          continue;
-        } else {
-          // TODO, should we remove existing configs whose value is NULL even though they don't have a value in the new stack?
-
-          // Remove any configs in the new stack whose value is NULL, unless they currently exist and the value is not NULL.
-          Iterator<Map.Entry<String, String>> iter = newDefaultConfigurations.entrySet().iterator();
-          while (iter.hasNext()) {
-            Map.Entry<String, String> entry = iter.next();
-            if (entry.getValue() == null) {
-              iter.remove();
-            }
-          }
-        }
-
-        // for every existing configuration, see if an entry exists; if it does
-        // not exist, then put it in the map, otherwise we'll have to compare
-        // the existing value to the original stack value to see if its been
-        // customized
-        for (Map.Entry<String, String> existingConfigurationEntry : existingConfigurations.entrySet()) {
-          String existingConfigurationKey = existingConfigurationEntry.getKey();
-          String existingConfigurationValue = existingConfigurationEntry.getValue();
-
-          // if there is already an entry, we now have to try to determine if
-          // the value was customized after stack installation
-          if (newDefaultConfigurations.containsKey(existingConfigurationKey)) {
-            String newDefaultConfigurationValue = newDefaultConfigurations.get(
-                existingConfigurationKey);
-
-            if (!StringUtils.equals(existingConfigurationValue, newDefaultConfigurationValue)) {
-              // the new default is different from the existing cluster value;
-              // only override the default value if the existing value differs
-              // from the original stack
-              String oldDefaultValue = configurationTypeDefaultConfigurations.get(
-                  existingConfigurationKey);
-
-              if (!StringUtils.equals(existingConfigurationValue, oldDefaultValue)) {
-                // at this point, we've determined that there is a difference
-                // between default values between stacks, but the value was
-                // also customized, so keep the customized value
-                newDefaultConfigurations.put(existingConfigurationKey, existingConfigurationValue);
-              }
-            }
-          } else {
-            // there is no entry in the map, so add the existing key/value pair
-            newDefaultConfigurations.put(existingConfigurationKey, existingConfigurationValue);
-          }
-        }
-
-        /*
-        for every new configuration which does not exist in the existing
-        configurations, see if it was present in the current stack
-
-        stack 2.x has foo-site/property (on-ambari-upgrade is false)
-        stack 2.y has foo-site/property
-        the current cluster (on 2.x) does not have it
-
-        In this case, we should NOT add it back as clearly stack advisor has removed it
-        */
-        Iterator<Map.Entry<String, String>> newDefaultConfigurationsIterator = newDefaultConfigurations.entrySet().iterator();
-        while( newDefaultConfigurationsIterator.hasNext() ){
-          Map.Entry<String, String> newConfigurationEntry = newDefaultConfigurationsIterator.next();
-          String newConfigurationPropertyName = newConfigurationEntry.getKey();
-          if (configurationTypeDefaultConfigurations.containsKey(newConfigurationPropertyName)
-              && !existingConfigurations.containsKey(newConfigurationPropertyName)) {
-            LOG.info(
-                "The property {}/{} exists in both {} and {} but is not part of the current set of configurations and will therefore not be included in the configuration merge",
-                configurationType, newConfigurationPropertyName, currentStackId, targetStackId);
-
-            // remove the property so it doesn't get merged in
-            newDefaultConfigurationsIterator.remove();
-          }
-        }
-      }
-    } else {
-      // downgrade
-      cluster.applyLatestConfigurations(cluster.getCurrentStackVersion());
-    }
-
-    // !!! update the stack
-    cluster.setDesiredStackVersion(
-        new StackId(targetStack.getStackName(), targetStack.getStackVersion()), true);
-
-    // !!! configs must be created after setting the stack version
-    if (null != newConfigurationsByType) {
-      configHelper.createConfigTypes(cluster, getManagementController(), newConfigurationsByType,
-          userName, "Configuration created for Upgrade");
-    }
-  }
-
-  private RequestStageContainer createRequest(Cluster cluster, Direction direction, String version) throws AmbariException {
->>>>>>> dc30b4e3
+  private RequestStageContainer createRequest(UpgradeContext upgradeContext) throws AmbariException {
     ActionManager actionManager = getManagementController().getActionManager();
 
     RequestStageContainer requestStages = new RequestStageContainer(
@@ -1079,6 +797,7 @@
     requestStages.setRequestContext(String.format("%s %s %s", direction.getVerb(true),
         direction.getPreposition(), repositoryVersion.getVersion()));
 
+    Cluster cluster = upgradeContext.getCluster();
     Map<String, Set<String>> clusterHostInfo = StageUtils.getClusterHostInfo(cluster);
     String clusterHostInfoJson = StageUtils.getGson().toJson(clusterHostInfo);
     requestStages.setClusterHostInfo(clusterHostInfoJson);
