--- conflicted
+++ resolved
@@ -35,10 +35,6 @@
 
   private ExtensionLinkResponseInfo extensionLinkResponseInfo;
   private boolean valid;
-<<<<<<< HEAD
-
-=======
->>>>>>> 9d802b7c
   private Set<String> errorSet = new HashSet<>();
 
   public ExtensionLinkResponse(String linkId, String stackName, String stackVersion, String extensionName,
