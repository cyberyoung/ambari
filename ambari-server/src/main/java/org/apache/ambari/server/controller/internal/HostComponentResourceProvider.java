--- conflicted
+++ resolved
@@ -83,7 +83,6 @@
   // ----- Property ID constants ---------------------------------------------
 
   // Host Components
-<<<<<<< HEAD
   public static final String HOST_COMPONENT_CLUSTER_ID_PROPERTY_ID = RESPONSE_KEY + PropertyHelper.EXTERNAL_PATH_SEP + "cluster_id";
   public static final String HOST_COMPONENT_CLUSTER_NAME_PROPERTY_ID = RESPONSE_KEY + PropertyHelper.EXTERNAL_PATH_SEP + "cluster_name";
   public static final String HOST_COMPONENT_SERVICE_GROUP_ID_PROPERTY_ID = RESPONSE_KEY + PropertyHelper.EXTERNAL_PATH_SEP + "service_group_id";
@@ -103,44 +102,10 @@
   public static final String HOST_COMPONENT_DESIRED_REPOSITORY_VERSION = RESPONSE_KEY + PropertyHelper.EXTERNAL_PATH_SEP + "desired_repository_version";
   public static final String HOST_COMPONENT_ACTUAL_CONFIGS_PROPERTY_ID = RESPONSE_KEY + PropertyHelper.EXTERNAL_PATH_SEP + "actual_configs";
   public static final String HOST_COMPONENT_STALE_CONFIGS_PROPERTY_ID = RESPONSE_KEY + PropertyHelper.EXTERNAL_PATH_SEP + "stale_configs";
+  public static final String HOST_COMPONENT_RELOAD_CONFIGS_PROPERTY_ID = PropertyHelper.getPropertyId("HostRoles", "reload_configs");
   public static final String HOST_COMPONENT_DESIRED_ADMIN_STATE_PROPERTY_ID = RESPONSE_KEY + PropertyHelper.EXTERNAL_PATH_SEP + "desired_admin_state";
   public static final String HOST_COMPONENT_MAINTENANCE_STATE_PROPERTY_ID = RESPONSE_KEY + PropertyHelper.EXTERNAL_PATH_SEP + "maintenance_state";
   public static final String HOST_COMPONENT_UPGRADE_STATE_PROPERTY_ID = RESPONSE_KEY + PropertyHelper.EXTERNAL_PATH_SEP + "upgrade_state";
-=======
-  public static final String HOST_COMPONENT_CLUSTER_NAME_PROPERTY_ID
-      = PropertyHelper.getPropertyId("HostRoles", "cluster_name");
-  public static final String HOST_COMPONENT_SERVICE_NAME_PROPERTY_ID
-      = PropertyHelper.getPropertyId("HostRoles", "service_name");
-  public static final String HOST_COMPONENT_COMPONENT_NAME_PROPERTY_ID
-      = PropertyHelper.getPropertyId("HostRoles", "component_name");
-  public static final String HOST_COMPONENT_DISPLAY_NAME_PROPERTY_ID
-      = PropertyHelper.getPropertyId("HostRoles", "display_name");
-  public static final String HOST_COMPONENT_HOST_NAME_PROPERTY_ID
-      = PropertyHelper.getPropertyId("HostRoles", "host_name");
-  public static final String HOST_COMPONENT_PUBLIC_HOST_NAME_PROPERTY_ID
-      = PropertyHelper.getPropertyId("HostRoles", "public_host_name");
-  public static final String HOST_COMPONENT_STATE_PROPERTY_ID
-      = PropertyHelper.getPropertyId("HostRoles", "state");
-  public static final String HOST_COMPONENT_DESIRED_STATE_PROPERTY_ID
-      = PropertyHelper.getPropertyId("HostRoles", "desired_state");
-  public static final String HOST_COMPONENT_VERSION_PROPERTY_ID
-      = PropertyHelper.getPropertyId("HostRoles", "version");
-  public static final String HOST_COMPONENT_DESIRED_STACK_ID_PROPERTY_ID
-      = PropertyHelper.getPropertyId("HostRoles", "desired_stack_id");
-  public static final String HOST_COMPONENT_DESIRED_REPOSITORY_VERSION
-    = PropertyHelper.getPropertyId("HostRoles", "desired_repository_version");
-  public static final String HOST_COMPONENT_ACTUAL_CONFIGS_PROPERTY_ID
-      = PropertyHelper.getPropertyId("HostRoles", "actual_configs");
-  public static final String HOST_COMPONENT_STALE_CONFIGS_PROPERTY_ID
-      = PropertyHelper.getPropertyId("HostRoles", "stale_configs");
-  public static final String HOST_COMPONENT_RELOAD_CONFIGS_PROPERTY_ID
-      = PropertyHelper.getPropertyId("HostRoles", "reload_configs");
-  public static final String HOST_COMPONENT_DESIRED_ADMIN_STATE_PROPERTY_ID
-      = PropertyHelper.getPropertyId("HostRoles", "desired_admin_state");
-  public static final String HOST_COMPONENT_MAINTENANCE_STATE_PROPERTY_ID
-      = "HostRoles/maintenance_state";
-  public static final String HOST_COMPONENT_UPGRADE_STATE_PROPERTY_ID = "HostRoles/upgrade_state";
->>>>>>> 03273bdc
 
   //Parameters from the predicate
   private static final String QUERY_PARAMETERS_RUN_SMOKE_TEST_ID = "params/run_smoke_test";
@@ -282,7 +247,6 @@
 
     for (ServiceComponentHostResponse response : responses) {
       Resource resource = new ResourceImpl(Resource.Type.HostComponent);
-<<<<<<< HEAD
       setResourceProperty(resource, HOST_COMPONENT_CLUSTER_NAME_PROPERTY_ID, response.getClusterName(), requestedIds);
       setResourceProperty(resource, HOST_COMPONENT_CLUSTER_ID_PROPERTY_ID, response.getClusterId(), requestedIds);
       setResourceProperty(resource, HOST_COMPONENT_SERVICE_GROUP_ID_PROPERTY_ID, response.getServiceGroupId(), requestedIds);
@@ -301,40 +265,9 @@
       setResourceProperty(resource, HOST_COMPONENT_DESIRED_STACK_ID_PROPERTY_ID, response.getDesiredStackVersion(), requestedIds);
       setResourceProperty(resource, HOST_COMPONENT_ACTUAL_CONFIGS_PROPERTY_ID, response.getActualConfigs(), requestedIds);
       setResourceProperty(resource, HOST_COMPONENT_STALE_CONFIGS_PROPERTY_ID, response.isStaleConfig(), requestedIds);
+      setResourceProperty(resource, HOST_COMPONENT_RELOAD_CONFIGS_PROPERTY_ID, response.isReloadConfig(), requestedIds);
       setResourceProperty(resource, HOST_COMPONENT_UPGRADE_STATE_PROPERTY_ID, response.getUpgradeState(), requestedIds);
       setResourceProperty(resource, HOST_COMPONENT_DESIRED_REPOSITORY_VERSION, response.getDesiredRepositoryVersion(), requestedIds);
-=======
-      setResourceProperty(resource, HOST_COMPONENT_CLUSTER_NAME_PROPERTY_ID,
-              response.getClusterName(), requestedIds);
-      setResourceProperty(resource, HOST_COMPONENT_SERVICE_NAME_PROPERTY_ID,
-              response.getServiceName(), requestedIds);
-      setResourceProperty(resource, HOST_COMPONENT_COMPONENT_NAME_PROPERTY_ID,
-              response.getComponentName(), requestedIds);
-      setResourceProperty(resource, HOST_COMPONENT_DISPLAY_NAME_PROPERTY_ID,
-              response.getDisplayName(), requestedIds);
-      setResourceProperty(resource, HOST_COMPONENT_HOST_NAME_PROPERTY_ID,
-              response.getHostname(), requestedIds);
-      setResourceProperty(resource, HOST_COMPONENT_PUBLIC_HOST_NAME_PROPERTY_ID,
-          response.getPublicHostname(), requestedIds);
-      setResourceProperty(resource, HOST_COMPONENT_STATE_PROPERTY_ID,
-              response.getLiveState(), requestedIds);
-      setResourceProperty(resource, HOST_COMPONENT_DESIRED_STATE_PROPERTY_ID,
-              response.getDesiredState(), requestedIds);
-      setResourceProperty(resource, HOST_COMPONENT_VERSION_PROPERTY_ID, response.getVersion(),
-          requestedIds);
-      setResourceProperty(resource, HOST_COMPONENT_DESIRED_STACK_ID_PROPERTY_ID,
-              response.getDesiredStackVersion(), requestedIds);
-      setResourceProperty(resource, HOST_COMPONENT_ACTUAL_CONFIGS_PROPERTY_ID,
-              response.getActualConfigs(), requestedIds);
-      setResourceProperty(resource, HOST_COMPONENT_STALE_CONFIGS_PROPERTY_ID,
-              response.isStaleConfig(), requestedIds);
-      setResourceProperty(resource, HOST_COMPONENT_RELOAD_CONFIGS_PROPERTY_ID,
-              response.isReloadConfig(), requestedIds);
-      setResourceProperty(resource, HOST_COMPONENT_UPGRADE_STATE_PROPERTY_ID,
-              response.getUpgradeState(), requestedIds);
-      setResourceProperty(resource, HOST_COMPONENT_DESIRED_REPOSITORY_VERSION,
-          response.getDesiredRepositoryVersion(), requestedIds);
->>>>>>> 03273bdc
 
       if (response.getAdminState() != null) {
         setResourceProperty(resource, HOST_COMPONENT_DESIRED_ADMIN_STATE_PROPERTY_ID,
