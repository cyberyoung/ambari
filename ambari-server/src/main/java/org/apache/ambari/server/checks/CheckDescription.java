/**
 * Licensed to the Apache Software Foundation (ASF) under one
 * or more contributor license agreements.  See the NOTICE file
 * distributed with this work for additional information
 * regarding copyright ownership.  The ASF licenses this file
 * to you under the Apache License, Version 2.0 (the
 * "License"); you may not use this file except in compliance
 * with the License.  You may obtain a copy of the License at
 *
 *     http://www.apache.org/licenses/LICENSE-2.0
 *
 * Unless required by applicable law or agreed to in writing, software
 * distributed under the License is distributed on an "AS IS" BASIS,
 * WITHOUT WARRANTIES OR CONDITIONS OF ANY KIND, either express or implied.
 * See the License for the specific language governing permissions and
 * limitations under the License.
 */
package org.apache.ambari.server.checks;

import java.util.Map;

import org.apache.ambari.server.state.stack.PrereqCheckType;

import com.google.common.collect.ImmutableMap;

/**
 * Enum that wraps the various type, text and failure messages for the checks
 * done for Stack Upgrades.
 */
public class CheckDescription {

  public static CheckDescription CLIENT_RETRY = new CheckDescription("CLIENT_RETRY",
    PrereqCheckType.SERVICE,
    "Client Retry Properties",
    new ImmutableMap.Builder<String, String>()
      .put(ClientRetryPropertyCheck.HDFS_CLIENT_RETRY_DISABLED_KEY,
          "The hdfs-site.xml property dfs.client.retry.policy.enabled should be set to \"false\" to failover quickly.")
      .put(ClientRetryPropertyCheck.HIVE_CLIENT_RETRY_MISSING_KEY,
          "The hive-site.xml property hive.metastore.failure.retries should be set to a positive value.")
      .put(ClientRetryPropertyCheck.OOZIE_CLIENT_RETRY_MISSING_KEY,
          "The oozie-env.sh script must contain a retry count such as export OOZIE_CLIENT_OPTS=\"${OOZIE_CLIENT_OPTS} -Doozie.connection.retry.count=5\"").build());

  public static CheckDescription HOSTS_HEARTBEAT = new CheckDescription("HOSTS_HEARTBEAT",
    PrereqCheckType.HOST,
    "All hosts must be communicating with Ambari. Hosts which are not reachable should be placed in Maintenance Mode.",
    new ImmutableMap.Builder<String, String>()
      .put(AbstractCheckDescriptor.DEFAULT,
          "There are hosts which are not communicating with Ambari.").build());

  public static CheckDescription HEALTH = new CheckDescription("HEALTH",
    PrereqCheckType.CLUSTER,
    "Cluster Health",
    new ImmutableMap.Builder<String, String>()
      .put(AbstractCheckDescriptor.DEFAULT,
          "The following issues have been detected on this cluster and should be addressed before upgrading: %s").build());

  public static CheckDescription SERVICE_CHECK = new CheckDescription("SERVICE_CHECK",
    PrereqCheckType.SERVICE,
    "Last Service Check should be more recent than the last configuration change for the given service",
    new ImmutableMap.Builder<String, String>()
      .put(AbstractCheckDescriptor.DEFAULT,
          "The following service configurations have been updated and their Service Checks should be run again: %s").build());

  public static CheckDescription HOSTS_MAINTENANCE_MODE = new CheckDescription("HOSTS_MAINTENANCE_MODE",
    PrereqCheckType.HOST,
    "Hosts in Maintenance Mode will be excluded from the upgrade.",
    new ImmutableMap.Builder<String, String>()
      .put(AbstractCheckDescriptor.DEFAULT,
          "There are hosts in Maintenance Mode which excludes them from being upgraded.")
      .put(HostMaintenanceModeCheck.KEY_CANNOT_START_HOST_ORDERED,
          "The following hosts cannot be in Maintenance Mode: {{fails}}.").build());

  public static CheckDescription HOSTS_MASTER_MAINTENANCE = new CheckDescription("HOSTS_MASTER_MAINTENANCE",
    PrereqCheckType.HOST,
    "Hosts in Maintenance Mode must not have any master components",
    new ImmutableMap.Builder<String, String>()
      .put(AbstractCheckDescriptor.DEFAULT,
          "The following hosts must not be in in Maintenance Mode since they host Master components: {{fails}}.")
      .put(HostsMasterMaintenanceCheck.KEY_NO_UPGRADE_NAME,
          "Could not find suitable upgrade pack for %s %s to version {{version}}.")
      .put(HostsMasterMaintenanceCheck.KEY_NO_UPGRADE_PACK,
          "Could not find upgrade pack named %s.").build());

  public static CheckDescription HOSTS_REPOSITORY_VERSION = new CheckDescription("HOSTS_REPOSITORY_VERSION",
    PrereqCheckType.HOST,
    "All hosts should have target version installed",
    new ImmutableMap.Builder<String, String>()
      .put(AbstractCheckDescriptor.DEFAULT,
          "The following hosts must have version {{version}} installed: {{fails}}.").build());

  public static CheckDescription SECONDARY_NAMENODE_MUST_BE_DELETED = new CheckDescription("SECONDARY_NAMENODE_MUST_BE_DELETED",
    PrereqCheckType.HOST,
    "The SNameNode component must be deleted from all hosts",
    new ImmutableMap.Builder<String, String>()
      .put(AbstractCheckDescriptor.DEFAULT, "The SNameNode component must be deleted from host: %s.").build());

  public static CheckDescription SERVICES_HIVE_MULTIPLE_METASTORES = new CheckDescription("SERVICES_HIVE_MULTIPLE_METASTORES",
    PrereqCheckType.SERVICE,
    "Hive Metastore Availability",
    new ImmutableMap.Builder<String, String>()
      .put(AbstractCheckDescriptor.DEFAULT,
          "Multiple Hive Metastore instances are recommended for Rolling Upgrade. This ensures that there is at least one Metastore running during the upgrade process.").build());

  public static CheckDescription SERVICES_MAINTENANCE_MODE = new CheckDescription("SERVICES_MAINTENANCE_MODE",
    PrereqCheckType.SERVICE,
    "No services can be in Maintenance Mode",
    new ImmutableMap.Builder<String, String>()
      .put(AbstractCheckDescriptor.DEFAULT,
          "The following Services must not be in Maintenance Mode: {{fails}}.").build());

  public static CheckDescription SERVICES_MR_DISTRIBUTED_CACHE = new CheckDescription("SERVICES_MR_DISTRIBUTED_CACHE",
    PrereqCheckType.SERVICE,
    "MapReduce should reference Hadoop libraries from the distributed cache in HDFS",
    new ImmutableMap.Builder<String, String>()
      .put(ServicesMapReduceDistributedCacheCheck.KEY_APP_CLASSPATH,
          "The mapred-site.xml property mapreduce.application.classpath should be set.")
      .put(ServicesMapReduceDistributedCacheCheck.KEY_FRAMEWORK_PATH,
          "The mapred-site.xml property mapreduce.application.framework.path should be set.")
      .put(ServicesMapReduceDistributedCacheCheck.KEY_NOT_DFS,
          "The mapred-site.xml property mapreduce.application.framework.path or the core-site.xml property fs.defaultFS should point to *dfs:/ url.").build());

  public static CheckDescription SERVICES_NAMENODE_HA = new CheckDescription("SERVICES_NAMENODE_HA",
    PrereqCheckType.SERVICE,
    "NameNode High Availability must be enabled",
    new ImmutableMap.Builder<String, String>()
      .put(AbstractCheckDescriptor.DEFAULT,
          "NameNode High Availability is not enabled. Verify that dfs.internal.nameservices property is present in hdfs-site.xml.").build());

  public static CheckDescription SERVICES_NAMENODE_TRUNCATE = new CheckDescription("SERVICES_NAMENODE_TRUNCATE",
    PrereqCheckType.SERVICE,
    "NameNode Truncate must not be allowed",
    new ImmutableMap.Builder<String, String>()
      .put(AbstractCheckDescriptor.DEFAULT,
          "NameNode Truncate is allowed. Verify that dfs.allow.truncate is set to 'false' in hdfs-site.xml.").build());

  public static CheckDescription SERVICES_TEZ_DISTRIBUTED_CACHE = new CheckDescription("SERVICES_TEZ_DISTRIBUTED_CACHE",
    PrereqCheckType.SERVICE,
    "Tez should reference Hadoop libraries from the distributed cache in HDFS",
    new ImmutableMap.Builder<String, String>()
      .put(ServicesTezDistributedCacheCheck.KEY_LIB_URI_MISSING,
          "The tez-site.xml property tez.lib.uris should be set.")
      .put(ServicesTezDistributedCacheCheck.KEY_USE_HADOOP_LIBS,
          "The tez-site.xml property tez.use.cluster-hadoop-libs should be set.")
      .put(ServicesTezDistributedCacheCheck.KEY_LIB_NOT_DFS,
          "The tez-site.xml property tez.lib.uris or the core-site.xml property fs.defaultFS should point to *dfs:/ url.")
      .put(ServicesTezDistributedCacheCheck.KEY_LIB_NOT_TARGZ,
          "The tez-site.xml property tez.lib.uris should point to tar.gz file.")
      .put(ServicesTezDistributedCacheCheck.KEY_USE_HADOOP_LIBS_FALSE,
          "The tez-site.xml property tez.use.cluster.hadoop-libs should be set to false.").build());

  public static CheckDescription SERVICES_UP = new CheckDescription("SERVICES_UP",
    PrereqCheckType.SERVICE,
    "All services must be started",
    new ImmutableMap.Builder<String, String>()
      .put(AbstractCheckDescriptor.DEFAULT,
          "The following Services must be started: {{fails}}. Try to do a Stop & Start in case they were started outside of Ambari.").build());

  public static CheckDescription COMPONENTS_INSTALLATION = new CheckDescription("COMPONENTS_INSTALLATION",
    PrereqCheckType.SERVICE,
    "All service components must be installed",
    new ImmutableMap.Builder<String, String>()
      .put(AbstractCheckDescriptor.DEFAULT,
          "The following Services must be reinstalled: {{fails}}. Try to reinstall the service components in INSTALL_FAILED state.").build());

  public static CheckDescription PREVIOUS_UPGRADE_COMPLETED = new CheckDescription("PREVIOUS_UPGRADE_COMPLETED",
    PrereqCheckType.CLUSTER,
    "A previous upgrade did not complete.",
    new ImmutableMap.Builder<String, String>()
      .put(AbstractCheckDescriptor.DEFAULT,
          "The last upgrade attempt did not complete. {{fails}}").build());

  public static CheckDescription INSTALL_PACKAGES_CHECK = new CheckDescription("INSTALL_PACKAGES_CHECK",
    PrereqCheckType.CLUSTER,
    "Install packages must be re-run",
    new ImmutableMap.Builder<String, String>()
      .put(AbstractCheckDescriptor.DEFAULT,
          "Re-run Install Packages before starting upgrade").build());

  public static CheckDescription SERVICES_YARN_WP = new CheckDescription("SERVICES_YARN_WP",
    PrereqCheckType.SERVICE,
    "YARN work preserving restart should be enabled",
    new ImmutableMap.Builder<String, String>()
      .put(AbstractCheckDescriptor.DEFAULT,
          "YARN should have work preserving restart enabled. The yarn-site.xml property yarn.resourcemanager.work-preserving-recovery.enabled property should be set to true.").build());

  public static CheckDescription SERVICES_YARN_RM_HA = new CheckDescription("SERVICES_YARN_RM_HA",
    PrereqCheckType.SERVICE,
    "YARN ResourceManager High Availability is not enabled.",
    new ImmutableMap.Builder<String, String>()
      .put(AbstractCheckDescriptor.DEFAULT,
          "YARN ResourceManager HA should be enabled to prevent a disruption in service during the upgrade").build());

  public static CheckDescription SERVICES_YARN_TIMELINE_ST = new CheckDescription("SERVICES_YARN_TIMELINE_ST",
    PrereqCheckType.SERVICE,
    "YARN Timeline state preserving restart should be enabled",
    new ImmutableMap.Builder<String, String>()
      .put(AbstractCheckDescriptor.DEFAULT,
          "YARN should have state preserving restart enabled for the Timeline server. The yarn-site.xml property yarn.timeline-service.recovery.enabled should be set to true.").build());

  public static CheckDescription SERVICES_MR2_JOBHISTORY_ST = new CheckDescription("SERVICES_MR2_JOBHISTORY_ST",
    PrereqCheckType.SERVICE,
    "MapReduce2 JobHistory recovery should be enabled",
    new ImmutableMap.Builder<String, String>()
      .put(MapReduce2JobHistoryStatePreservingCheck.MAPREDUCE2_JOBHISTORY_RECOVERY_ENABLE_KEY,
          "MapReduce2 should have recovery enabled for the JobHistory server. The mapred-site.xml property mapreduce.jobhistory.recovery.enable should be set to true.")
      .put(MapReduce2JobHistoryStatePreservingCheck.MAPREDUCE2_JOBHISTORY_RECOVERY_STORE_KEY,
          "MapReduce2 should have recovery enabled for the JobHistory server. The mapred-site.xml property mapreduce.jobhistory.recovery.store.class should be set to org.apache.hadoop.mapreduce.v2.hs.HistoryServerLeveldbStateStoreService.")
      .put(MapReduce2JobHistoryStatePreservingCheck.MAPREDUCE2_JOBHISTORY_RECOVERY_STORE_LEVELDB_PATH_KEY,
          "MapReduce2 should have recovery enabled for the JobHistory server. The mapred-site.xml property mapreduce.jobhistory.recovery.store.leveldb.path should be set. Please note that \"mapreduce.jobhistory.recovery.store.leveldb.path\" should be on a mount with ~3 GB of free space.").build());

  public static CheckDescription SERVICES_HIVE_DYNAMIC_SERVICE_DISCOVERY = new CheckDescription("SERVICES_HIVE_DYNAMIC_SERVICE_DISCOVERY",
    PrereqCheckType.SERVICE,
    "Hive Dynamic Service Discovery",
    new ImmutableMap.Builder<String, String>()
      .put(HiveDynamicServiceDiscoveryCheck.HIVE_DYNAMIC_SERVICE_DISCOVERY_ENABLED_KEY,
          "The hive-site.xml property hive.server2.support.dynamic.service.discovery should be set to true.")
      .put(HiveDynamicServiceDiscoveryCheck.HIVE_DYNAMIC_SERVICE_ZK_QUORUM_KEY,
          "The hive-site.xml property hive.zookeeper.quorum should be set to a comma-separate list of ZooKeeper hosts:port pairs.")
      .put(HiveDynamicServiceDiscoveryCheck.HIVE_DYNAMIC_SERVICE_ZK_NAMESPACE_KEY,
          "The hive-site.xml property hive.server2.zookeeper.namespace should be set to the value for the root namespace on ZooKeeper.").build());

  public static CheckDescription CONFIG_MERGE = new CheckDescription("CONFIG_MERGE",
    PrereqCheckType.CLUSTER,
    "Configuration Merge Check",
    new ImmutableMap.Builder<String, String>()
      .put(AbstractCheckDescriptor.DEFAULT,
          "The following config types will have values overwritten: %s").build());

  public static CheckDescription HARDCODED_STACK_VERSION_PROPERTIES_CHECK = new CheckDescription("HARDCODED_STACK_VERSION_PROPERTIES_CHECK",
    PrereqCheckType.CLUSTER,
    "Found hardcoded stack version in property value.",
    new ImmutableMap.Builder<String, String>()
      .put(AbstractCheckDescriptor.DEFAULT,
          "Some properties seem to contain hardcoded stack version string \"%s\"." +
          " That is a potential problem when doing stack update.").build());

  public static CheckDescription VERSION_MISMATCH = new CheckDescription("VERSION_MISMATCH",
    PrereqCheckType.HOST,
    "All components must be reporting the expected version",
    new ImmutableMap.Builder<String, String>()
      .put(AbstractCheckDescriptor.DEFAULT,
          "There are components which are not reporting the expected stack version: \n%s").build());

  public static CheckDescription SERVICES_RANGER_PASSWORD_VERIFY = new CheckDescription("SERVICES_RANGER_PASSWORD_VERIFY",
    PrereqCheckType.SERVICE,
    "Verify Ambari and Ranger Password Synchronization",
    new ImmutableMap.Builder<String, String>()
      .put(AbstractCheckDescriptor.DEFAULT,
          "There was a problem verifying Ranger and Ambari users")
      .put(RangerPasswordCheck.KEY_RANGER_PASSWORD_MISMATCH,
          "Credentials for user '%s' in Ambari do not match Ranger.")
      .put(RangerPasswordCheck.KEY_RANGER_UNKNOWN_RESPONSE,
          "Could not verify credentials for user '%s'.  Response code %s received from %s")
      .put(RangerPasswordCheck.KEY_RANGER_COULD_NOT_ACCESS,
          "Could not access Ranger to verify user '%s' against %s. %s")
      .put(RangerPasswordCheck.KEY_RANGER_USERS_ELEMENT_MISSING,
          "The response from Ranger received, but there is no users element.  Request: %s")
      .put(RangerPasswordCheck.KEY_RANGER_OTHER_ISSUE,
          "The response from Ranger was malformed. %s. Request: %s")
      .put(RangerPasswordCheck.KEY_RANGER_CONFIG_MISSING,
          "Could not check credentials.  Missing property %s/%s").build());

  public static CheckDescription ATLAS_SERVICE_PRESENCE_CHECK = new CheckDescription("ATLAS_SERVICE_PRESENCE_CHECK",
    PrereqCheckType.SERVICE,
    "Atlas Is Not Supported For Upgrades",
    new ImmutableMap.Builder<String, String>()
      .put(AbstractCheckDescriptor.DEFAULT,
          "The Atlas service is currently installed on the cluster. " +
          "This service does not support upgrades and must be removed before the upgrade can continue. " +
          "After upgrading, Atlas can be reinstalled").build());

  public static CheckDescription SERVICE_PRESENCE_CHECK = new CheckDescription("SERVICE_PRESENCE_CHECK",
<<<<<<< HEAD
      PrereqCheckType.SERVICE,
      "Service Is Not Supported For Upgrades",
      new ImmutableMap.Builder<String, String>()
        .put(AbstractCheckDescriptor.DEFAULT,
            "The %s service is currently installed on the cluster. " +
            "This service does not support upgrades and must be removed before the upgrade can continue. " +
            "After upgrading, %s can be reinstalled")
        .put(ServicePresenceCheck.KEY_SERVICE_REMOVED,
             "The %s service is currently installed on the cluster. " +
             "This service is removed from the new release and must be removed before the upgrade can continue.")
        .put(ServicePresenceCheck.KEY_SERVICE_REPLACED,
            "The %s service is currently installed on the cluster. " +
            "This service is removed from the new release and must be removed before the upgrade can continue. " +
            "After upgrading, %s can be installed as the replacement.").build());
=======
    PrereqCheckType.SERVICE,
    "Service Is Not Supported For Upgrades",
    new ImmutableMap.Builder<String, String>()
      .put(AbstractCheckDescriptor.DEFAULT,
          "The %s service is currently installed on the cluster. " +
          "This service does not support upgrades and must be removed before the upgrade can continue. " +
          "After upgrading, %s can be reinstalled")
      .put(ServicePresenceCheck.KEY_SERVICE_REMOVED,
          "The %s service is currently installed on the cluster. " +
          "This service is removed from the new release and must be removed before the upgrade can continue. " +
          "After upgrading, %s can be installed").build());
>>>>>>> 9d802b7c

  public static CheckDescription RANGER_SERVICE_AUDIT_DB_CHECK = new CheckDescription("RANGER_SERVICE_AUDIT_DB_CHECK",
    PrereqCheckType.SERVICE,
    "Remove the Ranger Audit to Database Capability",
    new ImmutableMap.Builder<String, String>()
      .put(AbstractCheckDescriptor.DEFAULT,
          "After upgrading, Ranger will no longer support the Audit to Database feature. Instead, Ranger will audit to Solr. " +
          "To migrate the existing audit logs to Solr, follow the steps in Apache Ranger documention for 0.6 release.").build());

  public static CheckDescription KAFKA_KERBEROS_CHECK = new CheckDescription("KAFKA_KERBEROS_CHECK",
    PrereqCheckType.SERVICE,
    "Kafka upgrade on Kerberized cluster",
    new ImmutableMap.Builder<String, String>()
      .put(AbstractCheckDescriptor.DEFAULT,
          "Kafka is currently not Kerberized, but your cluster is. After upgrading, Kafka will automatically be Kerberized for you.").build());

  public static CheckDescription SERVICES_HIVE_ROLLING_WARNING = new CheckDescription("SERVICES_HIVE_ROLLING_WARNING",
    PrereqCheckType.SERVICE,
    "HiveServer2 Downtime",
    new ImmutableMap.Builder<String, String>()
      .put(AbstractCheckDescriptor.DEFAULT,
          "HiveServer2 does not currently support rolling upgrades. HiveServer2 will be upgraded, however existing queries which have not completed will fail and need to be resubmitted after HiveServer2 has been upgraded.").build());

  public static CheckDescription SERVICES_STORM_ROLLING_WARNING = new CheckDescription("SERVICES_STORM_ROLLING_WARNING",
    PrereqCheckType.SERVICE,
    "Storm Downtime During Upgrade",
    new ImmutableMap.Builder<String, String>()
      .put(AbstractCheckDescriptor.DEFAULT,
          "Storm does not support rolling upgrades on this version of the stack. If you proceed, you will be required to stop all running topologies before Storm is restarted.").build());

  public static CheckDescription AUTO_START_DISABLED = new CheckDescription("AUTO_START_DISABLED",
    PrereqCheckType.CLUSTER,
    "Auto-Start Disabled Check",
    new ImmutableMap.Builder<String, String>()
      .put(AbstractCheckDescriptor.DEFAULT,
        "Auto Start must be disabled before performing an Upgrade. To disable Auto Start, navigate to " +
          "Admin > Service Auto Start. Turn the toggle switch off to Disabled and hit Save.").build());

  public static CheckDescription RANGER_SSL_CONFIG_CHECK = new CheckDescription("RANGER_SSL_CONFIG_CHECK",
    PrereqCheckType.SERVICE,
    "Change Ranger SSL configuration path for Keystore and Truststore.",
    new ImmutableMap.Builder<String, String>()
      .put(AbstractCheckDescriptor.DEFAULT,
        "As Ranger is SSL enabled, Ranger SSL configurations will need to be changed from default value of /etc/ranger/*/conf folder to /etc/ranger/security. " +
        "Since the certificates/keystores/truststores in this path may affect the upgrade/downgrade process, it is recommended to manually move the certificates/keystores/truststores out of the conf folders and change the appropriate config values before proceeding.").build());

  public static CheckDescription JAVA_VERSION = new CheckDescription("JAVA_VERSION",
      PrereqCheckType.CLUSTER,
      "Verify Java version requirement",
      new ImmutableMap.Builder<String, String>()
        .put(AbstractCheckDescriptor.DEFAULT, "Ambari requires JDK with minimum version %s. Reconfigure Ambari with a JDK that meets the version requirement.")
          .build());

  public static CheckDescription COMPONENTS_EXIST_IN_TARGET_REPO = new CheckDescription("COMPONENTS_EXIST_IN_TARGET_REPO",
      PrereqCheckType.CLUSTER,
      "Verify Cluster Components Exist In Target Repository",
      new ImmutableMap.Builder<String, String>()
        .put(AbstractCheckDescriptor.DEFAULT, "The following components do not exist in the target repository's stack. They must be removed from the cluster before upgrading.")
          .build());

  public static CheckDescription DRUID_HA_WARNING = new CheckDescription(
      "DRUID_HA",
      PrereqCheckType.SERVICE,
      "Druid Downtime During Upgrade",
      new ImmutableMap.Builder<String, String>()
          .put(
              AbstractCheckDescriptor.DEFAULT,
              "High Availability is not enabled for Druid. Druid Service may have some downtime during upgrade. Deploy multiple instances of %s in the Cluster to avoid any downtime."
          )
          .build()
  );

  private String m_name;
  private PrereqCheckType m_type;
  private String m_description;
  private Map<String, String> m_fails;
  public CheckDescription(String name, PrereqCheckType type, String description, Map<String, String> fails) {
    m_name = name;
    m_type = type;
    m_description = description;
    m_fails = fails;
  }

  /**
   * @return the name of check
   */
  public String name() {
    return m_name;
  }

  /**
   * @return the type of check
   */
  public PrereqCheckType getType() {
    return m_type;
  }

  /**
   * @return the text associated with the description
   */
  public String getText() {
    return m_description;
  }

  /**
   * @param key the failure text key
   * @return the fail text template.  Never {@code null}
   */
  public String getFail(String key) {
    return m_fails.containsKey(key) ? m_fails.get(key) : "";
  }
}<|MERGE_RESOLUTION|>--- conflicted
+++ resolved
@@ -270,22 +270,6 @@
           "After upgrading, Atlas can be reinstalled").build());
 
   public static CheckDescription SERVICE_PRESENCE_CHECK = new CheckDescription("SERVICE_PRESENCE_CHECK",
-<<<<<<< HEAD
-      PrereqCheckType.SERVICE,
-      "Service Is Not Supported For Upgrades",
-      new ImmutableMap.Builder<String, String>()
-        .put(AbstractCheckDescriptor.DEFAULT,
-            "The %s service is currently installed on the cluster. " +
-            "This service does not support upgrades and must be removed before the upgrade can continue. " +
-            "After upgrading, %s can be reinstalled")
-        .put(ServicePresenceCheck.KEY_SERVICE_REMOVED,
-             "The %s service is currently installed on the cluster. " +
-             "This service is removed from the new release and must be removed before the upgrade can continue.")
-        .put(ServicePresenceCheck.KEY_SERVICE_REPLACED,
-            "The %s service is currently installed on the cluster. " +
-            "This service is removed from the new release and must be removed before the upgrade can continue. " +
-            "After upgrading, %s can be installed as the replacement.").build());
-=======
     PrereqCheckType.SERVICE,
     "Service Is Not Supported For Upgrades",
     new ImmutableMap.Builder<String, String>()
@@ -297,7 +281,6 @@
           "The %s service is currently installed on the cluster. " +
           "This service is removed from the new release and must be removed before the upgrade can continue. " +
           "After upgrading, %s can be installed").build());
->>>>>>> 9d802b7c
 
   public static CheckDescription RANGER_SERVICE_AUDIT_DB_CHECK = new CheckDescription("RANGER_SERVICE_AUDIT_DB_CHECK",
     PrereqCheckType.SERVICE,
@@ -357,18 +340,6 @@
       new ImmutableMap.Builder<String, String>()
         .put(AbstractCheckDescriptor.DEFAULT, "The following components do not exist in the target repository's stack. They must be removed from the cluster before upgrading.")
           .build());
-
-  public static CheckDescription DRUID_HA_WARNING = new CheckDescription(
-      "DRUID_HA",
-      PrereqCheckType.SERVICE,
-      "Druid Downtime During Upgrade",
-      new ImmutableMap.Builder<String, String>()
-          .put(
-              AbstractCheckDescriptor.DEFAULT,
-              "High Availability is not enabled for Druid. Druid Service may have some downtime during upgrade. Deploy multiple instances of %s in the Cluster to avoid any downtime."
-          )
-          .build()
-  );
 
   private String m_name;
   private PrereqCheckType m_type;
