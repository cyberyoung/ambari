/*
 * Licensed to the Apache Software Foundation (ASF) under one
 * or more contributor license agreements.  See the NOTICE file
 * distributed with this work for additional information
 * regarding copyright ownership.  The ASF licenses this file
 * to you under the Apache License, Version 2.0 (the
 * "License"); you may not use this file except in compliance
 * with the License.  You may obtain a copy of the License at
 *
 *     http://www.apache.org/licenses/LICENSE-2.0
 *
 * Unless required by applicable law or agreed to in writing, software
 * distributed under the License is distributed on an "AS IS" BASIS,
 * WITHOUT WARRANTIES OR CONDITIONS OF ANY KIND, either express or implied.
 * See the License for the specific language governing permissions and
 * limitations under the License.
 */
package org.apache.ambari.server.controller.internal;

import java.util.Arrays;
import java.util.Collection;
import java.util.HashMap;
import java.util.Map;
import java.util.Set;

import org.apache.ambari.server.api.predicate.InvalidQueryException;
import org.apache.ambari.server.security.encryption.CredentialStoreType;
import org.apache.ambari.server.stack.NoSuchStackException;
import org.apache.ambari.server.state.quicklinksprofile.QuickLinksProfileBuilder;
import org.apache.ambari.server.state.quicklinksprofile.QuickLinksProfileEvaluationException;
import org.apache.ambari.server.topology.ConfigRecommendationStrategy;
import org.apache.ambari.server.topology.Configuration;
import org.apache.ambari.server.topology.ConfigurationFactory;
import org.apache.ambari.server.topology.Credential;
import org.apache.ambari.server.topology.HostGroupInfo;
import org.apache.ambari.server.topology.InvalidTopologyTemplateException;
import org.apache.ambari.server.topology.NoSuchBlueprintException;
import org.apache.ambari.server.topology.SecurityConfiguration;
import org.slf4j.Logger;
import org.slf4j.LoggerFactory;

import com.google.common.base.Enums;
import com.google.common.base.Optional;
import com.google.common.base.Strings;

/**
 * Request for provisioning a cluster.
 */
@SuppressWarnings("unchecked")
public class ProvisionClusterRequest extends BaseClusterRequest {
  /**
   * host groups property name
   */
  public static final String HOSTGROUPS_PROPERTY = "host_groups";

  /**
   * host group name property name
   */
  public static final String HOSTGROUP_NAME_PROPERTY = "name";

  /**
   * host group host count property name
   */
  public static final String HOSTGROUP_HOST_COUNT_PROPERTY = "host_count";

  /**
   * host group host predicate property name
   */
  public static final String HOSTGROUP_HOST_PREDICATE_PROPERTY = "host_predicate";

  /**
   * host group host fqdn property name
   */
  public static final String HOSTGROUP_HOST_FQDN_PROPERTY = "fqdn";


  /**
   * rack info property name
   */
  public static final String HOSTGROUP_HOST_RACK_INFO_PROPERTY = "rack_info";

  /**
   * host group hosts property name
   */
  public static final String HOSTGROUP_HOSTS_PROPERTY = "hosts";

  /**
   * configurations property name
   */
  public static final String CONFIGURATIONS_PROPERTY = "configurations";

  /**
   * default password property name
   */
  public static final String DEFAULT_PASSWORD_PROPERTY = "default_password";

  /**
   * configuration recommendation strategy property name
   */
  public static final String CONFIG_RECOMMENDATION_STRATEGY = "config_recommendation_strategy";

  /**
   * The repo version to use
   */
  public static final String REPO_VERSION_PROPERTY = "repository_version";

  /**
   * The repo version id to use
   */
  public static final String REPO_VERSION_ID_PROPERTY = "repository_version_id";

  /**
   * The global quick link filters property
   */
  public static final String QUICKLINKS_PROFILE_FILTERS_PROPERTY = "quicklinks_profile/filters";

  /**
   * The service and component level quick link filters property
   */
  public static final String QUICKLINKS_PROFILE_SERVICES_PROPERTY = "quicklinks_profile/services";


  /**
   * configuration factory
   */
  private static ConfigurationFactory configurationFactory = new ConfigurationFactory();

  /**
   * cluster name
   */
  private String clusterName;

  /**
   * default password
   */
  private String defaultPassword;

  private Map<String, Credential> credentialsMap;

  /**
   * configuration recommendation strategy
   */
  private final ConfigRecommendationStrategy configRecommendationStrategy;

  private String repoVersion;

  private Long repoVersionId;

<<<<<<< HEAD
=======
  private final String quickLinksProfileJson;

>>>>>>> 9d802b7c
  private final static Logger LOG = LoggerFactory.getLogger(ProvisionClusterRequest.class);

  /**
   * Constructor.
   *
   * @param properties  request properties
   * @param securityConfiguration  security config related properties
   */
  public ProvisionClusterRequest(Map<String, Object> properties, SecurityConfiguration securityConfiguration) throws
    InvalidTopologyTemplateException {
    setClusterName(String.valueOf(properties.get(
      ClusterResourceProvider.CLUSTER_NAME_PROPERTY_ID)));

    if (properties.containsKey(REPO_VERSION_PROPERTY)) {
      repoVersion = properties.get(REPO_VERSION_PROPERTY).toString();
    }

    if (properties.containsKey(REPO_VERSION_ID_PROPERTY)) {
      repoVersionId = Long.parseLong(properties.get(REPO_VERSION_ID_PROPERTY).toString());
    }

    if (properties.containsKey(DEFAULT_PASSWORD_PROPERTY)) {
      defaultPassword = String.valueOf(properties.get(DEFAULT_PASSWORD_PROPERTY));
    }

    try {
      parseBlueprint(properties);
    } catch (NoSuchStackException e) {
      throw new InvalidTopologyTemplateException("The specified stack doesn't exist: " + e, e);
    } catch (NoSuchBlueprintException e) {
      throw new InvalidTopologyTemplateException("The specified blueprint doesn't exist: " + e, e);
    }

    this.securityConfiguration = securityConfiguration;

    Configuration configuration = configurationFactory.getConfiguration(
      (Collection<Map<String, String>>) properties.get(CONFIGURATIONS_PROPERTY));
    configuration.setParentConfiguration(blueprint.getConfiguration());
    setConfiguration(configuration);

    parseHostGroupInfo(properties);

    this.credentialsMap = parseCredentials(properties);

    this.configRecommendationStrategy = parseConfigRecommendationStrategy(properties);

    setProvisionAction(parseProvisionAction(properties));

    try {
      this.quickLinksProfileJson = processQuickLinksProfile(properties);
    } catch (QuickLinksProfileEvaluationException ex) {
      throw new InvalidTopologyTemplateException("Invalid quick links profile", ex);
    }
  }

  private String processQuickLinksProfile(Map<String, Object> properties) throws QuickLinksProfileEvaluationException {
    Object globalFilters = properties.get(QUICKLINKS_PROFILE_FILTERS_PROPERTY);
    Object serviceFilters = properties.get(QUICKLINKS_PROFILE_SERVICES_PROPERTY);
    return (null != globalFilters || null != serviceFilters) ?
      new QuickLinksProfileBuilder().buildQuickLinksProfile(globalFilters, serviceFilters) : null;
  }


  private Map<String, Credential> parseCredentials(Map<String, Object> properties) throws
    InvalidTopologyTemplateException {
    HashMap<String, Credential> credentialHashMap = new HashMap<>();
    Set<Map<String, String>> credentialsSet = (Set<Map<String, String>>) properties.get(ClusterResourceProvider.CREDENTIALS);
    if (credentialsSet != null) {
      for (Map<String, String> credentialMap : credentialsSet) {
        String alias = Strings.emptyToNull(credentialMap.get("alias"));
        if (alias == null) {
          throw new InvalidTopologyTemplateException("credential.alias property is missing.");
        }
        String principal = Strings.emptyToNull(credentialMap.get("principal"));
        if (principal == null) {
          throw new InvalidTopologyTemplateException("credential.principal property is missing.");
        }
        String key = Strings.emptyToNull(credentialMap.get("key"));
        if (key == null) {
          throw new InvalidTopologyTemplateException("credential.key is missing.");
        }
        String typeString = Strings.emptyToNull(credentialMap.get("type"));
        if (typeString == null) {
          throw new InvalidTopologyTemplateException("credential.type is missing.");
        }
        CredentialStoreType type = Enums.getIfPresent(CredentialStoreType.class, typeString.toUpperCase()).orNull();
        if (type == null) {
          throw new InvalidTopologyTemplateException(
              String.format("credential.type [%s] is invalid. acceptable values: %s", typeString.toUpperCase(),
                  Arrays.toString(CredentialStoreType.values())));
        }
        credentialHashMap.put(alias, new Credential(alias, principal, key, type));
      }
    }
    return credentialHashMap;
  }

  public Map<String, Credential> getCredentialsMap() {
    return credentialsMap;
  }

  public String getClusterName() {
    return clusterName;
  }

  public void setClusterName(String clusterName) {
    this.clusterName = clusterName;
  }

  public ConfigRecommendationStrategy getConfigRecommendationStrategy() {
    return configRecommendationStrategy;
  }

  @Override
  public Long getClusterId() {
    return clusterId;
  }

  public void setClusterId(Long clusterId) {
    this.clusterId = clusterId;
  }

  @Override
  public Type getType() {
    return Type.PROVISION;
  }

  @Override
  public String getDescription() {
    return String.format("Provision Cluster '%s'", clusterName);
  }

  /**
   * Parse blueprint.
   *
   * @param properties  request properties
   *
   * @throws NoSuchStackException     if specified stack doesn't exist
   * @throws NoSuchBlueprintException if specified blueprint doesn't exist
   */
  private void parseBlueprint(Map<String, Object> properties) throws NoSuchStackException, NoSuchBlueprintException {
    String blueprintName = String.valueOf(properties.get(ClusterResourceProvider.BLUEPRINT));
    // set blueprint field
    setBlueprint(getBlueprintFactory().getBlueprint(blueprintName));

    if (blueprint == null) {
      throw new NoSuchBlueprintException(blueprintName);
    }
  }

  /**
   * Parse host group information.
   *
   * @param properties  request properties
   *
   * @throws InvalidTopologyTemplateException  if any validation checks on properties fail
   */
  private void parseHostGroupInfo(Map<String, Object> properties) throws InvalidTopologyTemplateException {
    Collection<Map<String, Object>> hostGroups =
      (Collection<Map<String, Object>>) properties.get(HOSTGROUPS_PROPERTY);

    if (hostGroups == null || hostGroups.isEmpty()) {
      throw new InvalidTopologyTemplateException("'host_groups' element must be included in cluster create body");
    }

    for (Map<String, Object> hostGroupProperties : hostGroups) {
      processHostGroup(hostGroupProperties);
    }
  }

  /**
   * Process host group properties.
   *
   * @param hostGroupProperties  host group properties
   *
   * @throws InvalidTopologyTemplateException if any validation checks on properties fail
   */
  private void processHostGroup(Map<String, Object> hostGroupProperties) throws InvalidTopologyTemplateException {
    String name = String.valueOf(hostGroupProperties.get(HOSTGROUP_NAME_PROPERTY));
    // String.valueOf() converts null to "null"
    if (name == null || name.equals("null") || name.isEmpty()) {
      throw new InvalidTopologyTemplateException("All host groups must contain a 'name' element");
    }

    HostGroupInfo hostGroupInfo = new HostGroupInfo(name);
    getHostGroupInfo().put(name, hostGroupInfo);

    processHostCountAndPredicate(hostGroupProperties, hostGroupInfo);
    processGroupHosts(name, (Collection<Map<String, String>>)
      hostGroupProperties.get(HOSTGROUP_HOSTS_PROPERTY), hostGroupInfo);

    // don't set the parent configuration
    hostGroupInfo.setConfiguration(configurationFactory.getConfiguration(
      (Collection<Map<String, String>>) hostGroupProperties.get(CONFIGURATIONS_PROPERTY)));
  }

  /**
   * Process host count and host predicate for a host group.
   *
   * @param hostGroupProperties  host group properties
   * @param hostGroupInfo        associated host group info instance
   *
   * @throws InvalidTopologyTemplateException  specified host group properties fail validation
   */
  private void processHostCountAndPredicate(Map<String, Object> hostGroupProperties, HostGroupInfo hostGroupInfo)
    throws InvalidTopologyTemplateException {

    if (hostGroupProperties.containsKey(HOSTGROUP_HOST_COUNT_PROPERTY)) {
      hostGroupInfo.setRequestedCount(Integer.valueOf(String.valueOf(
        hostGroupProperties.get(HOSTGROUP_HOST_COUNT_PROPERTY))));
      LOG.info("Stored expected hosts count {} for group {}",
        hostGroupInfo.getRequestedHostCount(), hostGroupInfo.getHostGroupName());
    }

    if (hostGroupProperties.containsKey(HOSTGROUP_HOST_PREDICATE_PROPERTY)) {
      if (hostGroupInfo.getRequestedHostCount() == 0) {
        throw new InvalidTopologyTemplateException(String.format(
          "Host group '%s' must not specify 'host_predicate' without 'host_count'",
          hostGroupInfo.getHostGroupName()));
      }

      String hostPredicate = String.valueOf(hostGroupProperties.get(HOSTGROUP_HOST_PREDICATE_PROPERTY));
      validateHostPredicateProperties(hostPredicate);
      try {
        hostGroupInfo.setPredicate(hostPredicate);
        LOG.info("Compiled host predicate {} for group {}", hostPredicate, hostGroupInfo.getHostGroupName());
      } catch (InvalidQueryException e) {
        throw new InvalidTopologyTemplateException(
          String.format("Unable to compile host predicate '%s': %s", hostPredicate, e), e);
      }
    }
  }

  /**
   * Process host group hosts.
   *
   * @param name           host group name
   * @param hosts          collection of host group host properties
   * @param hostGroupInfo  associated host group info instance
   *
   * @throws InvalidTopologyTemplateException specified host group properties fail validation
   */
  private void processGroupHosts(String name, Collection<Map<String, String>> hosts, HostGroupInfo hostGroupInfo)
    throws InvalidTopologyTemplateException {

    if (hosts != null) {
      if (hostGroupInfo.getRequestedHostCount() != 0) {
        throw new InvalidTopologyTemplateException(String.format(
          "Host group '%s' must not contain both a 'hosts' element and a 'host_count' value", name));
      }

      if (hostGroupInfo.getPredicate() != null) {
        throw new InvalidTopologyTemplateException(String.format(
          "Host group '%s' must not contain both a 'hosts' element and a 'host_predicate' value", name));
      }

      for (Map<String, String> hostProperties : hosts) {
        if (hostProperties.containsKey(HOSTGROUP_HOST_FQDN_PROPERTY)) {
          hostGroupInfo.addHost(hostProperties.get(HOSTGROUP_HOST_FQDN_PROPERTY));
        }

        if (hostProperties.containsKey(HOSTGROUP_HOST_RACK_INFO_PROPERTY)) {
          hostGroupInfo.addHostRackInfo(
            hostProperties.get(HOSTGROUP_HOST_FQDN_PROPERTY),
            hostProperties.get(HOSTGROUP_HOST_RACK_INFO_PROPERTY));
        }
      }
    }

    if (hostGroupInfo.getRequestedHostCount() == 0) {
      throw new InvalidTopologyTemplateException(String.format(
        "Host group '%s' must contain at least one 'hosts/fqdn' or a 'host_count' value", name));
    }
  }

  /**
   * Parse config recommendation strategy. Throws exception in case of the value is not correct.
   * The default value is {@link ConfigRecommendationStrategy#NEVER_APPLY}
   * @param properties request properties
   * @throws InvalidTopologyTemplateException specified config recommendation strategy property fail validation
   */
  private ConfigRecommendationStrategy parseConfigRecommendationStrategy(Map<String, Object> properties)
    throws InvalidTopologyTemplateException {
    if (properties.containsKey(CONFIG_RECOMMENDATION_STRATEGY)) {
      String configRecommendationStrategy = String.valueOf(properties.get(CONFIG_RECOMMENDATION_STRATEGY));
      Optional<ConfigRecommendationStrategy> configRecommendationStrategyOpt =
        Enums.getIfPresent(ConfigRecommendationStrategy.class, configRecommendationStrategy);
      if (!configRecommendationStrategyOpt.isPresent()) {
        throw new InvalidTopologyTemplateException(String.format(
          "Config recommendation strategy is not supported: %s", configRecommendationStrategy));
      }
      return configRecommendationStrategyOpt.get();
    } else {
      // default
      return ConfigRecommendationStrategy.NEVER_APPLY;
    }
  }

  /**
   * Parse Provision Action specified in RequestInfo properties.
   */
  private ProvisionAction parseProvisionAction(Map<String, Object> properties) throws InvalidTopologyTemplateException {
    if (properties.containsKey(PROVISION_ACTION_PROPERTY)) {
      String provisionActionStr = String.valueOf(properties.get(PROVISION_ACTION_PROPERTY));
      Optional<ProvisionAction> provisionActionOptional =
        Enums.getIfPresent(ProvisionAction.class, provisionActionStr);

      if (!provisionActionOptional.isPresent()) {
        throw new InvalidTopologyTemplateException(String.format(
          "Invalid provision_action specified in the template: %s", provisionActionStr));
      }
      return provisionActionOptional.get();
    } else {
      return ProvisionAction.INSTALL_AND_START;
    }
  }

  /**
   * @return the repository version, if any
   */
  public String getRepositoryVersion() {
    return repoVersion;
  }

  /**
   * @return the repository version id or {@code null}
   */
  public Long getRepositoryVersionId(){
    return repoVersionId;
  }

  /**
   * @return the quick links profile in Json string format
   */
  public String getQuickLinksProfileJson() {
    return quickLinksProfileJson;
  }

  public String getDefaultPassword() {
    return defaultPassword;
  }

}<|MERGE_RESOLUTION|>--- conflicted
+++ resolved
@@ -146,11 +146,8 @@
 
   private Long repoVersionId;
 
-<<<<<<< HEAD
-=======
   private final String quickLinksProfileJson;
 
->>>>>>> 9d802b7c
   private final static Logger LOG = LoggerFactory.getLogger(ProvisionClusterRequest.class);
 
   /**
