--- conflicted
+++ resolved
@@ -176,18 +176,6 @@
   void setDesiredStackVersion(StackId stackVersion) throws AmbariException;
 
   /**
-<<<<<<< HEAD
-   * Sets the desired stack version, optionally setting all owned services,
-   * components, and host components
-   * @param stackId the stack id
-   * @param cascade {@code true} to cascade the desired version
-   */
-  void setDesiredStackVersion(StackId stackId, boolean cascade) throws AmbariException;
-
-
-  /**
-=======
->>>>>>> 9d802b7c
    * Get current stack version
    * @return
    */
@@ -608,17 +596,10 @@
    * Gets an {@link UpgradeEntity} if there is an upgrade in progress or an
    * upgrade that has been suspended. This will return the associated
    * {@link UpgradeEntity} if it exists.
-<<<<<<< HEAD
-   * 
+   *
    * @return an upgrade which will either be in progress or suspended, or
    *         {@code null} if none.
-   * 
-=======
-   *
-   * @return an upgrade which will either be in progress or suspended, or
-   *         {@code null} if none.
-   *
->>>>>>> 9d802b7c
+   *
    */
   UpgradeEntity getUpgradeInProgress();
 
