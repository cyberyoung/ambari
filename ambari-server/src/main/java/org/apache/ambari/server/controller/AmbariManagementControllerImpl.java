/*
 * Licensed to the Apache Software Foundation (ASF) under one
 * or more contributor license agreements.  See the NOTICE file
 * distributed with this work for additional information
 * regarding copyright ownership.  The ASF licenses this file
 * to you under the Apache License, Version 2.0 (the
 * "License"); you may not use this file except in compliance
 * with the License.  You may obtain a copy of the License at
 *
 *     http://www.apache.org/licenses/LICENSE-2.0
 *
 * Unless required by applicable law or agreed to in writing, software
 * distributed under the License is distributed on an "AS IS" BASIS,
 * WITHOUT WARRANTIES OR CONDITIONS OF ANY KIND, either express or implied.
 * See the License for the specific language governing permissions and
 * limitations under the License.
 */

package org.apache.ambari.server.controller;

import static org.apache.ambari.server.agent.ExecutionCommand.KeyNames.AMBARI_DB_RCA_DRIVER;
import static org.apache.ambari.server.agent.ExecutionCommand.KeyNames.AMBARI_DB_RCA_PASSWORD;
import static org.apache.ambari.server.agent.ExecutionCommand.KeyNames.AMBARI_DB_RCA_URL;
import static org.apache.ambari.server.agent.ExecutionCommand.KeyNames.AMBARI_DB_RCA_USERNAME;
import static org.apache.ambari.server.agent.ExecutionCommand.KeyNames.CLIENTS_TO_UPDATE_CONFIGS;
import static org.apache.ambari.server.agent.ExecutionCommand.KeyNames.COMMAND_RETRY_ENABLED;
import static org.apache.ambari.server.agent.ExecutionCommand.KeyNames.COMMAND_TIMEOUT;
import static org.apache.ambari.server.agent.ExecutionCommand.KeyNames.CUSTOM_FOLDER;
import static org.apache.ambari.server.agent.ExecutionCommand.KeyNames.DB_DRIVER_FILENAME;
import static org.apache.ambari.server.agent.ExecutionCommand.KeyNames.GROUP_LIST;
import static org.apache.ambari.server.agent.ExecutionCommand.KeyNames.MAX_DURATION_OF_RETRIES;
import static org.apache.ambari.server.agent.ExecutionCommand.KeyNames.NOT_MANAGED_HDFS_PATH_LIST;
import static org.apache.ambari.server.agent.ExecutionCommand.KeyNames.PACKAGE_LIST;
import static org.apache.ambari.server.agent.ExecutionCommand.KeyNames.PACKAGE_VERSION;
import static org.apache.ambari.server.agent.ExecutionCommand.KeyNames.REPO_INFO;
import static org.apache.ambari.server.agent.ExecutionCommand.KeyNames.SCRIPT;
import static org.apache.ambari.server.agent.ExecutionCommand.KeyNames.SCRIPT_TYPE;
import static org.apache.ambari.server.agent.ExecutionCommand.KeyNames.SERVICE_REPO_INFO;
import static org.apache.ambari.server.agent.ExecutionCommand.KeyNames.UNLIMITED_KEY_JCE_REQUIRED;
import static org.apache.ambari.server.agent.ExecutionCommand.KeyNames.USER_GROUPS;
import static org.apache.ambari.server.agent.ExecutionCommand.KeyNames.USER_LIST;
import static org.apache.ambari.server.controller.AmbariCustomCommandExecutionHelper.masterToSlaveMappingForDecom;

import java.io.File;
import java.io.FileNotFoundException;
import java.io.FileReader;
import java.io.IOException;
import java.lang.reflect.Type;
import java.net.InetAddress;
import java.text.MessageFormat;
import java.util.ArrayList;
import java.util.Collection;
import java.util.Collections;
import java.util.EnumMap;
import java.util.EnumSet;
import java.util.HashMap;
import java.util.HashSet;
import java.util.Iterator;
import java.util.LinkedHashSet;
import java.util.LinkedList;
import java.util.List;
import java.util.Map;
import java.util.Map.Entry;
import java.util.Set;
import java.util.TreeMap;
import java.util.UUID;
import java.util.concurrent.TimeUnit;

import javax.persistence.RollbackException;

import org.apache.ambari.server.AmbariException;
import org.apache.ambari.server.ClusterNotFoundException;
import org.apache.ambari.server.DuplicateResourceException;
import org.apache.ambari.server.HostNotFoundException;
import org.apache.ambari.server.ObjectNotFoundException;
import org.apache.ambari.server.ParentObjectNotFoundException;
import org.apache.ambari.server.Role;
import org.apache.ambari.server.RoleCommand;
import org.apache.ambari.server.ServiceComponentHostNotFoundException;
import org.apache.ambari.server.ServiceComponentNotFoundException;
import org.apache.ambari.server.ServiceNotFoundException;
import org.apache.ambari.server.StackAccessException;
import org.apache.ambari.server.actionmanager.ActionManager;
import org.apache.ambari.server.actionmanager.CommandExecutionType;
import org.apache.ambari.server.actionmanager.HostRoleCommand;
import org.apache.ambari.server.actionmanager.RequestFactory;
import org.apache.ambari.server.actionmanager.Stage;
import org.apache.ambari.server.actionmanager.StageFactory;
import org.apache.ambari.server.agent.ExecutionCommand;
import org.apache.ambari.server.agent.ExecutionCommand.KeyNames;
import org.apache.ambari.server.agent.rest.AgentResource;
import org.apache.ambari.server.api.services.AmbariMetaInfo;
import org.apache.ambari.server.api.services.LoggingService;
import org.apache.ambari.server.configuration.Configuration;
import org.apache.ambari.server.configuration.Configuration.DatabaseType;
import org.apache.ambari.server.controller.internal.DeleteStatusMetaData;
import org.apache.ambari.server.controller.internal.RequestOperationLevel;
import org.apache.ambari.server.controller.internal.RequestResourceFilter;
import org.apache.ambari.server.controller.internal.RequestStageContainer;
import org.apache.ambari.server.controller.internal.URLStreamProvider;
import org.apache.ambari.server.controller.internal.WidgetLayoutResourceProvider;
import org.apache.ambari.server.controller.internal.WidgetResourceProvider;
import org.apache.ambari.server.controller.logging.LoggingSearchPropertyProvider;
import org.apache.ambari.server.controller.metrics.MetricPropertyProviderFactory;
import org.apache.ambari.server.controller.metrics.MetricsCollectorHAManager;
import org.apache.ambari.server.controller.metrics.timeline.cache.TimelineMetricCacheProvider;
import org.apache.ambari.server.controller.spi.Resource;
import org.apache.ambari.server.controller.spi.ResourceAlreadyExistsException;
import org.apache.ambari.server.customactions.ActionDefinition;
import org.apache.ambari.server.events.publishers.AmbariEventPublisher;
import org.apache.ambari.server.metadata.ActionMetadata;
import org.apache.ambari.server.metadata.RoleCommandOrder;
import org.apache.ambari.server.metadata.RoleCommandOrderProvider;
import org.apache.ambari.server.orm.dao.ClusterDAO;
import org.apache.ambari.server.orm.dao.ExtensionDAO;
import org.apache.ambari.server.orm.dao.ExtensionLinkDAO;
import org.apache.ambari.server.orm.dao.RepositoryVersionDAO;
import org.apache.ambari.server.orm.dao.SettingDAO;
import org.apache.ambari.server.orm.dao.StackDAO;
import org.apache.ambari.server.orm.dao.WidgetDAO;
import org.apache.ambari.server.orm.dao.WidgetLayoutDAO;
import org.apache.ambari.server.orm.entities.ClusterEntity;
import org.apache.ambari.server.orm.entities.ExtensionLinkEntity;
import org.apache.ambari.server.orm.entities.HostEntity;
import org.apache.ambari.server.orm.entities.MpackEntity;
import org.apache.ambari.server.orm.entities.OperatingSystemEntity;
import org.apache.ambari.server.orm.entities.RepositoryEntity;
import org.apache.ambari.server.orm.entities.RepositoryVersionEntity;
import org.apache.ambari.server.orm.entities.SettingEntity;
import org.apache.ambari.server.orm.entities.StackEntity;
import org.apache.ambari.server.orm.entities.WidgetEntity;
import org.apache.ambari.server.orm.entities.WidgetLayoutEntity;
import org.apache.ambari.server.orm.entities.WidgetLayoutUserWidgetEntity;
import org.apache.ambari.server.registry.Registry;
import org.apache.ambari.server.registry.RegistryManager;
import org.apache.ambari.server.scheduler.ExecutionScheduleManager;
import org.apache.ambari.server.security.authorization.AuthorizationException;
import org.apache.ambari.server.security.authorization.AuthorizationHelper;
import org.apache.ambari.server.security.authorization.Group;
import org.apache.ambari.server.security.authorization.GroupType;
import org.apache.ambari.server.security.authorization.ResourceType;
import org.apache.ambari.server.security.authorization.RoleAuthorization;
import org.apache.ambari.server.security.authorization.User;
import org.apache.ambari.server.security.authorization.UserType;
import org.apache.ambari.server.security.authorization.Users;
import org.apache.ambari.server.security.credential.PrincipalKeyCredential;
import org.apache.ambari.server.security.encryption.CredentialStoreService;
import org.apache.ambari.server.security.encryption.CredentialStoreType;
import org.apache.ambari.server.security.ldap.AmbariLdapDataPopulator;
import org.apache.ambari.server.security.ldap.LdapBatchDto;
import org.apache.ambari.server.security.ldap.LdapSyncDto;
import org.apache.ambari.server.serveraction.kerberos.KerberosInvalidConfigurationException;
import org.apache.ambari.server.serveraction.kerberos.KerberosOperationException;
import org.apache.ambari.server.stack.ExtensionHelper;
import org.apache.ambari.server.stack.RepoUtil;
import org.apache.ambari.server.stageplanner.RoleGraph;
import org.apache.ambari.server.stageplanner.RoleGraphFactory;

import org.apache.ambari.server.state.Cluster;
import org.apache.ambari.server.state.Clusters;
import org.apache.ambari.server.state.CommandScriptDefinition;
import org.apache.ambari.server.state.ComponentInfo;
import org.apache.ambari.server.state.Config;
import org.apache.ambari.server.state.ConfigFactory;
import org.apache.ambari.server.state.ConfigHelper;
import org.apache.ambari.server.state.DesiredConfig;
import org.apache.ambari.server.state.ExtensionInfo;
import org.apache.ambari.server.state.Host;
import org.apache.ambari.server.state.HostState;
import org.apache.ambari.server.state.MaintenanceState;
import org.apache.ambari.server.state.OperatingSystemInfo;
import org.apache.ambari.server.state.Packlet;
import org.apache.ambari.server.state.PropertyDependencyInfo;
import org.apache.ambari.server.state.PropertyInfo;
import org.apache.ambari.server.state.PropertyInfo.PropertyType;
import org.apache.ambari.server.state.RepositoryInfo;
import org.apache.ambari.server.state.SecurityType;
import org.apache.ambari.server.state.Service;
import org.apache.ambari.server.state.ServiceComponent;
import org.apache.ambari.server.state.ServiceComponentFactory;
import org.apache.ambari.server.state.ServiceComponentHost;
import org.apache.ambari.server.state.ServiceComponentHostEvent;
import org.apache.ambari.server.state.ServiceComponentHostFactory;
import org.apache.ambari.server.state.ServiceFactory;
import org.apache.ambari.server.state.ServiceGroupFactory;
import org.apache.ambari.server.state.ServiceInfo;
import org.apache.ambari.server.state.ServiceOsSpecific;
import org.apache.ambari.server.state.StackId;
import org.apache.ambari.server.state.StackInfo;
import org.apache.ambari.server.state.State;
import org.apache.ambari.server.state.UnlimitedKeyJCERequirement;
import org.apache.ambari.server.state.configgroup.ConfigGroupFactory;
import org.apache.ambari.server.state.fsm.InvalidStateTransitionException;
import org.apache.ambari.server.state.quicklinksprofile.QuickLinkVisibilityController;
import org.apache.ambari.server.state.quicklinksprofile.QuickLinkVisibilityControllerFactory;
import org.apache.ambari.server.state.quicklinksprofile.QuickLinksProfile;
import org.apache.ambari.server.state.repository.VersionDefinitionXml;
import org.apache.ambari.server.state.scheduler.RequestExecutionFactory;
import org.apache.ambari.server.state.stack.OsFamily;
import org.apache.ambari.server.state.stack.RepositoryXml;
import org.apache.ambari.server.state.stack.WidgetLayout;
import org.apache.ambari.server.state.stack.WidgetLayoutInfo;
import org.apache.ambari.server.state.svccomphost.ServiceComponentHostInstallEvent;
import org.apache.ambari.server.state.svccomphost.ServiceComponentHostOpInProgressEvent;
import org.apache.ambari.server.state.svccomphost.ServiceComponentHostOpSucceededEvent;
import org.apache.ambari.server.state.svccomphost.ServiceComponentHostStartEvent;
import org.apache.ambari.server.state.svccomphost.ServiceComponentHostStopEvent;
import org.apache.ambari.server.state.svccomphost.ServiceComponentHostUpgradeEvent;
import org.apache.ambari.server.topology.Setting;
import org.apache.ambari.server.utils.SecretReference;
import org.apache.ambari.server.utils.StageUtils;
import org.apache.commons.collections.CollectionUtils;
import org.apache.commons.io.IOUtils;
import org.apache.commons.lang.BooleanUtils;
import org.apache.commons.lang.StringUtils;
import org.apache.commons.lang.math.NumberUtils;
import org.apache.http.client.utils.URIBuilder;
import org.slf4j.Logger;
import org.slf4j.LoggerFactory;

import com.google.common.cache.Cache;
import com.google.common.cache.CacheBuilder;
import com.google.common.collect.ArrayListMultimap;
import com.google.common.collect.ListMultimap;
import com.google.common.collect.Multimap;
import com.google.gson.Gson;
import com.google.gson.reflect.TypeToken;
import com.google.inject.Inject;
import com.google.inject.Injector;
import com.google.inject.Singleton;
import com.google.inject.persist.Transactional;

@Singleton
public class AmbariManagementControllerImpl implements AmbariManagementController {

  private final static Logger LOG =
      LoggerFactory.getLogger(AmbariManagementControllerImpl.class);
  private final static Logger configChangeLog = LoggerFactory.getLogger("configchange");

  /**
   * Property name of request context.
   */
  private static final String REQUEST_CONTEXT_PROPERTY = "context";

  private static final Type hostAttributesType =
          new TypeToken<Map<String, String>>() {}.getType();

  private static final String CLUSTER_PHASE_PROPERTY = "phase";
  private static final String CLUSTER_PHASE_INITIAL_INSTALL = "INITIAL_INSTALL";
  private static final String CLUSTER_PHASE_INITIAL_START = "INITIAL_START";

  private static final String BASE_LOG_DIR = "/tmp/ambari";

  private static final String PASSWORD = "password";

  public static final String SKIP_INSTALL_FOR_COMPONENTS = "skipInstallForComponents";
  public static final String DONT_SKIP_INSTALL_FOR_COMPONENTS = "dontSkipInstallForComponents";

  private final Clusters clusters;

  private final ActionManager actionManager;

  private final Injector injector;

  private final Gson gson;


  @Inject
  private RoleCommandOrderProvider roleCommandOrderProvider;
  @Inject
  private ServiceGroupFactory serviceGroupFactory;
  @Inject
  private ServiceFactory serviceFactory;
  @Inject
  private ServiceComponentFactory serviceComponentFactory;
  @Inject
  private ServiceComponentHostFactory serviceComponentHostFactory;
  @Inject
  private ConfigFactory configFactory;
  @Inject
  private StageFactory stageFactory;
  @Inject
  private RequestFactory requestFactory;
  @Inject
  private ActionMetadata actionMetadata;
  @Inject
  private AmbariMetaInfo ambariMetaInfo;
  @Inject
  private RegistryManager registryManager;
  @Inject
  private Users users;
  @Inject
  private HostsMap hostsMap;
  @Inject
  private Configuration configs;
  @Inject
  private AbstractRootServiceResponseFactory rootServiceResponseFactory;
  @Inject
  private RoleGraphFactory roleGraphFactory;
  @Inject
  private ConfigGroupFactory configGroupFactory;
  @Inject
  private ConfigHelper configHelper;
  @Inject
  private RequestExecutionFactory requestExecutionFactory;
  @Inject
  private ExecutionScheduleManager executionScheduleManager;
  @Inject
  private AmbariLdapDataPopulator ldapDataPopulator;
  @Inject
  private RepositoryVersionDAO repositoryVersionDAO;
  @Inject
  private WidgetDAO widgetDAO;
  @Inject
  private WidgetLayoutDAO widgetLayoutDAO;
  @Inject
  private ClusterDAO clusterDAO;
  @Inject
  private CredentialStoreService credentialStoreService;
  @Inject
  private SettingDAO settingDAO;

  private MaintenanceStateHelper maintenanceStateHelper;

  private AmbariManagementHelper helper;

  @Inject
  private ExtensionDAO extensionDAO;
  @Inject
  private ExtensionLinkDAO linkDAO;
  @Inject
  private StackDAO stackDAO;
  @Inject
  protected OsFamily osFamily;

  /**
   * The KerberosHelper to help setup for enabling for disabling Kerberos
   */
  private KerberosHelper kerberosHelper;

  final private String masterHostname;
  final private Integer masterPort;
  final private String masterProtocol;

  final private static String JDK_RESOURCE_LOCATION =
      "/resources/";

  final private static int REPO_URL_CONNECT_TIMEOUT = 3000;
  final private static int REPO_URL_READ_TIMEOUT = 2000;

  final private String jdkResourceUrl;
  final private String javaHome;
  final private String jdkName;
  final private String jceName;
  final private String ojdbcUrl;
  final private String serverDB;
  final private String mysqljdbcUrl;

  private boolean ldapSyncInProgress;

  private Cache<ClusterRequest, ClusterResponse> clusterUpdateCache =
      CacheBuilder.newBuilder().expireAfterWrite(5, TimeUnit.MINUTES).build();
  private Cache<ConfigGroupRequest, ConfigGroupResponse> configGroupUpdateCache =
          CacheBuilder.newBuilder().expireAfterWrite(5, TimeUnit.MINUTES).build();

  @Inject
  private AmbariCustomCommandExecutionHelper customCommandExecutionHelper;
  @Inject
  private AmbariActionExecutionHelper actionExecutionHelper;

  private Map<String, Map<String, Map<String, String>>> configCredentialsForService = new HashMap<>();

  @Inject
  public AmbariManagementControllerImpl(ActionManager actionManager,
      Clusters clusters, Injector injector) throws Exception {
    this.clusters = clusters;
    this.actionManager = actionManager;
    this.injector = injector;
    injector.injectMembers(this);
    gson = injector.getInstance(Gson.class);
    LOG.info("Initializing the AmbariManagementControllerImpl");
    masterHostname =  InetAddress.getLocalHost().getCanonicalHostName();
    maintenanceStateHelper = injector.getInstance(MaintenanceStateHelper.class);
    kerberosHelper = injector.getInstance(KerberosHelper.class);
    if(configs != null)
    {
      if (configs.getApiSSLAuthentication()) {
        masterProtocol = "https";
        masterPort = configs.getClientSSLApiPort();
      } else {
        masterProtocol = "http";
        masterPort = configs.getClientApiPort();
      }
      jdkResourceUrl = getAmbariServerURI(JDK_RESOURCE_LOCATION);
      javaHome = configs.getJavaHome();
      jdkName = configs.getJDKName();
      jceName = configs.getJCEName();
      ojdbcUrl = getAmbariServerURI(JDK_RESOURCE_LOCATION + "/" + configs.getOjdbcJarName());
      mysqljdbcUrl = getAmbariServerURI(JDK_RESOURCE_LOCATION + "/" + configs.getMySQLJarName());

      serverDB = configs.getServerDBName();
    } else {
      masterProtocol = null;
      masterPort = null;

      jdkResourceUrl = null;
      javaHome = null;
      jdkName = null;
      jceName = null;
      ojdbcUrl = null;
      mysqljdbcUrl = null;
      serverDB = null;
    }
    helper = new AmbariManagementHelper(stackDAO, extensionDAO, linkDAO);
  }

  @Override
  public String getAmbariServerURI(String path) {
    if(masterProtocol==null || masterHostname==null || masterPort==null) {
      return null;
    }

    URIBuilder uriBuilder = new URIBuilder();
    uriBuilder.setScheme(masterProtocol);
    uriBuilder.setHost(masterHostname);
    uriBuilder.setPort(masterPort);

    String[] parts = path.split("\\?");

    if (parts.length > 1) {
      uriBuilder.setPath(parts[0]);
      uriBuilder.setQuery(parts[1]);
    } else {
      uriBuilder.setPath(path);
    }

    return uriBuilder.toString();
  }

  @Override
  public RoleCommandOrder getRoleCommandOrder(Cluster cluster) {
      return roleCommandOrderProvider.getRoleCommandOrder(cluster);
  }

  @Override
  public void createCluster(ClusterRequest request)
      throws AmbariException {
    if (request.getClusterName() == null
        || request.getClusterName().isEmpty()
        || request.getClusterId() != null) {
      throw new IllegalArgumentException(
          "Cluster name should be provided and clusterId should be null");
    }

    if (LOG.isDebugEnabled()) {
      LOG.debug("Received a createCluster request, clusterName={}, request={}",
          request.getClusterName(), request);
    }

    if (request.getStackVersion() == null
        || request.getStackVersion().isEmpty()) {
      throw new IllegalArgumentException(
          "Stack information should be provided when creating a cluster");
    }

    StackId stackId = new StackId(request.getStackVersion());
    StackInfo stackInfo = ambariMetaInfo.getStack(stackId.getStackName(),
      stackId.getStackVersion());

    if (stackInfo == null) {
      throw new StackAccessException("stackName=" + stackId.getStackName() + ", stackVersion=" + stackId.getStackVersion());
    }

    // FIXME add support for desired configs at cluster level

    boolean foundInvalidHosts = false;
    StringBuilder invalidHostsStr = new StringBuilder();
    if (request.getHostNames() != null) {
      for (String hostname : request.getHostNames()) {
        try {
          clusters.getHost(hostname);
        } catch (HostNotFoundException e) {
          if (foundInvalidHosts) {
            invalidHostsStr.append(",");
          }
          foundInvalidHosts = true;
          invalidHostsStr.append(hostname);
        }
      }
    }

    if (foundInvalidHosts) {
      throw new HostNotFoundException(invalidHostsStr.toString());
    }

    clusters.addCluster(request.getClusterName(), stackId, request.getSecurityType());
    Cluster c = clusters.getCluster(request.getClusterName());

    if (request.getHostNames() != null) {
      clusters.mapAndPublishHostsToCluster(request.getHostNames(),
          request.getClusterName());
    }
    // Create cluster widgets and layouts
    initializeWidgetsAndLayouts(c, null);
  }

  /**
   * {@inheritDoc}
   */
  @Override
  public RegistryResponse addRegistry(RegistryRequest request) throws AmbariException {
    Registry registry = registryManager.addRegistry(
      request.getRegistryName(), request.getRegistryType(), request.getRegistryUri());
    return new RegistryResponse(registry);
  }

  /**
   * {@inheritDoc}
   */
  @Override
  public Set<RegistryResponse> getRegistries(Set<RegistryRequest> requests)
    throws AmbariException {
    Set<RegistryResponse> responses = new HashSet<>();
    for (RegistryRequest request : requests) {
      responses.addAll(getRegistries(request));
    }
    return responses;
  }

  /**
   * {@inheritDoc}
   * @param registryId registry id
   *
   * @return
   * @throws AmbariException
   */
  @Override
  public Registry getRegistry(final Long registryId) throws AmbariException {
    return registryManager.getRegistry(registryId);
  }

  private Set<RegistryResponse> getRegistries(RegistryRequest request)
    throws AmbariException {
    Set<RegistryResponse> responses;

    Long registryId = request.getRegistryId();

    if (registryId != null) {
      Registry registry = registryManager.getRegistry(registryId);
      responses = Collections.singleton(new RegistryResponse(registry));
    } else {
      Collection<Registry> registries = registryManager.getRegistries().values();
      responses = new HashSet<>();
      for (Registry registry: registries) {
        responses.add(new RegistryResponse(registry));
      }
    }
    return responses;
  }

  /**
   * {@inheritDoc}
   */
  @Override
  public MpackResponse registerMpack(MpackRequest request)
    throws IOException, AuthorizationException, ResourceAlreadyExistsException{


    MpackResponse mpackResponse = ambariMetaInfo.registerMpack(request);
    updateStacks();
    return mpackResponse;
  }

  @Override
  public ArrayList<Packlet> getPacklets(Long mpackId) {
    return ambariMetaInfo.getPacklets(mpackId);
  }

  @Override
  public synchronized Set<ServiceComponentHostResponse> createHostComponents(Set<ServiceComponentHostRequest> requests)
      throws AmbariException, AuthorizationException {

    if (requests.isEmpty()) {
      LOG.warn("Received an empty requests set");
      return null;
    }

    // do all validation checks
    Map<String, Map<String, Map<String, Set<String>>>> hostComponentNames = new HashMap<>();
    Set<String> duplicates = new HashSet<>();
    Set<ServiceComponentHostResponse> createdSvcHostCmpnt = null;
    for (ServiceComponentHostRequest request : requests) {
      validateServiceComponentHostRequest(request);

      Cluster cluster;
      try {
        cluster = clusters.getCluster(request.getClusterName());
      } catch (ClusterNotFoundException e) {
        throw new ParentObjectNotFoundException(
            "Attempted to add a host_component to a cluster which doesn't exist: ", e);
      }

      if(!AuthorizationHelper.isAuthorized(ResourceType.CLUSTER, cluster.getResourceId(),
          EnumSet.of(RoleAuthorization.SERVICE_ADD_DELETE_SERVICES,RoleAuthorization.HOST_ADD_DELETE_COMPONENTS))) {
        throw new AuthorizationException("The authenticated user is not authorized to install service components on to hosts");
      }

      if (StringUtils.isEmpty(request.getServiceDisplayName())) {
        request.setServiceDisplayName(findService(cluster, request.getComponentName()));
        // TODO : What if request.getServiceGroupName() is null ? Get it from service instead.
      }

      if (LOG.isDebugEnabled()) {
        LOG.debug("Received a createHostComponent request, clusterName={}, serviceGroupName={}, serviceName={}, componentName={}, hostname={}, request={}",
          request.getClusterName(), request.getServiceGroupName(), request.getServiceDisplayName(), request.getComponentName(), request.getHostname(), request);
      }

      if (!hostComponentNames.containsKey(request.getClusterName())) {
        hostComponentNames.put(request.getClusterName(), new HashMap<>());
      }
      if (!hostComponentNames.get(request.getClusterName())
          .containsKey(request.getServiceDisplayName())) {
        hostComponentNames.get(request.getClusterName()).put(
<<<<<<< HEAD
            request.getServiceDisplayName(), new HashMap<String, Set<String>>());
=======
            request.getServiceName(), new HashMap<>());
>>>>>>> 285cbafe
      }
      if (!hostComponentNames.get(request.getClusterName())
          .get(request.getServiceDisplayName())
          .containsKey(request.getComponentName())) {
        hostComponentNames.get(request.getClusterName())
<<<<<<< HEAD
            .get(request.getServiceDisplayName()).put(request.getComponentName(),
                new HashSet<String>());
=======
            .get(request.getServiceName()).put(request.getComponentName(), new HashSet<>());
>>>>>>> 285cbafe
      }
      if (hostComponentNames.get(request.getClusterName())
          .get(request.getServiceDisplayName())
          .get(request.getComponentName())
          .contains(request.getHostname())) {
        duplicates.add("[clusterName=" + request.getClusterName() + ", hostName=" + request.getHostname() +
            ", componentName=" +request.getComponentName() +']');
        continue;
      }
      hostComponentNames.get(request.getClusterName())
          .get(request.getServiceDisplayName()).get(request.getComponentName())
          .add(request.getHostname());

      if (request.getDesiredState() != null
          && !request.getDesiredState().isEmpty()) {
        State state = State.valueOf(request.getDesiredState());
        if (!state.isValidDesiredState()
            || state != State.INIT) {
          throw new IllegalArgumentException("Invalid desired state"
              + " only INIT state allowed during creation"
              + ", providedDesiredState=" + request.getDesiredState());
        }
      }

      Service s;
      try {
        s = cluster.getService(request.getServiceDisplayName());
      } catch (ServiceNotFoundException e) {
        throw new IllegalArgumentException(
            "The service[" + request.getServiceDisplayName() + "] associated with the component[" +
            request.getComponentName() + "] doesn't exist for the cluster[" + request.getClusterName() + "]");
      }
      ServiceComponent sc = s.getServiceComponent(
          request.getComponentName());

      setRestartRequiredServices(s, request.getComponentName());

      Host host;
      try {
        host = clusters.getHost(request.getHostname());
      } catch (HostNotFoundException e) {
        throw new ParentObjectNotFoundException(
            "Attempted to add a host_component to a host that doesn't exist: ", e);
      }
      Set<Cluster> mappedClusters =
          clusters.getClustersForHost(request.getHostname());
      boolean validCluster = false;
      if (LOG.isDebugEnabled()) {
        LOG.debug("Looking to match host to cluster, hostnameViaReg={}, hostname={}, clusterName={}, hostClusterMapCount={}",
          host.getHostName(), request.getHostname(), request.getClusterName(), mappedClusters.size());
      }
      for (Cluster mappedCluster : mappedClusters) {
        if (LOG.isDebugEnabled()) {
          LOG.debug("Host belongs to cluster, hostname={}, clusterName={}", request.getHostname(), mappedCluster.getClusterName());
        }
        if (mappedCluster.getClusterName().equals(
            request.getClusterName())) {
          validCluster = true;
          break;
        }
      }
      if (!validCluster) {
        throw new ParentObjectNotFoundException("Attempted to add a host_component to a host that doesn't exist: " +
            "clusterName=" + request.getClusterName() + ", hostName=" + request.getHostname());
      }
      try {
        ServiceComponentHost sch = sc.getServiceComponentHost(request.getHostname());
        if (sch != null) {
          duplicates.add("[clusterName=" + request.getClusterName() + ", hostName=" + request.getHostname() +
              ", componentName=" +request.getComponentName() +']');
        }
      } catch (AmbariException e) {
        // Expected
      }
    }

    // ensure only a single cluster update
    if (hostComponentNames.size() != 1) {
      throw new IllegalArgumentException("Invalid arguments - updates allowed"
          + " on only one cluster at a time");
    }

    if (!duplicates.isEmpty()) {
      StringBuilder names = new StringBuilder();
      boolean first = true;
      for (String hName : duplicates) {
        if (!first) {
          names.append(",");
        }
        first = false;
        names.append(hName);
      }
      String msg;
      if (duplicates.size() == 1) {
        msg = "Attempted to create a host_component which already exists: ";
      } else {
        msg = "Attempted to create host_component's which already exist: ";
      }
      throw new DuplicateResourceException(msg + names);
    }

    // set restartRequired flag for  monitoring services
    setMonitoringServicesRestartRequired(requests);
    // now doing actual work
    return persistServiceComponentHosts(requests);
  }

  Set<ServiceComponentHostResponse> persistServiceComponentHosts(Set<ServiceComponentHostRequest> requests)
    throws AmbariException {
    Multimap<Cluster, ServiceComponentHost> schMap = ArrayListMultimap.create();

    for (ServiceComponentHostRequest request : requests) {
      Cluster cluster = clusters.getCluster(request.getClusterName());
      Service s = cluster.getService(request.getServiceDisplayName());
      ServiceComponent sc = s.getServiceComponent(
          request.getComponentName());

      ServiceComponentHost sch =
          serviceComponentHostFactory.createNew(sc, request.getHostname());

      if (request.getDesiredState() != null
          && !request.getDesiredState().isEmpty()) {
        State state = State.valueOf(request.getDesiredState());
        sch.setDesiredState(state);
      }

      schMap.put(cluster, sch);
    }
    Set<ServiceComponentHostResponse> createdSvcHostCmpnt = null;
    for (Cluster cluster : schMap.keySet()) {
      createdSvcHostCmpnt = cluster.addServiceComponentHosts(schMap.get(cluster));
    }
    return createdSvcHostCmpnt;
  }

  private void setMonitoringServicesRestartRequired(
    Set<ServiceComponentHostRequest> requests) throws AmbariException {

    for (ServiceComponentHostRequest request : requests) {
      Cluster cluster = clusters.getCluster(request.getClusterName());

      for (Service service : cluster.getServices().values()) {
        ServiceInfo serviceInfo = ambariMetaInfo.getService(service);

        if (!BooleanUtils.toBoolean(serviceInfo.isMonitoringService())) {
          continue;
        }

        for (ServiceComponent sc : service.getServiceComponents().values()) {
          if (sc.isMasterComponent()) {
            for (ServiceComponentHost sch : sc.getServiceComponentHosts().values()) {
              sch.setRestartRequired(true);
            }
            continue;
          }

          String hostname = request.getHostname();
          if (sc.getServiceComponentHosts().containsKey(hostname)) {
            ServiceComponentHost sch = sc.getServiceComponentHost(hostname);
            sch.setRestartRequired(true);
          }
        }
      }
    }
  }

  private void setRestartRequiredServices(
          Service service, String componentName) throws AmbariException {

    StackId stackId = service.getDesiredStackId();
    if (service.getServiceComponent(componentName).isClientComponent()) {
      return;
    }
    Set<String> needRestartServices = ambariMetaInfo.getRestartRequiredServicesNames(
      stackId.getStackName(), stackId.getStackVersion());

    if(needRestartServices.contains(service.getName())) {
      Map<String, ServiceComponent> m = service.getServiceComponents();
      for (Entry<String, ServiceComponent> entry : m.entrySet()) {
        ServiceComponent serviceComponent = entry.getValue();
        Map<String, ServiceComponentHost> schMap = serviceComponent.getServiceComponentHosts();

          for (Entry<String, ServiceComponentHost> sch : schMap.entrySet()) {
            ServiceComponentHost serviceComponentHost = sch.getValue();
            serviceComponentHost.setRestartRequired(true);
          }

      }
    }
  }

  @Override
  public void registerRackChange(String clusterName) throws AmbariException {
    Cluster cluster = clusters.getCluster(clusterName);

    for (Service service : cluster.getServices().values()) {
      ServiceInfo serviceInfo = ambariMetaInfo.getService(service);

      if (!BooleanUtils.toBoolean(serviceInfo.isRestartRequiredAfterRackChange())) {
        continue;
      }

      Map<String, ServiceComponent> serviceComponents = service.getServiceComponents();

      for (ServiceComponent serviceComponent : serviceComponents.values()) {
        Map<String, ServiceComponentHost> schMap = serviceComponent.getServiceComponentHosts();
        for (Entry<String, ServiceComponentHost> sch : schMap.entrySet()) {
          ServiceComponentHost serviceComponentHost = sch.getValue();
          serviceComponentHost.setRestartRequired(true);
        }
      }
    }
  }

  /**
   * Creates a configuration.
   * <p>
   * This implementation ensures the authenticated user is authorized to create the new configuration
   * based on the details of what properties are being changed and the authorizations the authenticated
   * user has been granted.
   * <p>
   * Example
   * <ul>
   * <li>
   * If the user is attempting to change a service-level configuration that user must be granted the
   * <code>SERVICE_MODIFY_CONFIGS</code> privilege (authorization)
   * </li>
   * <li>
   * If the user is attempting to change the cluster-wide value to enable or disable auto-start
   * (<code>cluster-env/recovery_enabled</code>), that user must be granted the
   * <code>CLUSTER_MANAGE_AUTO_START</code> privilege (authorization)
   * </li>
   * </ul>
   *
   * @param request the request object which defines the configuration.
   * @throws AmbariException when the configuration cannot be created.
   */
  @Override
  public synchronized ConfigurationResponse createConfiguration(
      ConfigurationRequest request) throws AmbariException, AuthorizationException {
    if (null == request.getClusterName() || request.getClusterName().isEmpty()
        || null == request.getType() || request.getType().isEmpty()
        || null == request.getProperties()) {
      throw new IllegalArgumentException("Invalid Arguments,"
          + " clustername, config type and configs should not"
          + " be null or empty");
    }

    Cluster cluster = clusters.getCluster(request.getClusterName());

    String configType = request.getType();

    // If the config type is for a service, then allow a user with SERVICE_MODIFY_CONFIGS to
    // update, else ensure the user has CLUSTER_MODIFY_CONFIGS
    String service = null;

    try {
      service = cluster.getServiceForConfigTypes(Collections.singleton(configType));
    } catch (IllegalArgumentException e) {
      // Ignore this since we may have hit a config type that spans multiple services. This may
      // happen in unit test cases but should not happen with later versions of stacks.
    }

    // Get the changes so that the user's intention can be determined. For example, maybe
    // the user wants to change the run-as user for a service or maybe the the cluster-wide
    // recovery mode setting.
    Map<String, String[]> propertyChanges = getPropertyChanges(cluster, request);

    if(StringUtils.isEmpty(service)) {
      // If the configuration is not attached to a specific service, it is a cluster-wide configuration
      // type. For example, cluster-env.

      // If the user is trying to set the cluster-wide recovery mode, ensure that user
      // has the appropriate authorization
      validateAuthorizationToManageServiceAutoStartConfiguration(cluster, configType, propertyChanges);

      // If the user is trying to set any other cluster-wide property, ensure that user
      // has the appropriate authorization
      validateAuthorizationToModifyConfigurations(cluster, configType, propertyChanges,
          Collections.singletonMap("cluster-env", Collections.singleton("recovery_enabled")),
          false);
    }
    else {
      // If the user is trying to set any service-level property, ensure that user
      // has the appropriate authorization
      validateAuthorizationToModifyConfigurations(cluster, configType, propertyChanges, null, true);

      // Ensure the user is allowed to update service users and groups.
      validateAuthorizationToUpdateServiceUsersAndGroups(cluster, configType, propertyChanges);
    }

    Map<String, String> requestProperties = request.getProperties();

    // Configuration attributes are optional. If not present, use default(provided by stack), otherwise merge default
    // with request-provided
    Map<String, Map<String, String>> requestPropertiesAttributes = request.getPropertiesAttributes();

    if (requestPropertiesAttributes != null && requestPropertiesAttributes.containsKey(PASSWORD)) {
      for (Map.Entry<String, String> requestEntry : requestPropertiesAttributes.get(PASSWORD).entrySet()) {
        String passwordProperty = requestEntry.getKey();
        if(requestProperties.containsKey(passwordProperty) && requestEntry.getValue().equals("true")) {
          String passwordPropertyValue = requestProperties.get(passwordProperty);
          if (!SecretReference.isSecret(passwordPropertyValue)) {
            continue;
          }
          SecretReference ref = new SecretReference(passwordPropertyValue, cluster);
          String refValue = ref.getValue();
          requestProperties.put(passwordProperty, refValue);
        }
      }
    }

    Map<PropertyInfo.PropertyType, Set<String>> propertiesTypes = cluster.getConfigPropertiesTypes(request.getType());
    if(propertiesTypes.containsKey(PropertyType.PASSWORD)) {
      for(String passwordProperty : propertiesTypes.get(PropertyType.PASSWORD)) {
        if(requestProperties.containsKey(passwordProperty)) {
          String passwordPropertyValue = requestProperties.get(passwordProperty);
          if (!SecretReference.isSecret(passwordPropertyValue)) {
            continue;
          }
          SecretReference ref = new SecretReference(passwordPropertyValue, cluster);
          String refValue = ref.getValue();
          requestProperties.put(passwordProperty, refValue);
        }
      }
    }



    Map<String, Config> configs = cluster.getConfigsByType(
        request.getType());
    if (null == configs) {
      configs = new HashMap<>();
    }

    Map<String, Map<String, String>> propertiesAttributes = new HashMap<>();

    Set<StackId> visitedStacks = new HashSet<>();

    for (Service clusterService : cluster.getServices().values()) {
      StackId stackId = clusterService.getDesiredStackId();
      StackInfo stackInfo = ambariMetaInfo.getStack(clusterService.getDesiredStackId());

      if (visitedStacks.contains(stackId)) {
        continue;
      }

      Map<String, Map<String, String>> defaultConfigAttributes = stackInfo.getDefaultConfigAttributesForConfigType(configType);
      if (null != defaultConfigAttributes) {
        ConfigHelper.mergeConfigAttributes(propertiesAttributes, defaultConfigAttributes);
      }

      visitedStacks.add(stackId);
    }

    // overwrite default attributes with request attributes
    if(requestPropertiesAttributes != null){
      ConfigHelper.mergeConfigAttributes(propertiesAttributes, requestPropertiesAttributes);
    }

    if (configs.containsKey(request.getVersionTag())) {
      throw new AmbariException(MessageFormat.format("Configuration with tag ''{0}'' exists for ''{1}''",
          request.getVersionTag(),
          request.getType()));
    }

    StackId stackId = null;
    if (null != service) {
      Service svc = cluster.getService(service);
      stackId = svc.getDesiredStackId();
    } else {
      stackId = cluster.getDesiredStackVersion();
    }

    Config config = createConfig(cluster, stackId, request.getType(), requestProperties,
      request.getVersionTag(), propertiesAttributes);

    LOG.info(MessageFormat.format("Creating configuration with tag ''{0}'' to cluster ''{1}''  for configuration type {2}",
        request.getVersionTag(),
        request.getClusterName(),
        configType));

    return new ConfigurationResponse(cluster.getClusterName(), config);
  }

  @Override
  public Config createConfig(Cluster cluster, StackId stackId, String type, Map<String, String> properties,
                             String versionTag, Map<String, Map<String, String>> propertiesAttributes) {

    Config config = configFactory.createNew(stackId, cluster, type, versionTag, properties,
        propertiesAttributes);

    cluster.addConfig(config);
    return config;
  }

  @Override
  public void createUsers(Set<UserRequest> requests) throws AmbariException {

    for (UserRequest request : requests) {

      if (null == request.getUsername() || request.getUsername().isEmpty() ||
          null == request.getPassword() || request.getPassword().isEmpty()) {
        throw new AmbariException("Username and password must be supplied.");
      }

      users.createUser(request.getUsername(), request.getPassword(), UserType.LOCAL, request.isActive(), request.isAdmin());
    }
  }

  @Override
  public void createGroups(Set<GroupRequest> requests) throws AmbariException {
    for (GroupRequest request : requests) {
      if (StringUtils.isBlank(request.getGroupName())) {
        throw new AmbariException("Group name must be supplied.");
      }
      final Group group = users.getGroup(request.getGroupName());
      if (group != null) {
        throw new AmbariException("Group already exists.");
      }
      users.createGroup(request.getGroupName(), GroupType.LOCAL);
    }
  }

  @Override
  public void createMembers(Set<MemberRequest> requests) throws AmbariException {
    for (MemberRequest request : requests) {
      if (StringUtils.isBlank(request.getGroupName()) || StringUtils.isBlank(request.getUserName())) {
        throw new AmbariException("Both group name and user name must be supplied.");
      }
      users.addMemberToGroup(request.getGroupName(), request.getUserName());
    }
  }

  @Override
  public Set<MemberResponse> getMembers(Set<MemberRequest> requests)
      throws AmbariException {
    final Set<MemberResponse> responses = new HashSet<>();
    for (MemberRequest request: requests) {
      LOG.debug("Received a getMembers request, {}", request);
      final Group group = users.getGroup(request.getGroupName());
      if (null == group) {
        if (requests.size() == 1) {
          // only throw exception if there is a single request
          // if there are multiple requests, this indicates an OR predicate
          throw new ObjectNotFoundException("Cannot find group '"
              + request.getGroupName() + "'");
        }
      } else {
        for (User user: users.getGroupMembers(group.getGroupName())) {
          final MemberResponse response = new MemberResponse(group.getGroupName(), user.getUserName());
          responses.add(response);
        }
      }
    }
    return responses;
  }

  @Override
  @SuppressWarnings("unchecked")
  public synchronized void updateMembers(Set<MemberRequest> requests) throws AmbariException {
    // validate
    String groupName = null;
    for (MemberRequest request: requests) {
      if (groupName != null && !request.getGroupName().equals(groupName)) {
        throw new AmbariException("Can't manage members of different groups in one request");
      }
      groupName = request.getGroupName();
    }
    final List<String> requiredMembers = new ArrayList<>();
    for (MemberRequest request: requests) {
      if (request.getUserName() != null) {
        requiredMembers.add(request.getUserName());
      }
    }
    final List<String> currentMembers = users.getAllMembers(groupName);
    for (String user: (Collection<String>) CollectionUtils.subtract(currentMembers, requiredMembers)) {
      users.removeMemberFromGroup(groupName, user);
    }
    for (String user: (Collection<String>) CollectionUtils.subtract(requiredMembers, currentMembers)) {
      users.addMemberToGroup(groupName, user);
    }
  }

  private Stage createNewStage(long id, Cluster cluster, long requestId,
                               String requestContext, String clusterHostInfo,
                               String commandParamsStage, String hostParamsStage) {
    String logDir = BASE_LOG_DIR + File.pathSeparator + requestId;
    Stage stage =
        stageFactory.createNew(requestId, logDir,
          null == cluster ? null : cluster.getClusterName(),
          null == cluster ? -1L : cluster.getClusterId(),
          requestContext, commandParamsStage,
          hostParamsStage);
    stage.setStageId(id);
    return stage;
  }

  private Set<ClusterResponse> getClusters(ClusterRequest request)
      throws AmbariException, AuthorizationException {

    Set<ClusterResponse> response = new HashSet<>();

    if (LOG.isDebugEnabled()) {
      LOG.debug("Received a getClusters request, clusterName={}, clusterId={}, stackInfo={}",
        request.getClusterName(), request.getClusterId(), request.getStackVersion());
    }

    Cluster singleCluster = null;
    try {
      if (request.getClusterName() != null) {
        singleCluster = clusters.getCluster(request.getClusterName());
      } else if (request.getClusterId() != null) {
        singleCluster = clusters.getClusterById(request.getClusterId());
      }
    }
    catch(ClusterNotFoundException e) {
      // the user shouldn't know the difference between a cluster that does not exist or one that
      // he doesn't have access to.
      if (AuthorizationHelper.isAuthorized(ResourceType.AMBARI, null, RoleAuthorization.AMBARI_ADD_DELETE_CLUSTERS)) {
        throw e;
      } else {
        throw new AuthorizationException();
      }
    }

    if (singleCluster != null) {
      ClusterResponse cr = singleCluster.convertToResponse();
      cr.setDesiredConfigs(singleCluster.getDesiredConfigs());
      cr.setDesiredServiceConfigVersions(singleCluster.getActiveServiceConfigVersions());
      cr.setCredentialStoreServiceProperties(getCredentialStoreServiceProperties());

     // If the user is authorized to view information about this cluster, add it to the response
// TODO: Uncomment this when the UI doesn't require view access for View-only users.
//      if (AuthorizationHelper.isAuthorized(ResourceType.CLUSTER, cr.getResourceId(),
//          RoleAuthorization.AUTHORIZATIONS_VIEW_CLUSTER)) {
      response.add(cr);
//      }
//      else {
//        // the user shouldn't know the difference between a cluster that does not exist or one that
//        // he doesn't have access to.
//        throw new AuthorizationException();
//      }

      return response;
    }


    Map<String, Cluster> allClusters = clusters.getClusters();
    for (Cluster c : allClusters.values()) {

// TODO: Uncomment this when the UI doesn't require view access for View-only users.
//       If the user is authorized to view information about this cluster, add it to the response
//       if (AuthorizationHelper.isAuthorized(ResourceType.CLUSTER, c.getResourceId(),
//        RoleAuthorization.AUTHORIZATIONS_VIEW_CLUSTER)) {
      ClusterResponse cr = c.convertToResponse();
      cr.setDesiredConfigs(c.getDesiredConfigs());
      cr.setDesiredServiceConfigVersions(c.getActiveServiceConfigVersions());
      cr.setCredentialStoreServiceProperties(getCredentialStoreServiceProperties());
      response.add(cr);
//       }
    }
    StringBuilder builder = new StringBuilder();
    if (LOG.isDebugEnabled()) {
      clusters.debugDump(builder);
      LOG.debug("Cluster State for cluster {}", builder);
    }
    return response;
  }

  private Set<ServiceComponentHostResponse> getHostComponents(
      ServiceComponentHostRequest request) throws AmbariException {
    LOG.debug("Processing request {}", request);

    if (request.getClusterName() == null
        || request.getClusterName().isEmpty()) {
      IllegalArgumentException e = new IllegalArgumentException("Invalid arguments, cluster name should not be null");
      LOG.debug("Cluster not specified in request", e);
      throw e;
    }

    final Cluster cluster;
    try {
      cluster = clusters.getCluster(request.getClusterName());
    } catch (ClusterNotFoundException e) {
      LOG.error("Cluster not found ", e);
      throw new ParentObjectNotFoundException("Parent Cluster resource doesn't exist", e);
    }

    if (request.getHostname() != null) {
      try {
        if (!clusters.getClustersForHost(request.getHostname()).contains(cluster)) {
          // case where host exists but not associated with given cluster
          LOG.error("Host doesn't belong to cluster - " + request.getHostname());
          throw new ParentObjectNotFoundException("Parent Host resource doesn't exist",
              new HostNotFoundException(request.getClusterName(), request.getHostname()));
        }
      } catch (HostNotFoundException e) {
        LOG.error("Host not found", e);
        // creating new HostNotFoundException to add cluster name
        throw new ParentObjectNotFoundException("Parent Host resource doesn't exist",
            new HostNotFoundException(request.getClusterName(), request.getHostname()));
      }
    }

    if (request.getComponentName() != null) {
      if (StringUtils.isBlank(request.getServiceDisplayName())) {

        // !!! FIXME the assumption that a component is unique across all stacks is a ticking
        // time bomb.  Blueprints are making this assumption.
        String serviceName = findService(cluster, request.getComponentName());

        if (StringUtils.isBlank(serviceName)) {
          LOG.error("Unable to find service for component {}", request.getComponentName());
          throw new ServiceComponentHostNotFoundException(
              cluster.getClusterName(), null, request.getComponentName(), request.getHostname());
        }
        request.setServiceDisplayName(serviceName);
      }
    }

    Set<Service> services = new HashSet<>();
    if (request.getServiceDisplayName() != null && !request.getServiceDisplayName().isEmpty()) {
      services.add(cluster.getService(request.getServiceDisplayName()));
    } else {
      services.addAll(cluster.getServices().values());
    }

    Set<ServiceComponentHostResponse> response =
        new HashSet<>();

    boolean checkDesiredState = false;
    State desiredStateToCheck = null;
    boolean checkState = false;
    State stateToCheck = null;
    boolean filterBasedConfigStaleness = false;
    boolean staleConfig = true;
    if (request.getStaleConfig() != null) {
      filterBasedConfigStaleness = true;
      staleConfig = "true".equals(request.getStaleConfig().toLowerCase());
    }
    if (request.getDesiredState() != null
        && !request.getDesiredState().isEmpty()) {
      desiredStateToCheck = State.valueOf(request.getDesiredState());
      if (!desiredStateToCheck.isValidDesiredState()) {
        throw new IllegalArgumentException("Invalid arguments, invalid desired"
            + " state, desiredState=" + desiredStateToCheck);
      }
      checkDesiredState = true;
    }

    if (!StringUtils.isEmpty(request.getState())) {
      stateToCheck = State.valueOf(request.getState());
      // maybe check should be more wider
      if (stateToCheck == null) {
        throw new IllegalArgumentException("Invalid arguments, invalid state, State=" + request.getState());
      }
      checkState = true;
    }

    Map<String, DesiredConfig> desiredConfigs = cluster.getDesiredConfigs();
    Map<String, Host> hosts = clusters.getHostsForCluster(cluster.getClusterName());

    for (Service s : services) {
      // filter on component name if provided
      Set<ServiceComponent> components = new HashSet<>();
      if (request.getComponentName() != null) {
        components.add(s.getServiceComponent(request.getComponentName()));
      } else {
        components.addAll(s.getServiceComponents().values());
      }
      for (ServiceComponent sc : components) {
        if (request.getComponentName() != null) {
          if (!sc.getName().equals(request.getComponentName())) {
            continue;
          }
        }

        // filter on hostname if provided
        // filter on desired state if provided

        Map<String, ServiceComponentHost> serviceComponentHostMap =
          sc.getServiceComponentHosts();

        if (request.getHostname() != null) {
          try {
            if (serviceComponentHostMap == null
                || !serviceComponentHostMap.containsKey(request.getHostname())) {
              throw new ServiceComponentHostNotFoundException(cluster.getClusterName(),
                s.getName(), sc.getName(), request.getHostname());
            }

            ServiceComponentHost sch = serviceComponentHostMap.get(request.getHostname());

            if (null == sch) {
              // It's possible that the host was deleted during the time that the request was generated.
              continue;
            }

            if (checkDesiredState && (desiredStateToCheck != sch.getDesiredState())) {
              continue;
            }

            if (checkState && stateToCheck != sch.getState()) {
              continue;
            }

            if (request.getAdminState() != null) {
              String stringToMatch =
                  sch.getComponentAdminState() == null ? "" : sch.getComponentAdminState().name();
              if (!request.getAdminState().equals(stringToMatch)) {
                continue;
              }
            }

            ServiceComponentHostResponse r = sch.convertToResponse(desiredConfigs);
            if (null == r || (filterBasedConfigStaleness && r.isStaleConfig() != staleConfig)) {
              continue;
            }

            Host host = hosts.get(sch.getHostName());
            if (host == null) {
              throw new HostNotFoundException(cluster.getClusterName(), sch.getHostName());
            }

            MaintenanceState effectiveMaintenanceState = maintenanceStateHelper.getEffectiveState(sch, host);
            if(filterByMaintenanceState(request, effectiveMaintenanceState)) {
              continue;
            }
            r.setMaintenanceState(effectiveMaintenanceState.name());

            response.add(r);
          } catch (ServiceComponentHostNotFoundException e) {
            if (request.getServiceDisplayName() == null || request.getComponentName() == null) {
              // Ignore the exception if either the service name or component name are not specified.
              // This is an artifact of how we get host_components and can happen in the case where
              // we get all host_components for a host, for example.
              LOG.debug("Ignoring not specified host_component ", e);

            } else {
              // Otherwise rethrow the exception and let the caller decide if it's an error condition.
              // Logging the exception as debug since this does not necessarily indicate an error
              // condition.
              LOG.debug("ServiceComponentHost not found ", e);
              throw new ServiceComponentHostNotFoundException(cluster.getClusterName(),
                  request.getServiceDisplayName(), request.getComponentName(), request.getHostname());
            }
          }
        } else {
          for (ServiceComponentHost sch : serviceComponentHostMap.values()) {
            if (null == sch) {
              // It's possible that the host was deleted during the time that the request was generated.
              continue;
            }

            if (checkDesiredState && (desiredStateToCheck != sch.getDesiredState())) {
              continue;
            }

            if (checkState && stateToCheck != sch.getState()) {
              continue;
            }

            if (request.getAdminState() != null) {
              String stringToMatch =
                  sch.getComponentAdminState() == null ? "" : sch.getComponentAdminState().name();
              if (!request.getAdminState().equals(stringToMatch)) {
                continue;
              }
            }

            ServiceComponentHostResponse r = sch.convertToResponse(desiredConfigs);
            if (null == r || (filterBasedConfigStaleness && r.isStaleConfig() != staleConfig)) {
              continue;
            }

            Host host = hosts.get(sch.getHostName());
            if (host == null) {
              throw new HostNotFoundException(cluster.getClusterName(), sch.getHostName());
            }

            MaintenanceState effectiveMaintenanceState = maintenanceStateHelper.getEffectiveState(sch, host);
            if(filterByMaintenanceState(request, effectiveMaintenanceState)) {
              continue;
            }
            r.setMaintenanceState(effectiveMaintenanceState.name());

            response.add(r);
          }
        }
      }
    }
    return response;
  }

  private boolean filterByMaintenanceState(ServiceComponentHostRequest request, MaintenanceState effectiveMaintenanceState) {
    if (request.getMaintenanceState() != null) {
      MaintenanceState desiredMaintenanceState = MaintenanceState.valueOf(request.getMaintenanceState());
      if (desiredMaintenanceState.equals(MaintenanceState.ON)) {
        /*
         * if we want components with ON state it can be one of IMPLIED_FROM_SERVICE,
         * IMPLIED_FROM_SERVICE_AND_HOST, IMPLIED_FROM_HOST, ON, ro simply - not OFF
         */
        if (effectiveMaintenanceState.equals(MaintenanceState.OFF)) {
          return true;
        }
      } else if (!desiredMaintenanceState.equals(effectiveMaintenanceState)){
        return true;
      }
    }
    return false;
  }

  @Override
  public MaintenanceState getEffectiveMaintenanceState(ServiceComponentHost sch)
      throws AmbariException {

    return maintenanceStateHelper.getEffectiveState(sch);
  }


  private Set<ConfigurationResponse> getConfigurations(
      ConfigurationRequest request) throws AmbariException {
    if (request.getClusterName() == null) {
      throw new IllegalArgumentException("Invalid arguments, cluster name"
          + " should not be null");
    }

    Cluster cluster = clusters.getCluster(request.getClusterName());

    Set<ConfigurationResponse> responses = new HashSet<>();

    // !!! if only one, then we need full properties
    if (null != request.getType() && null != request.getVersionTag()) {
      Config config = cluster.getConfig(request.getType(),
          request.getVersionTag());
      if (null != config) {
        ConfigurationResponse response = new ConfigurationResponse(
            cluster.getClusterName(), config);
        responses.add(response);
      }
    }
    else {
      boolean includeProps = request.includeProperties();
      if (null != request.getType()) {
        Map<String, Config> configs = cluster.getConfigsByType(
            request.getType());

        if (null != configs) {
          for (Entry<String, Config> entry : configs.entrySet()) {
            Config config = entry.getValue();
            ConfigurationResponse response = new ConfigurationResponse(
                cluster.getClusterName(), config.getStackId(),
                request.getType(),
                config.getTag(), entry.getValue().getVersion(),
                includeProps ? config.getProperties() : new HashMap<>(),
                includeProps ? config.getPropertiesAttributes() : new HashMap<>(),
                config.getPropertiesTypes());
            responses.add(response);
          }
        }
      } else {
        // !!! all configuration
        Collection<Config> all = cluster.getAllConfigs();

        for (Config config : all) {
          ConfigurationResponse response = new ConfigurationResponse(
              cluster.getClusterName(), config.getStackId(), config.getType(),
              config.getTag(), config.getVersion(),
              includeProps ? config.getProperties() : new HashMap<>(),
              includeProps ? config.getPropertiesAttributes() : new HashMap<>(),
              config.getPropertiesTypes());

          responses.add(response);
        }
      }
    }

    return responses;

  }

  @Override
  @Transactional
  public synchronized RequestStatusResponse updateClusters(Set<ClusterRequest> requests,
                                                           Map<String, String> requestProperties)
      throws AmbariException, AuthorizationException {

    RequestStatusResponse response = null;

    // We have to allow for multiple requests to account for multiple
    // configuration updates (create multiple configuration resources)...
    for (ClusterRequest request : requests) {
      // TODO : Is there ever a real world case where we could have multiple non-null responses?

      // ***************************************************
      // set any session attributes for this cluster request
      Cluster cluster;
      if (request.getClusterId() == null) {
        cluster = clusters.getCluster(request.getClusterName());
      } else {
        cluster = clusters.getClusterById(request.getClusterId());
      }

      if (cluster == null) {
        throw new AmbariException("The cluster may not be null");
      }

      Map<String, Object> sessionAttributes = request.getSessionAttributes();

      // TODO: Once the UI uses the Credential Resource API, remove this block to _clean_ the
      // TODO: session attributes and store any KDC administrator credentials in the secure
      // TODO: credential provider facility.
      // For now, to keep things backwards compatible, get and remove the KDC administrator credentials
      // from the session attributes and store them in the CredentialsProvider. The KDC administrator
      // credentials are prefixed with kdc_admin/. The following attributes are expected, if setting
      // the KDC administrator credentials:
      //    kerberos_admin/principal
      //    kerberos_admin/password
      if((sessionAttributes != null) && !sessionAttributes.isEmpty()) {
        Map<String, Object> cleanedSessionAttributes = new HashMap<>();
        String principal = null;
        char[] password = null;

        for(Map.Entry<String,Object> entry: sessionAttributes.entrySet()) {
          String name = entry.getKey();
          Object value = entry.getValue();

          if ("kerberos_admin/principal".equals(name)) {
            if(value instanceof String) {
              principal = (String)value;
            }
          }
          else if ("kerberos_admin/password".equals(name)) {
            if(value instanceof String) {
              password = ((String) value).toCharArray();
            }
          } else {
            cleanedSessionAttributes.put(name, value);
          }
        }

        if(principal != null) {
          // The KDC admin principal exists... set the credentials in the credentials store
          credentialStoreService.setCredential(cluster.getClusterName(),
              KerberosHelper.KDC_ADMINISTRATOR_CREDENTIAL_ALIAS,
              new PrincipalKeyCredential(principal, password), CredentialStoreType.TEMPORARY);
        }

        sessionAttributes = cleanedSessionAttributes;
      }
      // TODO: END

      cluster.addSessionAttributes(sessionAttributes);
      //
      // ***************************************************

      response = updateCluster(request, requestProperties);
    }
    return response;
  }

  /**
   * Get a dictionary of all config differences between existingConfig and newConfigValues where the key is the config name and the action is one of "changed", "added", or "deleted".
   * @param existingConfig
   * @param newConfigValues
   * @return Delta of configs
   */
  private Map<String, String> getConfigKeyDeltaToAction(Config existingConfig, Map<String, String> newConfigValues) {
    Map<String, String> configsChanged = new HashMap<>();

    if (null != existingConfig) {
      Map<String, String> existingConfigValues = existingConfig.getProperties();

      Iterator it = existingConfigValues.entrySet().iterator();
      while (it.hasNext()) {
        Map.Entry<String, String> pair = (Map.Entry) it.next();
        // Check the value if both keys exist
        if (newConfigValues.containsKey(pair.getKey())) {
          if (!newConfigValues.get(pair.getKey()).equals(pair.getValue())) {
            configsChanged.put(pair.getKey(), "changed");
          }
        } else {
          // Deleted
          configsChanged.put(pair.getKey(), "deleted");
        }
      }

      it = newConfigValues.entrySet().iterator();
      while (it.hasNext()) {
        Map.Entry<String, String> pair = (Map.Entry) it.next();
        if (!existingConfigValues.keySet().contains(pair.getKey())) {
          configsChanged.put(pair.getKey(), "added");
        }
      }
    } else {
      // All of the configs in this config type are new.
      for (String key : newConfigValues.keySet()) {
        configsChanged.put(key, "added");
      }
    }
    return configsChanged;
  }

  /**
   * Inverse a HashMap of the form key_i: value_j to value_j: [key_a, ..., key_z]
   * for all keys that contain that value.
   * This is useful for printing config deltas.
   * @param configKeyToAction Original dictionary
   * @return Inverse of the dictionary.
   */
  private Map<String, List<String>> inverseMapByValue(Map<String, String> configKeyToAction) {
    Map<String, List<String>> mapByValue = new HashMap<>();

    Iterator it = configKeyToAction.entrySet().iterator();
    while (it.hasNext()) {
      Map.Entry<String, String> pair = (Map.Entry) it.next();
      // Key is the config name, Value is the action (added, deleted, changed)
      if (mapByValue.containsKey(pair.getValue())) {
        mapByValue.get(pair.getValue()).add(pair.getKey());
      } else {
        List<String> configListForAction = new ArrayList<>();
        configListForAction.add(pair.getKey());
        mapByValue.put(pair.getValue(), configListForAction);
      }
    }
    return mapByValue;
  }

  /**
   * Get a string that represents config keys that are changed, added, or deleted.
   * @param actionToConfigKeyList Dictionary from the action to a list of configs in that category.
   * @return String that represents config keys that are changed, added, or deleted.
   */
  private String getActionToConfigListAsString(Map<String, List<String>> actionToConfigKeyList) {
    String output = "";

    String[] actions = {"added", "deleted", "changed"};
    int i = 0;
    for (String action : actions) {
      i++;
      output += action + ": [";
      if (actionToConfigKeyList.containsKey(action)) {
        List<String> values = actionToConfigKeyList.get(action);
        output += StringUtils.join(values, ", ");

      }
      if (i < actions.length) {
        output += "], ";
      } else {
        output += "]";
      }
    }
    return output;
  }

  private synchronized RequestStatusResponse updateCluster(ClusterRequest request, Map<String, String> requestProperties)
      throws AmbariException, AuthorizationException {

    RequestStageContainer requestStageContainer = null;

    if (request.getClusterId() == null
        && (request.getClusterName() == null
        || request.getClusterName().isEmpty())) {
      throw new IllegalArgumentException("Invalid arguments, cluster id or cluster name should not be null");
    }

    LOG.info("Received a updateCluster request"
        + ", clusterId=" + request.getClusterId()
        + ", clusterName=" + request.getClusterName()
        + ", securityType=" + request.getSecurityType()
        + ", request=" + request);

    final Cluster cluster;
    if (request.getClusterId() == null) {
      cluster = clusters.getCluster(request.getClusterName());
    } else {
      cluster = clusters.getClusterById(request.getClusterId());
    }

    List<ConfigurationRequest> desiredConfigs = request.getDesiredConfig();
    if (desiredConfigs != null) {
      for (ConfigurationRequest configurationRequest : desiredConfigs) {
        if (StringUtils.isEmpty(configurationRequest.getVersionTag())) {
          configurationRequest.setVersionTag(UUID.randomUUID().toString());
        }
      }
    }

    // Ensure the user has access to update this cluster
    AuthorizationHelper.verifyAuthorization(ResourceType.CLUSTER, cluster.getResourceId(), RoleAuthorization.AUTHORIZATIONS_UPDATE_CLUSTER);

    //save data to return configurations created
    List<ConfigurationResponse> configurationResponses =
      new LinkedList<>();
    ServiceConfigVersionResponse serviceConfigVersionResponse = null;

    if (desiredConfigs != null && request.getServiceConfigVersionRequest() != null) {
      String msg = "Unable to set desired configs and rollback at same time, request = " + request;
      LOG.error(msg);
      throw new IllegalArgumentException(msg);
    }

    // set the new name of the cluster if change is requested
    if (!cluster.getClusterName().equals(request.getClusterName())) {
      if (LOG.isDebugEnabled()) {
        LOG.debug("Received cluster name change request from {} to {}", cluster.getClusterName(), request.getClusterName());
      }

      if(!AuthorizationHelper.isAuthorized(ResourceType.AMBARI, null, EnumSet.of(RoleAuthorization.AMBARI_RENAME_CLUSTER))) {
        throw new AuthorizationException("The authenticated user does not have authorization to rename the cluster");
      }

      cluster.setClusterName(request.getClusterName());
    }

    //check if desired configs are available in request and they were changed
    boolean isConfigurationCreationNeeded = false;
    if (desiredConfigs != null) {
      for (ConfigurationRequest desiredConfig : desiredConfigs) {
        Map<String, String> requestConfigProperties = desiredConfig.getProperties();
        Map<String,Map<String,String>> requestConfigAttributes = desiredConfig.getPropertiesAttributes();

        // processing password properties
        if(requestConfigProperties != null && !requestConfigProperties.isEmpty()) {
          Map<PropertyInfo.PropertyType, Set<String>> propertiesTypes = cluster.getConfigPropertiesTypes(
              desiredConfig.getType()
          );
          for (Entry<String, String> property : requestConfigProperties.entrySet()) {
            String propertyName = property.getKey();
            String propertyValue = property.getValue();
            if ((propertiesTypes.containsKey(PropertyType.PASSWORD) &&
                propertiesTypes.get(PropertyType.PASSWORD).contains(propertyName)) ||
                (requestConfigAttributes != null && requestConfigAttributes.containsKey(PASSWORD) &&
                requestConfigAttributes.get(PASSWORD).containsKey(propertyName) &&
                requestConfigAttributes.get(PASSWORD).get(propertyName).equals("true"))) {
              if (SecretReference.isSecret(propertyValue)) {
                SecretReference ref = new SecretReference(propertyValue, cluster);
                requestConfigProperties.put(propertyName, ref.getValue());
              }
            }
          }
        }

        Config clusterConfig = cluster.getDesiredConfigByType(desiredConfig.getType());
        Map<String, String> clusterConfigProperties = null;
        Map<String,Map<String,String>> clusterConfigAttributes = null;
        if (clusterConfig != null) {
          clusterConfigProperties = clusterConfig.getProperties();
          clusterConfigAttributes = clusterConfig.getPropertiesAttributes();
          if (!isAttributeMapsEqual(requestConfigAttributes, clusterConfigAttributes)){
            isConfigurationCreationNeeded = true;
            break;
          }
        } else {
          isConfigurationCreationNeeded = true;
          break;
        }

        if (requestConfigProperties == null || requestConfigProperties.isEmpty()) {
          Config existingConfig = cluster.getConfig(desiredConfig.getType(), desiredConfig.getVersionTag());
          if (existingConfig != null) {
            if (!StringUtils.equals(existingConfig.getTag(), clusterConfig.getTag())) {
              isConfigurationCreationNeeded = true;
              break;
            }
          }
        }
        if (requestConfigProperties != null && clusterConfigProperties != null) {
          if (requestConfigProperties.size() != clusterConfigProperties.size()) {
            isConfigurationCreationNeeded = true;
            break;
          } else {
            if ( cluster.getServiceByConfigType(clusterConfig.getType()) != null &&  clusterConfig.getServiceConfigVersions().isEmpty() ) {

              //If there's no service config versions containing this config (except cluster configs), recreate it even if exactly equal
              LOG.warn("Existing desired config doesn't belong to any service config version, " +
                  "forcing config recreation, " +
                  "clusterName={}, type = {}, tag={}", cluster.getClusterName(), clusterConfig.getType(),
                  clusterConfig.getTag());
              isConfigurationCreationNeeded = true;
              break;
            }
            for (Entry<String, String> property : requestConfigProperties.entrySet()) {
              if (!StringUtils.equals(property.getValue(), clusterConfigProperties.get(property.getKey()))) {
                isConfigurationCreationNeeded = true;
                break;
              }
            }
          }
        }
      }
    }

    // set or create configuration mapping (and optionally create the map of properties)
    if (isConfigurationCreationNeeded) {

      if (!desiredConfigs.isEmpty()) {
        Set<Config> configs = new HashSet<>();
        String note = null;

        for (ConfigurationRequest cr : desiredConfigs) {
          String configType = cr.getType();

          if (null != cr.getProperties()) {
            // !!! empty property sets are supported, and need to be able to use
            // previously-defined configs (revert)
            Map<String, Config> all = cluster.getConfigsByType(configType);
            if (null == all ||                              // none set
                !all.containsKey(cr.getVersionTag()) ||     // tag not set
                cr.getProperties().size() > 0) {            // properties to set

              cr.setClusterName(cluster.getClusterName());
              configurationResponses.add(createConfiguration(cr));

              LOG.info(MessageFormat.format("Applying configuration with tag ''{0}'' to cluster ''{1}''  for configuration type {2}",
                  cr.getVersionTag(),
                  request.getClusterName(),
                  configType));
            }
          }
          note = cr.getServiceConfigVersionNote();
          Config config = cluster.getConfig(configType, cr.getVersionTag());
          if (null != config) {
            configs.add(config);
          }
        }
        if (!configs.isEmpty()) {
          Map<String, Config> existingConfigTypeToConfig = new HashMap();
          for (Config config : configs) {
            Config existingConfig = cluster.getDesiredConfigByType(config.getType());
            existingConfigTypeToConfig.put(config.getType(), existingConfig);
          }

          String authName = getAuthName();
          serviceConfigVersionResponse = cluster.addDesiredConfig(authName, configs, note);
          if (serviceConfigVersionResponse != null) {
            List<String> hosts = serviceConfigVersionResponse.getHosts();
            int numAffectedHosts = null != hosts ? hosts.size() : 0;
            configChangeLog.info("(configchange) Changing default config. cluster: '{}', changed by: '{}', service_name: '{}', config_group: '{}', num affected hosts during creation: '{}', note: '{}'",
                request.getClusterName(), authName, serviceConfigVersionResponse.getServiceName(),
                serviceConfigVersionResponse.getGroupName(), numAffectedHosts, serviceConfigVersionResponse.getNote());

            for (Config config : configs) {
              config.getVersion();
              serviceConfigVersionResponse.getNote();
              configChangeLog.info("(configchange)    type: '{}', tag: '{}', version: '{}'", config.getType(), config.getTag(), config.getVersion());

              Map<String, String> configKeyToAction = getConfigKeyDeltaToAction(existingConfigTypeToConfig.get(config.getType()), config.getProperties());
              Map<String, List<String>> actionToListConfigKeys = inverseMapByValue(configKeyToAction);

              if (!actionToListConfigKeys.isEmpty()) {
                String configOutput = getActionToConfigListAsString(actionToListConfigKeys);
                configChangeLog.info("(configchange)    Config type '{}' was modified with the following keys, {}", config.getType(), configOutput);
              }
            }
          }
        }
      }
    }

    StackId currentVersion = cluster.getCurrentStackVersion();
    StackId desiredVersion = cluster.getDesiredStackVersion();

    // Set the current version value if its not already set
    if (currentVersion == null) {
      if(!AuthorizationHelper.isAuthorized(ResourceType.CLUSTER, cluster.getResourceId(), EnumSet.of(RoleAuthorization.CLUSTER_UPGRADE_DOWNGRADE_STACK))) {
        throw new AuthorizationException("The authenticated user does not have authorization to modify stack version");
      }

      cluster.setCurrentStackVersion(desiredVersion);
    }

    boolean requiresHostListUpdate =
        request.getHostNames() != null && !request.getHostNames().isEmpty();

    if (requiresHostListUpdate) {
      clusters.mapAndPublishHostsToCluster(
          request.getHostNames(), request.getClusterName());
    }

    // set the provisioning state of the cluster
    if (null != request.getProvisioningState()) {
      State oldProvisioningState = cluster.getProvisioningState();
      State provisioningState = State.valueOf(request.getProvisioningState());

      if (provisioningState != State.INIT
          && provisioningState != State.INSTALLED) {
        LOG.warn(
            "Invalid cluster provisioning state {} cannot be set on the cluster {}",
            provisioningState, request.getClusterName());

        throw new IllegalArgumentException(
            "Invalid cluster provisioning state "
            + provisioningState + " cannot be set on cluster "
            + request.getClusterName());
      }

      if (provisioningState != oldProvisioningState) {
        boolean isStateTransitionValid = State.isValidDesiredStateTransition(
            oldProvisioningState, provisioningState);

        if (!isStateTransitionValid) {
          LOG.warn(
              "Invalid cluster provisioning state {} cannot be set on the cluster {} because the current state is {}",
              provisioningState, request.getClusterName(), oldProvisioningState);

          throw new AmbariException("Invalid transition for"
              + " cluster provisioning state" + ", clusterName="
              + cluster.getClusterName() + ", clusterId="
              + cluster.getClusterId() + ", currentProvisioningState="
              + oldProvisioningState + ", newProvisioningState="
              + provisioningState);
        }
      }

      cluster.setProvisioningState(provisioningState);
    }

    if (null != request.getServiceConfigVersionRequest()) {
      if(!AuthorizationHelper.isAuthorized(ResourceType.CLUSTER, cluster.getResourceId(), EnumSet.of(RoleAuthorization.SERVICE_MODIFY_CONFIGS))) {
        throw new AuthorizationException("The authenticated user does not have authorization to modify service configurations");
      }

      ServiceConfigVersionRequest serviceConfigVersionRequest = request.getServiceConfigVersionRequest();
      if (StringUtils.isEmpty(serviceConfigVersionRequest.getServiceName()) ||
          null == serviceConfigVersionRequest.getVersion()) {
        String msg = "Service name and version should be specified in service config version";
        LOG.error(msg);
        throw new IllegalArgumentException(msg);
      }

      serviceConfigVersionResponse = cluster.setServiceConfigVersion(serviceConfigVersionRequest.getServiceName(),
          serviceConfigVersionRequest.getVersion(), getAuthName(),
          serviceConfigVersionRequest.getNote());
    }

    if (serviceConfigVersionResponse != null) {
      if (!configurationResponses.isEmpty()) {
        serviceConfigVersionResponse.setConfigurations(configurationResponses);
      }

      ClusterResponse clusterResponse =
          new ClusterResponse(cluster.getClusterId(), cluster.getClusterName(), null, null, null, 0, null, null);

      Map<String, Collection<ServiceConfigVersionResponse>> map =
        new HashMap<>();
      map.put(serviceConfigVersionResponse.getServiceName(), Collections.singletonList(serviceConfigVersionResponse));

      clusterResponse.setDesiredServiceConfigVersions(map);

      //workaround to be able to retrieve update results in resource provider
      //as this method only expected to return request response
      saveClusterUpdate(request, clusterResponse);
    }

    // set the new security type of the cluster if change is requested
    SecurityType securityType = request.getSecurityType();

    if(securityType != null) {
      // if any custom operations are valid and requested, the process of executing them should be initiated,
      // most of the validation logic will be left to the KerberosHelper to avoid polluting the controller
      if (kerberosHelper.shouldExecuteCustomOperations(securityType, requestProperties)) {
        if(!AuthorizationHelper.isAuthorized(ResourceType.CLUSTER, cluster.getResourceId(), EnumSet.of(RoleAuthorization.CLUSTER_TOGGLE_KERBEROS))) {
          throw new AuthorizationException("The authenticated user does not have authorization to perform Kerberos-specific operations");
        }

        try {
          requestStageContainer = kerberosHelper.executeCustomOperations(cluster, requestProperties, requestStageContainer,
              kerberosHelper.getManageIdentitiesDirective(requestProperties));
        } catch (KerberosOperationException e) {
          throw new IllegalArgumentException(e.getMessage(), e);
        }
      } else {
        // If force_toggle_kerberos is not specified, null will be returned. Therefore, perform an
        // equals check to yield true if the result is Boolean.TRUE, otherwise false.
        boolean forceToggleKerberos = kerberosHelper.getForceToggleKerberosDirective(requestProperties);

        if (forceToggleKerberos || (cluster.getSecurityType() != securityType)) {
          LOG.info("Received cluster security type change request from {} to {} (forced: {})",
              cluster.getSecurityType().name(), securityType.name(), forceToggleKerberos);

          if ((securityType == SecurityType.KERBEROS) || (securityType == SecurityType.NONE)) {
            if (!AuthorizationHelper.isAuthorized(ResourceType.CLUSTER, cluster.getResourceId(), EnumSet.of(RoleAuthorization.CLUSTER_TOGGLE_KERBEROS))) {
              throw new AuthorizationException("The authenticated user does not have authorization to enable or disable Kerberos");
            }

            // Since the security state of the cluster has changed, invoke toggleKerberos to handle
            // adding or removing Kerberos from the cluster. This may generate multiple stages
            // or not depending the current state of the cluster.
            try {
              requestStageContainer = kerberosHelper.toggleKerberos(cluster, securityType, requestStageContainer,
                  kerberosHelper.getManageIdentitiesDirective(requestProperties));
            } catch (KerberosOperationException e) {
              throw new IllegalArgumentException(e.getMessage(), e);
            }
          } else {
            throw new IllegalArgumentException(String.format("Unexpected security type encountered: %s", securityType.name()));
          }

          cluster.setSecurityType(securityType);
        }
      }
    }

    if (requestStageContainer != null) {
      requestStageContainer.persist();
      return requestStageContainer.getRequestStatusResponse();
    } else {
      return null;
    }
  }

  /**
   * Given a configuration request, compares the requested properties to the current set of desired
   * properties for the same configuration type and returns a map of property names to an array of
   * Strings representing the current value (index 0), and the requested value (index 1).
   * <p>
   * <ul>
   * <li>
   * If a property is set in the requested property set and not found in the current property set,
   * the current value (index 0) will be <code>null</code> - {<code>null</code>, "requested value"}
   * </li>
   * <li>
   * If a property is set in the current property set and not found in the requested property set,
   * the requested value (index 1) will be <code>null</code> - {"current value", <code>null</code>}
   * </li>
   * <li>
   * If a property found in bother current property set and the requested property set,
   * the requested value (index 1) will be <code>null</code> - {"current value", "requested value"}
   * </li>
   * </ul>
   *
   * @param cluster the relevant cluster
   * @param request the request data
   * @return a map lf property names to String arrays indicating the requsted changes ({current value, requested valiue})
   */
  private Map<String, String[]> getPropertyChanges(Cluster cluster, ConfigurationRequest request) {
    Map<String, String[]>  changedProperties = new HashMap<>();

    // Ensure that the requested property map is not null.
    Map<String, String> requestedProperties  = request.getProperties();
    if (requestedProperties == null) {
      requestedProperties = Collections.emptyMap();
    }

    // Get the current/desired properties for the relevant configuration type and ensure that the
    // property map is not null.
    Config existingConfig = cluster.getDesiredConfigByType(request.getType());
    Map<String, String> existingProperties = (existingConfig == null) ? null : existingConfig.getProperties();
    if (existingProperties == null) {
      existingProperties = Collections.emptyMap();
    }

    // Ensure all propery names are captured, including missing ones from either set.
    Set<String> propertyNames = new HashSet<>();
    propertyNames.addAll(requestedProperties.keySet());
    propertyNames.addAll(existingProperties.keySet());

    for(String propertyName:propertyNames) {
      String requestedValue = requestedProperties.get(propertyName);
      String existingValue = existingProperties.get(propertyName);

      // Perform case-sensitive match.  It is possible that case matters here.
      if((requestedValue == null) ? (existingValue != null) : !requestedValue.equals(existingValue)) {
        changedProperties.put(propertyName, new String[]{existingValue, requestedValue});
      }
    }

    return changedProperties;
  }

  /**
   * Comparison of two attributes maps
   * @param requestConfigAttributes - attribute map sent from API
   * @param clusterConfigAttributes - existed attribute map
   * @return true if maps is equal (have the same attributes and their values)
   */
  public boolean isAttributeMapsEqual(Map<String, Map<String, String>> requestConfigAttributes,
          Map<String, Map<String, String>> clusterConfigAttributes) {
    boolean isAttributesEqual = true;
    if ((requestConfigAttributes != null && clusterConfigAttributes == null)
            || (requestConfigAttributes == null && clusterConfigAttributes != null)
            || (requestConfigAttributes != null && clusterConfigAttributes != null
            && !requestConfigAttributes.keySet().equals(clusterConfigAttributes.keySet()))) {
      return false;
    } else if (clusterConfigAttributes != null && requestConfigAttributes != null) {
      for (Entry<String, Map<String, String>> ClusterEntrySet : clusterConfigAttributes.entrySet()) {
        Map<String, String> clusterMapAttributes = ClusterEntrySet.getValue();
        Map<String, String> requestMapAttributes = requestConfigAttributes.get(ClusterEntrySet.getKey());
        if ((requestMapAttributes != null && clusterMapAttributes == null)
                || (requestMapAttributes == null && clusterMapAttributes != null)
                || (requestMapAttributes != null && clusterMapAttributes != null
                && !requestMapAttributes.keySet().equals(clusterMapAttributes.keySet()))) {
          return false;
        } else if (requestMapAttributes != null && clusterMapAttributes != null) {
          for (Entry<String, String> requestPropertyEntrySet : requestMapAttributes.entrySet()) {
            String requestPropertyValue = requestPropertyEntrySet.getValue();
            String clusterPropertyValue = clusterMapAttributes.get(requestPropertyEntrySet.getKey());
            if ((requestPropertyValue != null && clusterPropertyValue == null)
                    || (requestPropertyValue == null && clusterPropertyValue != null)
                    || (requestPropertyValue != null && clusterPropertyValue != null
                    && !requestPropertyValue.equals(clusterPropertyValue))) {
              return false;
            }
          }
        }

      }
    }
    return isAttributesEqual;
  }

  /**
   * Save cluster update results to retrieve later
   * @param clusterRequest   cluster request info
   * @param clusterResponse  cluster response info
   */
  public void saveClusterUpdate(ClusterRequest clusterRequest, ClusterResponse clusterResponse) {
    clusterUpdateCache.put(clusterRequest, clusterResponse);
  }


  @Override
  public ClusterResponse getClusterUpdateResults(ClusterRequest clusterRequest) {
    return clusterUpdateCache.getIfPresent(clusterRequest);
  }

  @Override
  public ConfigGroupResponse getConfigGroupUpdateResults(ConfigGroupRequest configGroupRequest) {
    return configGroupUpdateCache.getIfPresent(configGroupRequest);
  }

  @Override
  public void saveConfigGroupUpdate(ConfigGroupRequest configGroupRequest, ConfigGroupResponse configGroupResponse) {
    configGroupUpdateCache.put(configGroupRequest, configGroupResponse);
  }

  @Override
  public String getJobTrackerHost(Cluster cluster) {
    try {
      Service svc = cluster.getService("MAPREDUCE");
      ServiceComponent sc = svc.getServiceComponent(Role.JOBTRACKER.toString());
      if (sc.getServiceComponentHosts() != null
          && !sc.getServiceComponentHosts().isEmpty()) {
        return sc.getServiceComponentHosts().keySet().iterator().next();
      }
    } catch (AmbariException ex) {
      return null;
    }
    return null;
  }

  private Set<String> getServicesForSmokeTests(Cluster cluster,
             Map<State, List<Service>> changedServices,
             Map<String, Map<State, List<ServiceComponentHost>>> changedScHosts,
             boolean runSmokeTest) throws AmbariException {

    // We choose the most general (high-level) op level here. As a result,
    // service checks will be only launched for services/components that
    // are not in a Maintenance state.
    Resource.Type opLvl = Resource.Type.Cluster;

    Set<String> smokeTestServices = new HashSet<>();

    // Adding smoke checks for changed services
    if (changedServices != null) {
      for (Entry<State, List<Service>> entry : changedServices.entrySet()) {
        if (State.STARTED != entry.getKey()) {
          continue;
        }
        for (Service s : entry.getValue()) {
          if (runSmokeTest && (State.INSTALLED == s.getDesiredState() &&
                  maintenanceStateHelper.isOperationAllowed(opLvl, s))) {
            smokeTestServices.add(s.getName());
          }
        }
      }
    }

    // Adding smoke checks for changed host components
    Map<String, Map<String, Integer>> changedComponentCount =
      new HashMap<>();
    for (Map<State, List<ServiceComponentHost>> stateScHostMap :
      changedScHosts.values()) {
      for (Entry<State, List<ServiceComponentHost>> entry :
        stateScHostMap.entrySet()) {
        if (State.STARTED != entry.getKey()) {
          continue;
        }
        for (ServiceComponentHost sch : entry.getValue()) {
          if (State.INSTALLED != sch.getState()) {
            continue;
          }
          if (! maintenanceStateHelper.isOperationAllowed(opLvl, sch)) {
            continue;
          }
          if (!changedComponentCount.containsKey(sch.getServiceName())) {
            changedComponentCount.put(sch.getServiceName(), new HashMap<>());
          }
          if (!changedComponentCount.get(sch.getServiceName())
            .containsKey(sch.getServiceComponentName())) {
            changedComponentCount.get(sch.getServiceName())
              .put(sch.getServiceComponentName(), 1);
          } else {
            Integer i = changedComponentCount.get(sch.getServiceName())
              .get(sch.getServiceComponentName());
            changedComponentCount.get(sch.getServiceName())
              .put(sch.getServiceComponentName(), ++i);
          }
        }
      }
    }

    // Add service checks for any changed master component hosts or if
    // more then one component has been changed for a service
    for (Entry<String, Map<String, Integer>> entry :
      changedComponentCount.entrySet()) {
      String serviceName = entry.getKey();
      Service s = cluster.getService(serviceName);
      // smoke test service if more than one component is started
      if (runSmokeTest && (entry.getValue().size() > 1) &&
              maintenanceStateHelper.isOperationAllowed(opLvl, s)) {
        smokeTestServices.add(serviceName);
        continue;
      }
      for (String componentName :
        changedComponentCount.get(serviceName).keySet()) {
        ServiceComponent sc = cluster.getService(serviceName).
          getServiceComponent(componentName);
        StackId stackId = sc.getDesiredStackId();
        ComponentInfo compInfo = ambariMetaInfo.getComponent(
          stackId.getStackName(), stackId.getStackVersion(), serviceName,
          componentName);
        if (runSmokeTest && compInfo.isMaster() &&
                // op lvl handling for service component
                // is the same as for service
                maintenanceStateHelper.isOperationAllowed(opLvl, s)) {
          smokeTestServices.add(serviceName);
        }
        // FIXME if master check if we need to run a smoke test for the master
      }
    }
    return smokeTestServices;
  }

  private void addClientSchForReinstall(Cluster cluster,
            Map<State, List<Service>> changedServices,
            Map<String, Map<State, List<ServiceComponentHost>>> changedScHosts)
            throws AmbariException {

    Set<String> services = new HashSet<>();

    // This is done to account for services with client only components.
    if (changedServices != null) {
      for (Entry<State, List<Service>> entry : changedServices.entrySet()) {
        if (State.STARTED != entry.getKey()) {
          continue;
        }
        for (Service s : entry.getValue()) {
          if (State.INSTALLED == s.getDesiredState()) {
            services.add(s.getName());
          }
        }
      }
    }

    // Flatten changed Schs that are going to be Started
    List<ServiceComponentHost> serviceComponentHosts = new ArrayList<>();
    if (changedScHosts != null && !changedScHosts.isEmpty()) {
      for (Entry<String, Map<State, List<ServiceComponentHost>>> stringMapEntry : changedScHosts.entrySet()) {
        for (State state : stringMapEntry.getValue().keySet()) {
          if (state == State.STARTED) {
            serviceComponentHosts.addAll(stringMapEntry.getValue().get(state));
          }
        }
      }
    }

    if (!serviceComponentHosts.isEmpty()) {
      for (ServiceComponentHost sch : serviceComponentHosts) {
        services.add(sch.getServiceName());
      }
    }

    if (services.isEmpty()) {
      return;
    }

    Map<String, List<ServiceComponentHost>> clientSchs = new HashMap<>();

    for (String serviceName : services) {
      Service s = cluster.getService(serviceName);
      for (String component : s.getServiceComponents().keySet()) {
        List<ServiceComponentHost> potentialHosts = new ArrayList<>();
        ServiceComponent sc = s.getServiceComponents().get(component);
        if (sc.isClientComponent()) {
          for (ServiceComponentHost potentialSch : sc.getServiceComponentHosts().values()) {
            Host host = clusters.getHost(potentialSch.getHostName());
            // Host is alive and neither host nor SCH is in Maintenance State
            if (!potentialSch.getHostState().equals(HostState.HEARTBEAT_LOST)
                && potentialSch.getMaintenanceState() != MaintenanceState.ON
                && host.getMaintenanceState(cluster.getClusterId()) == MaintenanceState.OFF) {
              potentialHosts.add(potentialSch);
            }
          }
        }
        if (!potentialHosts.isEmpty()) {
          clientSchs.put(sc.getName(), potentialHosts);
        }
      }
    }
    LOG.info("Client hosts for reinstall : " + clientSchs.size());

    if (changedScHosts != null) {
      for (Entry<String, List<ServiceComponentHost>> stringListEntry : clientSchs.entrySet()) {
        Map<State, List<ServiceComponentHost>> schMap = new EnumMap<>(State.class);
        schMap.put(State.INSTALLED, stringListEntry.getValue());
        changedScHosts.put(stringListEntry.getKey(), schMap);
      }
    }
  }

  @Override
  public Map<String, Map<String,String>> findConfigurationTagsWithOverrides(
          Cluster cluster, String hostName) throws AmbariException {

    return configHelper.getEffectiveDesiredTags(cluster, hostName);
  }

  @Override
  public RequestExecutionFactory getRequestExecutionFactory() {
    return requestExecutionFactory;
  }

  @Override
  public ExecutionScheduleManager getExecutionScheduleManager() {
    return executionScheduleManager;
  }

  /**
   * Creates and populates an EXECUTION_COMMAND for host
   */
  private void createHostAction(Cluster cluster,
                                Stage stage,
                                ServiceComponentHost scHost,
                                Map<String, Map<String, String>> configurations,
                                Map<String, Map<String, Map<String, String>>> configurationAttributes,
                                Map<String, Map<String, String>> configTags,
                                RoleCommand roleCommand,
                                Map<String, String> commandParamsInp,
                                ServiceComponentHostEvent event,
                                boolean skipFailure,
                                RepositoryVersionEntity repoVersion,
                                boolean isUpgradeSuspended,
                                DatabaseType databaseType,
                                Map<String, DesiredConfig> clusterDesiredConfigs
                                )
                                throws AmbariException {

    String serviceName = scHost.getServiceName();

    stage.addHostRoleExecutionCommand(scHost.getHost(),
        Role.valueOf(scHost.getServiceComponentName()), roleCommand, event, cluster, serviceName, false, skipFailure);

    String componentName = scHost.getServiceComponentName();
    String hostname = scHost.getHostName();
    Host host = clusters.getHost(hostname);
    HostEntity hostEntity = host.getHostEntity();
    Map<String, String> hostAttributes = gson.fromJson(hostEntity.getHostAttributes(), hostAttributesType);
    String osFamily = host.getOSFamilyFromHostAttributes(hostAttributes);

    StackId stackId = scHost.getServiceComponent().getDesiredStackId();

    ServiceInfo serviceInfo = ambariMetaInfo.getService(stackId.getStackName(),
        stackId.getStackVersion(), serviceName);
    ComponentInfo componentInfo = ambariMetaInfo.getComponent(
      stackId.getStackName(), stackId.getStackVersion(),
      serviceName, componentName);
    StackInfo stackInfo = ambariMetaInfo.getStack(stackId.getStackName(),
        stackId.getStackVersion());
    Map<String, ServiceInfo> servicesMap = ambariMetaInfo.getServices(stackInfo.getName(), stackInfo.getVersion());

    ExecutionCommand execCmd = stage.getExecutionCommandWrapper(scHost.getHostName(),
      scHost.getServiceComponentName()).getExecutionCommand();

    execCmd.setConfigurations(configurations);
    execCmd.setConfigurationAttributes(configurationAttributes);
    execCmd.setConfigurationTags(configTags);

    // Get the value of credential store enabled from the DB
    Service clusterService = cluster.getService(serviceName);
    execCmd.setCredentialStoreEnabled(String.valueOf(clusterService.isCredentialStoreEnabled()));

    ServiceComponent component = clusterService.getServiceComponent(componentName);

    // Get the map of service config type to password properties for the service
    Map<String, Map<String, String>> configCredentials;
    configCredentials = configCredentialsForService.get(clusterService.getName());
    if (configCredentials == null) {
      configCredentials = configHelper.getCredentialStoreEnabledProperties(stackId, clusterService);
      configCredentialsForService.put(clusterService.getName(), configCredentials);
    }

    execCmd.setConfigurationCredentials(configCredentials);

    // Create a local copy for each command
    Map<String, String> commandParams = new TreeMap<>();
    if (commandParamsInp != null) { // if not defined
      commandParams.putAll(commandParamsInp);
    }

    // Propagate HCFS service type info
    for (Service service : cluster.getServices().values()) {
      ServiceInfo serviceInfoInstance = servicesMap.get(service.getName());
      LOG.debug("Iterating service type Instance in createHostAction: {}", serviceInfoInstance.getName());
      String serviceType = serviceInfoInstance.getServiceType();
      if (serviceType != null) {
        LOG.info("Adding service type info in createHostAction: {}", serviceType);
        commandParams.put("dfs_type", serviceType);
        break;
      }
    }

    boolean isInstallCommand = roleCommand.equals(RoleCommand.INSTALL);
    String agentDefaultCommandTimeout = configs.getDefaultAgentTaskTimeout(isInstallCommand);
    String scriptCommandTimeout = "";
    /*
     * This script is only used for
     * default commands like INSTALL/STOP/START
     */
    CommandScriptDefinition script = componentInfo.getCommandScript();
    if (serviceInfo.getSchemaVersion().equals(AmbariMetaInfo.SCHEMA_VERSION_2)) {
      if (script != null) {
        commandParams.put(SCRIPT, script.getScript());
        commandParams.put(SCRIPT_TYPE, script.getScriptType().toString());

        boolean retryEnabled = false;
        Integer retryMaxTime = 0;
        if (commandParams.containsKey(CLUSTER_PHASE_PROPERTY) &&
            (commandParams.get(CLUSTER_PHASE_PROPERTY).equals(CLUSTER_PHASE_INITIAL_INSTALL) ||
            commandParams.get(CLUSTER_PHASE_PROPERTY).equals(CLUSTER_PHASE_INITIAL_START))) {
          String retryEnabledStr =
              configHelper.getValueFromDesiredConfigurations(cluster, ConfigHelper.CLUSTER_ENV,
                                                             ConfigHelper.CLUSTER_ENV_RETRY_ENABLED);
          String commandsStr =
              configHelper.getValueFromDesiredConfigurations(cluster, ConfigHelper.CLUSTER_ENV,
                                                             ConfigHelper.CLUSTER_ENV_RETRY_COMMANDS);
          String retryMaxTimeStr =
              configHelper.getValueFromDesiredConfigurations(cluster,
                                                             ConfigHelper.CLUSTER_ENV,
                                                             ConfigHelper.CLUSTER_ENV_RETRY_MAX_TIME_IN_SEC);
          if (StringUtils.isNotEmpty(retryEnabledStr)) {
            retryEnabled = Boolean.TRUE.toString().equals(retryEnabledStr);
          }

          if (retryEnabled) {
            retryMaxTime = NumberUtils.toInt(retryMaxTimeStr, 0);
            if (retryMaxTime < 0) {
              retryMaxTime = 0;
            }

            if (StringUtils.isNotEmpty(commandsStr)) {
              boolean commandMayBeRetried = false;
              String[] commands = commandsStr.split(",");
              for (String command : commands) {
                if (roleCommand.toString().equals(command.trim())) {
                  commandMayBeRetried = true;
                }
              }
              retryEnabled = commandMayBeRetried;
            }
          }
          LOG.info("Auto retry setting for {}-{} on {} is retryEnabled={} and retryMaxTime={}", serviceName, componentName, scHost.getHostName(), retryEnabled, retryMaxTime);
        }
        commandParams.put(MAX_DURATION_OF_RETRIES, Integer.toString(retryMaxTime));
        commandParams.put(COMMAND_RETRY_ENABLED, Boolean.toString(retryEnabled));

        if (script.getTimeout() > 0) {
          scriptCommandTimeout = String.valueOf(script.getTimeout());
        }
      } else {
        String message = String.format("Component %s of service %s has no " +
          "command script defined", componentName, serviceName);
        throw new AmbariException(message);
      }
    }

    String actualTimeout = (!scriptCommandTimeout.equals("") ? scriptCommandTimeout : agentDefaultCommandTimeout);

    // Because the INSTALL command can take much longer than typical commands, set the timeout to be the max
    // between the script's service component timeout and the agent default timeout.
    if (roleCommand.equals(RoleCommand.INSTALL) && !agentDefaultCommandTimeout.equals("") &&
        Integer.parseInt(actualTimeout) < Integer.parseInt(agentDefaultCommandTimeout)) {
      actualTimeout = agentDefaultCommandTimeout;
    }

    commandParams.put(COMMAND_TIMEOUT, actualTimeout);

    String customCacheDirectory = componentInfo.getCustomFolder();
    if (customCacheDirectory != null) {
      File customCache = new File(configs.getResourceDirPath(), customCacheDirectory);
      if (customCache.exists() && customCache.isDirectory()) {
        commandParams.put(CUSTOM_FOLDER, customCacheDirectory);
      }
    }

    String clusterName = cluster.getClusterName();
    if (customCommandExecutionHelper.isTopologyRefreshRequired(roleCommand.name(), clusterName, serviceName)) {
      commandParams.put(ExecutionCommand.KeyNames.REFRESH_TOPOLOGY, "True");
    }
    StageUtils.useAmbariJdkInCommandParams(commandParams, configs);

    String repoInfo = customCommandExecutionHelper.getRepoInfo(cluster, component, host);
    if (LOG.isDebugEnabled()) {
      LOG.debug("Sending repo information to agent, hostname={}, clusterName={}, stackInfo={}, repoInfo={}",
        scHost.getHostName(), clusterName, stackId.getStackId(), repoInfo);
    }

    Map<String, String> hostParams = new TreeMap<>();
    hostParams.put(REPO_INFO, repoInfo);
    hostParams.putAll(getRcaParameters());

    if (null != repoVersion) {
      try {
        VersionDefinitionXml xml = repoVersion.getRepositoryXml();
        if (null != xml && !StringUtils.isBlank(xml.getPackageVersion(osFamily))) {
          hostParams.put(PACKAGE_VERSION, xml.getPackageVersion(osFamily));
        }
      } catch (Exception e) {
        throw new AmbariException(String.format("Could not load version xml from repo version %s",
            repoVersion.getVersion()), e);
      }

      hostParams.put(KeyNames.REPO_VERSION_ID, repoVersion.getId().toString());
    }

    List<ServiceOsSpecific.Package> packages =
            getPackagesForServiceHost(serviceInfo, hostParams, osFamily);
    String packageList = gson.toJson(packages);
    hostParams.put(PACKAGE_LIST, packageList);

    Set<PropertyInfo> stackProperties = ambariMetaInfo.getStackProperties(stackInfo.getName(), stackInfo.getVersion());

    Set<String> userSet = configHelper.getPropertyValuesWithPropertyType(PropertyType.USER, cluster, clusterDesiredConfigs, servicesMap, stackProperties);
    String userList = gson.toJson(userSet);
    hostParams.put(USER_LIST, userList);

    //Create a user_group mapping and send it as part of the hostLevelParams
    Map<String, Set<String>> userGroupsMap = configHelper.createUserGroupsMap(
      cluster, clusterDesiredConfigs, servicesMap, stackProperties);
    String userGroups = gson.toJson(userGroupsMap);
    hostParams.put(USER_GROUPS, userGroups);

    Set<String> groupSet = configHelper.getPropertyValuesWithPropertyType(PropertyType.GROUP, cluster, clusterDesiredConfigs, servicesMap, stackProperties);
    String groupList = gson.toJson(groupSet);
    hostParams.put(GROUP_LIST, groupList);

    Map<PropertyInfo, String> notManagedHdfsPathMap = configHelper.getPropertiesWithPropertyType(PropertyType.NOT_MANAGED_HDFS_PATH, cluster, clusterDesiredConfigs, servicesMap, stackProperties);
    Set<String> notManagedHdfsPathSet = configHelper.filterInvalidPropertyValues(notManagedHdfsPathMap, NOT_MANAGED_HDFS_PATH_LIST);
    String notManagedHdfsPathList = gson.toJson(notManagedHdfsPathSet);
    hostParams.put(NOT_MANAGED_HDFS_PATH_LIST, notManagedHdfsPathList);

    if (databaseType == DatabaseType.ORACLE) {
      hostParams.put(DB_DRIVER_FILENAME, configs.getOjdbcJarName());
    } else if (databaseType == DatabaseType.MYSQL) {
      hostParams.put(DB_DRIVER_FILENAME, configs.getMySQLJarName());
    }

    List<String> clientsToUpdateConfigsList = componentInfo.getClientsToUpdateConfigs();
    if (clientsToUpdateConfigsList == null) {
      clientsToUpdateConfigsList = new ArrayList<>();
      clientsToUpdateConfigsList.add("*");
    }

    String clientsToUpdateConfigs = gson.toJson(clientsToUpdateConfigsList);
    hostParams.put(CLIENTS_TO_UPDATE_CONFIGS, clientsToUpdateConfigs);

    // If we are starting a component, calculate whether the unlimited key JCE policy is
    // required for the relevant host.  One of the following indicates that the unlimited
    // key JCE policy is required:
    //
    //   * The component explicitly requires it whether Kerberos is enabled or not (example, SMARTSENSE/HST_SERVER)
    //   * The component explicitly requires it only when Kerberos is enabled AND Kerberos is enabled (example, most components)
    //
    UnlimitedKeyJCERequirement unlimitedKeyJCERequirement = componentInfo.getUnlimitedKeyJCERequired();
    // Ensure that the unlimited key requirement is set. If null, the default value should be used.
    if(unlimitedKeyJCERequirement == null) {
      unlimitedKeyJCERequirement = UnlimitedKeyJCERequirement.DEFAULT;
    }

    boolean unlimitedKeyJCEPolicyRequired = (UnlimitedKeyJCERequirement.ALWAYS == unlimitedKeyJCERequirement) ||
        ((UnlimitedKeyJCERequirement.KERBEROS_ENABLED == unlimitedKeyJCERequirement) && (cluster.getSecurityType() == SecurityType.KERBEROS));

    // Set/update the unlimited_key_jce_required value as needed
    hostParams.put(UNLIMITED_KEY_JCE_REQUIRED, (unlimitedKeyJCEPolicyRequired) ? "true" : "false");

    execCmd.setHostLevelParams(hostParams);

    Map<String, String> roleParams = new TreeMap<>();

    // !!! consistent with where custom commands put variables
    // !!! after-INSTALL hook checks this such that the stack selection tool won't
    // select-all to a version that is not being upgraded, breaking RU
    if (isUpgradeSuspended) {
      cluster.addSuspendedUpgradeParameters(commandParams, roleParams);
    }

    execCmd.setRoleParams(roleParams);
    execCmd.setCommandParams(commandParams);

    execCmd.setRepositoryFile(customCommandExecutionHelper.getCommandRepository(cluster, component, host));

    if ((execCmd != null) && (execCmd.getConfigurationTags().containsKey("cluster-env"))) {
      LOG.debug("AmbariManagementControllerImpl.createHostAction: created ExecutionCommand for host {}, role {}, roleCommand {}, and command ID {}, with cluster-env tags {}",
        execCmd.getHostname(), execCmd.getRole(), execCmd.getRoleCommand(), execCmd.getCommandId(), execCmd.getConfigurationTags().get("cluster-env").get("tag"));
    }
  }

  /**
   * Computes os-dependent packages for service/host. Does not take into
   * account package dependencies for ANY_OS. Instead of this method
   * you should use getPackagesForServiceHost()
   * because it takes into account both os-dependent and os-independent lists
   * of packages for service.
   * @param hostParams may be modified (appended SERVICE_REPO_INFO)
   * @return a list of os-dependent packages for host
   */
  protected ServiceOsSpecific populateServicePackagesInfo(ServiceInfo serviceInfo, Map<String, String> hostParams,
                                                        String osFamily) {
    ServiceOsSpecific hostOs = new ServiceOsSpecific(osFamily);
    List<ServiceOsSpecific> foundOSSpecifics = getOSSpecificsByFamily(serviceInfo.getOsSpecifics(), osFamily);
    if (!foundOSSpecifics.isEmpty()) {
      for (ServiceOsSpecific osSpecific : foundOSSpecifics) {
        hostOs.addPackages(osSpecific.getPackages());
      }
      // Choose repo that is relevant for host
      ServiceOsSpecific.Repo serviceRepo = hostOs.getRepo();
      if (serviceRepo != null) {
        String serviceRepoInfo = gson.toJson(serviceRepo);
        hostParams.put(SERVICE_REPO_INFO, serviceRepoInfo);
      }
    }
    return hostOs;
  }

  @Override
  public List<ServiceOsSpecific.Package> getPackagesForServiceHost(ServiceInfo serviceInfo, Map<String, String> hostParams, String osFamily) {
    // Write down os specific info for the service
    ServiceOsSpecific anyOs = null;
    if (serviceInfo.getOsSpecifics().containsKey(AmbariMetaInfo.ANY_OS)) {
      anyOs = serviceInfo.getOsSpecifics().get(AmbariMetaInfo.ANY_OS);
    }

    ServiceOsSpecific hostOs = populateServicePackagesInfo(serviceInfo, hostParams, osFamily);

    // Build package list that is relevant for host
    List<ServiceOsSpecific.Package> packages =
            new ArrayList<>();
    if (anyOs != null) {
      packages.addAll(anyOs.getPackages());
    }

    if (hostOs != null) {
      packages.addAll(hostOs.getPackages());
    }

    return packages;
  }

  private List<ServiceOsSpecific> getOSSpecificsByFamily(Map<String, ServiceOsSpecific> osSpecifics, String osFamily) {
    List<ServiceOsSpecific> foundOSSpecifics = new ArrayList<>();
    for (Entry<String, ServiceOsSpecific> osSpecific : osSpecifics.entrySet()) {
      String[] osFamilyNames = osSpecific.getKey().split("\\s*,\\s*");

      for(String osFamilyName:osFamilyNames) {
        if (this.osFamily.isVersionedOsFamilyExtendedByVersionedFamily(osFamily, osFamilyName)) {
          foundOSSpecifics.add(osSpecific.getValue());
          break;
        }
      }
    }
    return foundOSSpecifics;
  }

  private ActionExecutionContext getActionExecutionContext
          (ExecuteActionRequest actionRequest) throws AmbariException {
    RequestOperationLevel operationLevel = actionRequest.getOperationLevel();
    if (actionRequest.isCommand()) {
      ActionExecutionContext actionExecutionContext =
              new ActionExecutionContext(actionRequest.getClusterName(),
              actionRequest.getCommandName(), actionRequest.getResourceFilters(),
              actionRequest.getParameters());
      actionExecutionContext.setOperationLevel(operationLevel);
      return actionExecutionContext;
    } else { // If action

      ActionDefinition actionDef =
              ambariMetaInfo.getActionDefinition(actionRequest.getActionName());

      if (actionDef == null) {
        throw new AmbariException(
                "Action " + actionRequest.getActionName() + " does not exist");
      }

      ActionExecutionContext actionExecutionContext =
              new ActionExecutionContext(actionRequest.getClusterName(),
              actionRequest.getActionName(), actionRequest.getResourceFilters(),
              actionRequest.getParameters(), actionDef.getTargetType(),
              actionDef.getDefaultTimeout(), actionDef.getTargetService(),
              actionDef.getTargetComponent());
      actionExecutionContext.setOperationLevel(operationLevel);
      return actionExecutionContext;
    }
  }

  protected RequestStageContainer doStageCreation(RequestStageContainer requestStages,
      Cluster cluster,
      Map<State, List<Service>> changedServices,
      Map<State, List<ServiceComponent>> changedComps,
      Map<String, Map<State, List<ServiceComponentHost>>> changedScHosts,
      Map<String, String> requestParameters,
      Map<String, String> requestProperties,
      boolean runSmokeTest, boolean reconfigureClients)
      throws AmbariException {


    // TODO handle different transitions?
    // Say HDFS to stopped and MR to started, what order should actions be done
    // in?

    // TODO additional validation?
    // verify all configs
    // verify all required components

    if ((changedServices == null || changedServices.isEmpty())
        && (changedComps == null || changedComps.isEmpty())
        && (changedScHosts == null || changedScHosts.isEmpty())) {
      LOG.info("Created 0 stages");
      return requestStages;
    }

    // check all stack configs are present in desired configs
    configHelper.checkAllStageConfigsPresentInDesiredConfigs(cluster);

    // caching upgrade suspended
    boolean isUpgradeSuspended = cluster.isUpgradeSuspended();

    // caching database type
    DatabaseType databaseType = configs.getDatabaseType();

    // smoke test any service that goes from installed to started
    Set<String> smokeTestServices = getServicesForSmokeTests(cluster,
      changedServices, changedScHosts, runSmokeTest);

    if (reconfigureClients) {
      // Re-install client only hosts to reattach changed configs on service
      // restart
      addClientSchForReinstall(cluster, changedServices, changedScHosts);
    }

    if (!changedScHosts.isEmpty()
        || !smokeTestServices.isEmpty()) {
      long nowTimestamp = System.currentTimeMillis();

      // FIXME cannot work with a single stage
      // multiple stages may be needed for reconfigure
      Map<String, Set<String>> clusterHostInfo = StageUtils.getClusterHostInfo(cluster);

      String clusterHostInfoJson = StageUtils.getGson().toJson(clusterHostInfo);

      Stage stage = createNewStage(requestStages.getLastStageId(), cluster,
          requestStages.getId(), requestProperties.get(REQUEST_CONTEXT_PROPERTY),
          clusterHostInfoJson, "{}", null);
      boolean skipFailure = false;
      if (requestProperties.containsKey(Setting.SETTING_NAME_SKIP_FAILURE) && requestProperties.get(Setting.SETTING_NAME_SKIP_FAILURE).equalsIgnoreCase("true")) {
        skipFailure = true;
      }
      stage.setAutoSkipFailureSupported(skipFailure);
      stage.setSkippable(skipFailure);

      Collection<ServiceComponentHost> componentsToEnableKerberos = new ArrayList<>();
      Set<String> hostsToForceKerberosOperations = new HashSet<>();

      /* *******************************************************************************************
       * If Kerberos is enabled, pre-process the changed components to update any configurations and
       * indicate which components may need to have principals or keytab files created.
       *
       * NOTE: Configurations need to be updated before tasks are created to install components
       *       so that any configuration changes are included before the task is queued.
       *
       *       Kerberos-related stages need to be inserted between the INSTALLED and STARTED states
       *       because some services need to set up the host (i,e, create user accounts, etc...)
       *       before Kerberos-related tasks an occur (like distribute keytabs)
       * **************************************************************************************** */
      if(kerberosHelper.isClusterKerberosEnabled(cluster)) {
        Collection<ServiceComponentHost> componentsToConfigureForKerberos = new ArrayList<>();

        for (Map<State, List<ServiceComponentHost>> changedScHostStates : changedScHosts.values()) {

          if (changedScHostStates != null) {
            for (Map.Entry<State, List<ServiceComponentHost>> changedScHostState : changedScHostStates.entrySet()) {
              State newState = changedScHostState.getKey();

              if (newState == State.INSTALLED) {
                List<ServiceComponentHost> scHosts = changedScHostState.getValue();

                if (scHosts != null) {
                  for (ServiceComponentHost scHost : scHosts) {
                    State oldSchState = scHost.getState();

                    // If the state is transitioning from INIT TO INSTALLED and the cluster has Kerberos
                    // enabled, mark this ServiceComponentHost to see if anything needs to be done to
                    // make sure it is properly configured.
                    //
                    // If the component is transitioning from an INSTALL_FAILED to an INSTALLED state
                    // indicates a failure attempt on install followed by a new installation attempt and
                    // will also need consideration for Kerberos-related tasks
                    if ((oldSchState == State.INIT || oldSchState == State.INSTALL_FAILED)) {
                      // Check if the host component already exists, if it exists there is no need to
                      // reset Kerberos-related configs.
                      // Check if it's blueprint install. If it is, then do not configure this service
                      // at this time.
                      if (!hostComponentAlreadyExists(cluster, scHost) && !("INITIAL_INSTALL".equals(requestProperties.get("phase")))) {
                        componentsToConfigureForKerberos.add(scHost);
                      }

                      // Add the ServiceComponentHost to the componentsToEnableKerberos Set to indicate
                      // it may need Kerberos-related operations to be performed on its behalf.
                      // For example, creating principals and keytab files.
                      componentsToEnableKerberos.add(scHost);

                      if (Service.Type.KERBEROS.name().equalsIgnoreCase(scHost.getServiceName()) &&
                          Role.KERBEROS_CLIENT.name().equalsIgnoreCase(scHost.getServiceComponentName())) {
                        // Since the KERBEROS/KERBEROS_CLIENT is about to be moved from the INIT to the
                        // INSTALLED state (and it should be by the time the stages (in this request)
                        // that need to be execute), collect the relevant hostname to make sure the
                        // Kerberos logic doest not skip operations for it.
                        hostsToForceKerberosOperations.add(scHost.getHostName());
                      }
                    }
                  }
                }
              }
            }
          }
        }

        // If there are any components that may need Kerberos-related configuration changes, do it
        // here - before the INSTALL tasks get created so the configuration updates are set and
        // get included in the task details.
        if (!componentsToConfigureForKerberos.isEmpty()) {
          // Build service/component filter to declare what services and components are being added
          // so kerberosHelper.configureServices know which to work on.  Null indicates no filter
          // and all services and components will be (re)configured, however null will not be
          // passed in from here.
          Map<String, Collection<String>> serviceFilter = new HashMap<>();

          for (ServiceComponentHost scHost : componentsToConfigureForKerberos) {
            String serviceName = scHost.getServiceName();
            Collection<String> componentFilter = serviceFilter.get(serviceName);

            if (componentFilter == null) {
              componentFilter = new HashSet<>();
              serviceFilter.put(serviceName, componentFilter);
            }

            componentFilter.add(scHost.getServiceComponentName());
          }

          try {
            kerberosHelper.configureServices(cluster, serviceFilter);
          } catch (KerberosInvalidConfigurationException e) {
            throw new AmbariException(e.getMessage(), e);
          }
        }
      }

      for (String compName : changedScHosts.keySet()) {
        for (State newState : changedScHosts.get(compName).keySet()) {
          for (ServiceComponentHost scHost :
              changedScHosts.get(compName).get(newState)) {

            Service service = cluster.getService(scHost.getServiceName());
            ServiceComponent serviceComponent = service.getServiceComponent(compName);

            if (StringUtils.isBlank(stage.getHostParamsStage())) {
              RepositoryVersionEntity repositoryVersion = serviceComponent.getDesiredRepositoryVersion();
              stage.setHostParamsStage(StageUtils.getGson().toJson(
                  customCommandExecutionHelper.createDefaultHostParams(cluster, repositoryVersion)));
            }


            // Do not create role command for hosts that are not responding
            if (scHost.getHostState().equals(HostState.HEARTBEAT_LOST)) {
              LOG.info("Command is not created for servicecomponenthost "
                  + ", clusterName=" + cluster.getClusterName()
                  + ", clusterId=" + cluster.getClusterId()
                  + ", serviceName=" + scHost.getServiceName()
                  + ", componentName=" + scHost.getServiceComponentName()
                  + ", hostname=" + scHost.getHostName()
                  + ", hostState=" + scHost.getHostState()
                  + ", targetNewState=" + newState);
              continue;
            }

            RoleCommand roleCommand;
            State oldSchState = scHost.getState();
            ServiceComponentHostEvent event;

            switch (newState) {
              case INSTALLED:
                if (oldSchState == State.INIT
                    || oldSchState == State.UNINSTALLED
                    || oldSchState == State.INSTALLED
                    || oldSchState == State.INSTALLING
                    || oldSchState == State.UNKNOWN
                    || oldSchState == State.INSTALL_FAILED) {
                  roleCommand = RoleCommand.INSTALL;

                  if (scHost.isClientComponent() && oldSchState == State.INSTALLED) {
                    // Client reinstalls are executed to reattach changed configs on service.
                    // Do not transition a client component to INSTALLING state if it was installed.
                    // Prevents INSTALL_FAILED state if a command gets aborted.
                    event = new ServiceComponentHostOpInProgressEvent(
                        scHost.getServiceComponentName(), scHost.getHostName(),
                        nowTimestamp);
                  } else {
                    event = new ServiceComponentHostInstallEvent(
                        scHost.getServiceComponentName(), scHost.getHostName(),
                        nowTimestamp,
                        serviceComponent.getDesiredStackId().getStackId());
                  }
                } else if (oldSchState == State.STARTED
                      // TODO: oldSchState == State.INSTALLED is always false, looks like a bug
                      //|| oldSchState == State.INSTALLED
                    || oldSchState == State.STOPPING) {
                  roleCommand = RoleCommand.STOP;
                  event = new ServiceComponentHostStopEvent(
                      scHost.getServiceComponentName(), scHost.getHostName(),
                      nowTimestamp);
                } else if (oldSchState == State.UPGRADING) {
                  roleCommand = RoleCommand.UPGRADE;
                  event = new ServiceComponentHostUpgradeEvent(
                      scHost.getServiceComponentName(), scHost.getHostName(),
                      nowTimestamp, serviceComponent.getDesiredStackId().getStackId());
                } else {
                  throw new AmbariException("Invalid transition for"
                      + " servicecomponenthost"
                      + ", clusterName=" + cluster.getClusterName()
                      + ", clusterId=" + cluster.getClusterId()
                      + ", serviceName=" + scHost.getServiceName()
                      + ", componentName=" + scHost.getServiceComponentName()
                      + ", hostname=" + scHost.getHostName()
                      + ", currentState=" + oldSchState
                      + ", newDesiredState=" + newState);
                }
                break;
              case STARTED:
                StackId stackId = serviceComponent.getDesiredStackId();
                ComponentInfo compInfo = ambariMetaInfo.getComponent(
                    stackId.getStackName(), stackId.getStackVersion(), scHost.getServiceName(),
                    scHost.getServiceComponentName());

                if (oldSchState == State.INSTALLED ||
                    oldSchState == State.STARTING ||
                    //todo: after separating install and start, the install stage is no longer in request stage container
                    //todo: so projected state will not equal INSTALLED which causes an exception for invalid state transition
                    //todo: so for now disabling this check
                    //todo: this change breaks test AmbariManagementControllerTest.testServiceComponentHostUpdateRecursive()
                    true) {
//                    requestStages.getProjectedState(scHost.getHostName(),
//                        scHost.getServiceComponentName()) == State.INSTALLED) {
                  roleCommand = RoleCommand.START;
                  event = new ServiceComponentHostStartEvent(
                      scHost.getServiceComponentName(), scHost.getHostName(),
                      nowTimestamp);
                } else {
                  String error = "Invalid transition for"
                      + " servicecomponenthost"
                      + ", clusterName=" + cluster.getClusterName()
                      + ", clusterId=" + cluster.getClusterId()
                      + ", serviceName=" + scHost.getServiceName()
                      + ", componentName=" + scHost.getServiceComponentName()
                      + ", hostname=" + scHost.getHostName()
                      + ", currentState=" + oldSchState
                      + ", newDesiredState=" + newState;
                  if (compInfo.isMaster()) {
                    throw new AmbariException(error);
                  } else {
                    LOG.info("Ignoring: " + error);
                    continue;
                  }
                }
                break;
              case UNINSTALLED:
                if (oldSchState == State.INSTALLED
                    || oldSchState == State.UNINSTALLING) {
                  roleCommand = RoleCommand.UNINSTALL;
                  event = new ServiceComponentHostStartEvent(
                      scHost.getServiceComponentName(), scHost.getHostName(),
                      nowTimestamp);
                } else {
                  throw new AmbariException("Invalid transition for"
                      + " servicecomponenthost"
                      + ", clusterName=" + cluster.getClusterName()
                      + ", clusterId=" + cluster.getClusterId()
                      + ", serviceName=" + scHost.getServiceName()
                      + ", componentName=" + scHost.getServiceComponentName()
                      + ", hostname=" + scHost.getHostName()
                      + ", currentState=" + oldSchState
                      + ", newDesiredState=" + newState);
                }
                break;
              case INIT:
                if (oldSchState == State.INSTALLED ||
                    oldSchState == State.INSTALL_FAILED ||
                    oldSchState == State.INIT) {
                  scHost.setState(State.INIT);
                  continue;
                } else  {
                  throw new AmbariException("Unsupported transition to INIT for"
                      + " servicecomponenthost"
                      + ", clusterName=" + cluster.getClusterName()
                      + ", clusterId=" + cluster.getClusterId()
                      + ", serviceName=" + scHost.getServiceName()
                      + ", componentName=" + scHost.getServiceComponentName()
                      + ", hostname=" + scHost.getHostName()
                      + ", currentState=" + oldSchState
                      + ", newDesiredState=" + newState);
                }
              default:
                throw new AmbariException("Unsupported state change operation"
                    + ", newState=" + newState);
            }

            if (LOG.isDebugEnabled()) {
              LOG.debug("Create a new host action, requestId={}, componentName={}, hostname={}, roleCommand={}",
                requestStages.getId(), scHost.getServiceComponentName(), scHost.getHostName(), roleCommand.name());
            }

            // any targeted information
            String keyName = scHost.getServiceComponentName().toLowerCase();
            if (requestProperties.containsKey(keyName)) {
              // in the case where the command is targeted, but the states
              // of the old and new are the same, the targeted component
              // may still need to get the command.  This is true for Flume.
              if (oldSchState == newState) {
                switch (oldSchState) {
                  case INSTALLED:
                    roleCommand = RoleCommand.STOP;
                    event = new ServiceComponentHostStopEvent(
                        scHost.getServiceComponentName(), scHost.getHostName(),
                        nowTimestamp);
                    break;
                  case STARTED:
                    roleCommand = RoleCommand.START;
                    event = new ServiceComponentHostStartEvent(
                        scHost.getServiceComponentName(), scHost.getHostName(),
                        nowTimestamp);
                    break;
                  default:
                    break;
                }
              }

              if (null == requestParameters) {
                requestParameters = new HashMap<>();
              }
              requestParameters.put(keyName, requestProperties.get(keyName));
            }

            if (requestProperties.containsKey(CLUSTER_PHASE_PROPERTY)) {
              if (null == requestParameters) {
                requestParameters = new HashMap<>();
              }
              requestParameters.put(CLUSTER_PHASE_PROPERTY, requestProperties.get(CLUSTER_PHASE_PROPERTY));

            }

            Map<String, Map<String, String>> configurations = new TreeMap<>();
            Map<String, Map<String, Map<String, String>>>
                configurationAttributes =
                new TreeMap<>();
            Host host = clusters.getHost(scHost.getHostName());
            Map<String, DesiredConfig> clusterDesiredConfigs = cluster.getDesiredConfigs();

            Map<String, Map<String, String>> configTags =
                    configHelper.getEffectiveDesiredTags(cluster, host.getHostName(), clusterDesiredConfigs);


            // Skip INSTALL task in case SysPrepped hosts and in case of server components. In case of server component
            // START task should run configuration script.
            if (newState == State.INSTALLED && skipInstallTaskForComponent(requestProperties, cluster, scHost)) {
              LOG.info("Skipping create of INSTALL task for {} on {}.", scHost.getServiceComponentName(), scHost.getHostName());
              // set state to INSTALLING, then immediately send an ServiceComponentHostOpSucceededEvent to allow
              // transitioning from INSTALLING --> INSTALLED.
              scHost.setState(State.INSTALLING);
              long now = System.currentTimeMillis();
              try {
                scHost.handleEvent(new ServiceComponentHostOpSucceededEvent(scHost.getServiceComponentName(), scHost.getHostName(), now));
              } catch (InvalidStateTransitionException e) {
                LOG.error("Error transitioning ServiceComponentHost state to INSTALLED", e);
              }
            } else {
              // !!! can never be null
              RepositoryVersionEntity repoVersion = serviceComponent.getDesiredRepositoryVersion();

              createHostAction(cluster, stage, scHost, configurations, configurationAttributes, configTags,
                roleCommand, requestParameters, event, skipFailure, repoVersion, isUpgradeSuspended,
                databaseType, clusterDesiredConfigs);
            }

          }
        }
      }

      for (String serviceName : smokeTestServices) { // Creates smoke test commands
        Service s = cluster.getService(serviceName);
        // find service component host
        ServiceComponent component = getClientComponentForRunningAction(cluster, s);
        String componentName = component != null ? component.getName() : null;
        String clientHost = getClientHostForRunningAction(cluster, s, component);
        String smokeTestRole = actionMetadata.getServiceCheckAction(serviceName);

        if (clientHost == null || smokeTestRole == null) {
          LOG.info("Nothing to do for service check as could not find role or"
              + " or host to run check on"
              + ", clusterName=" + cluster.getClusterName()
              + ", serviceName=" + serviceName
              + ", clientHost=" + clientHost
              + ", serviceCheckRole=" + smokeTestRole);
          continue;
        }

        customCommandExecutionHelper.addServiceCheckAction(stage, clientHost, smokeTestRole,
            nowTimestamp, serviceName, componentName, null, false, false);
      }

      RoleCommandOrder rco = getRoleCommandOrder(cluster);
      RoleGraph rg = roleGraphFactory.createNew(rco);


      if (CommandExecutionType.DEPENDENCY_ORDERED == configs.getStageExecutionType() && "INITIAL_START".equals
        (requestProperties.get("phase"))) {
        LOG.info("Set DEPENDENCY_ORDERED CommandExecutionType on stage: {}", stage.getRequestContext());
        rg.setCommandExecutionType(CommandExecutionType.DEPENDENCY_ORDERED);
      }
      rg.build(stage);
      requestStages.setClusterHostInfo(clusterHostInfoJson);
      requestStages.addStages(rg.getStages());

      if (!componentsToEnableKerberos.isEmpty()) {
        Map<String, Collection<String>> serviceFilter = new HashMap<>();
        Set<String> hostFilter = new HashSet<>();

        for (ServiceComponentHost scHost : componentsToEnableKerberos) {
          String serviceName = scHost.getServiceName();
          Collection<String> componentFilter = serviceFilter.get(serviceName);

          if (componentFilter == null) {
            componentFilter = new HashSet<>();
            serviceFilter.put(serviceName, componentFilter);
          }

          componentFilter.add(scHost.getServiceComponentName());
          hostFilter.add(scHost.getHostName());
        }

        try {
          kerberosHelper.ensureIdentities(cluster, serviceFilter, hostFilter, null, hostsToForceKerberosOperations, requestStages,
              kerberosHelper.getManageIdentitiesDirective(requestProperties));
        } catch (KerberosOperationException e) {
          throw new IllegalArgumentException(e.getMessage(), e);
        }
      }

      List<Stage> stages = requestStages.getStages();
      LOG.debug("Created {} stages", ((stages != null) ? stages.size() : 0));

    } else {
      LOG.debug("Created 0 stages");
    }

    return requestStages;
  }

  private boolean hostComponentAlreadyExists(Cluster cluster, ServiceComponentHost sch) throws AmbariException {
    Service service = cluster.getService(sch.getServiceName());
    if (service != null) {
      ServiceComponent serviceComponent = service.getServiceComponent(sch.getServiceComponentName());
      if (serviceComponent != null) {
        Map<String, ServiceComponentHost> serviceComponentHostMap = serviceComponent.getServiceComponentHosts();
        for (ServiceComponentHost serviceComponentHost : serviceComponentHostMap.values()) {
          if (serviceComponentHost.getState() == State.INSTALLED || serviceComponentHost.getState() == State.STARTED) {
            return true;
          }
        }
      }
    }
    return false;
  }


  private boolean skipInstallTaskForComponent(Map<String, String> requestProperties, Cluster cluster,
                                              ServiceComponentHost sch) throws AmbariException {
    boolean isClientComponent = false;
    Service service = cluster.getService(sch.getServiceName());
    if (service != null) {
      ServiceComponent serviceComponent = service.getServiceComponent(sch.getServiceComponentName());
      if (serviceComponent != null) {
        isClientComponent = serviceComponent.isClientComponent();
      }
    }
    // Skip INSTALL for service components if START_ONLY is set for component, or if START_ONLY is set on cluster
    // level and no other provsion action is specified for component
    if (requestProperties.get(SKIP_INSTALL_FOR_COMPONENTS) != null &&
      (requestProperties.get(SKIP_INSTALL_FOR_COMPONENTS).contains(sch.getServiceComponentName()) ||
        (requestProperties.get(SKIP_INSTALL_FOR_COMPONENTS).equals("ALL") && !requestProperties.get
          (DONT_SKIP_INSTALL_FOR_COMPONENTS).contains(sch
          .getServiceComponentName()))) &&
      "INITIAL_INSTALL".equals(requestProperties.get("phase")) && !isClientComponent) {
      return true;
    }
    return false;

  }

  @Override
  public ExecutionCommand getExecutionCommand(Cluster cluster,
                                              ServiceComponentHost scHost,
                                              RoleCommand roleCommand) throws AmbariException {
    Map<String, Set<String>> clusterHostInfo = StageUtils.getClusterHostInfo(cluster);
    String clusterHostInfoJson = StageUtils.getGson().toJson(clusterHostInfo);


    Map<String, String> hostParamsCmd = customCommandExecutionHelper.createDefaultHostParams(
        cluster, scHost.getServiceComponent().getDesiredRepositoryVersion());

    Stage stage = createNewStage(0, cluster, 1, "", clusterHostInfoJson, "{}", "");

    Map<String, Map<String, String>> configTags = configHelper.getEffectiveDesiredTags(cluster, scHost.getHostName());
    Map<String, Map<String, String>> configurations = configHelper.getEffectiveConfigProperties(cluster, configTags);

    Map<String, Map<String, Map<String, String>>>
        configurationAttributes =
        new TreeMap<>();

    RepositoryVersionEntity repoVersion = null;
    if (null != scHost.getServiceComponent().getDesiredRepositoryVersion()) {
      repoVersion = scHost.getServiceComponent().getDesiredRepositoryVersion();
    } else {
      Service service = cluster.getService(scHost.getServiceName());
      repoVersion = service.getDesiredRepositoryVersion();
    }

    boolean isUpgradeSuspended = cluster.isUpgradeSuspended();
    DatabaseType databaseType = configs.getDatabaseType();
    Map<String, DesiredConfig> clusterDesiredConfigs = cluster.getDesiredConfigs();
    createHostAction(cluster, stage, scHost, configurations, configurationAttributes, configTags,
                     roleCommand, null, null, false, repoVersion, isUpgradeSuspended, databaseType,
                     clusterDesiredConfigs);
    ExecutionCommand ec = stage.getExecutionCommands().get(scHost.getHostName()).get(0).getExecutionCommand();

    // createHostAction does not take a hostLevelParams but creates one
    hostParamsCmd.putAll(ec.getHostLevelParams());
    ec.getHostLevelParams().putAll(hostParamsCmd);

    ec.setClusterHostInfo(
        StageUtils.getClusterHostInfo(cluster));

    if (null != cluster) {
      // Generate localComponents
      for (ServiceComponentHost sch : cluster.getServiceComponentHosts(scHost.getHostName())) {
        ec.getLocalComponents().add(sch.getServiceComponentName());
      }
    }

    ConfigHelper.processHiddenAttribute(ec.getConfigurations(), ec.getConfigurationAttributes(), ec.getRole(), false);

    // Add attributes
    Map<String, Map<String, Map<String, String>>> configAttributes =
        configHelper.getEffectiveConfigAttributes(cluster,
          ec.getConfigurationTags());

    for (Map.Entry<String, Map<String, Map<String, String>>> attributesOccurrence : configAttributes.entrySet()) {
      String type = attributesOccurrence.getKey();
      Map<String, Map<String, String>> attributes = attributesOccurrence.getValue();

      if (ec.getConfigurationAttributes() != null) {
        if (!ec.getConfigurationAttributes().containsKey(type)) {
          ec.getConfigurationAttributes().put(type, new TreeMap<>());
        }
        configHelper.cloneAttributesMap(attributes, ec.getConfigurationAttributes().get(type));
      }
    }

    return ec;
  }

  @Override
  public Set<StackConfigurationDependencyResponse> getStackConfigurationDependencies(
          Set<StackConfigurationDependencyRequest> requests) throws AmbariException {
    Set<StackConfigurationDependencyResponse> response
            = new HashSet<>();
    if (requests != null) {
      for (StackConfigurationDependencyRequest request : requests) {

        String stackName = request.getStackName();
        String stackVersion = request.getStackVersion();
        String serviceName = request.getServiceName();
        String propertyName = request.getPropertyName();

        Set<StackConfigurationDependencyResponse> stackConfigurations
                = getStackConfigurationDependencies(request);

        for (StackConfigurationDependencyResponse dependencyResponse : stackConfigurations) {
          dependencyResponse.setStackName(stackName);
          dependencyResponse.setStackVersion(stackVersion);
          dependencyResponse.setServiceName(serviceName);
          dependencyResponse.setPropertyName(propertyName);
        }
        response.addAll(stackConfigurations);
      }
    }
    return response;
  }

  private Set<StackConfigurationDependencyResponse> getStackConfigurationDependencies(StackConfigurationDependencyRequest request) throws AmbariException {
    Set<StackConfigurationDependencyResponse> response =
      new HashSet<>();

    String stackName = request.getStackName();
    String stackVersion = request.getStackVersion();
    String serviceName = request.getServiceName();
    String propertyName = request.getPropertyName();
    String dependencyName = request.getDependencyName();

    Set<PropertyInfo> properties = ambariMetaInfo.getPropertiesByName(stackName, stackVersion, serviceName, propertyName);

    for (PropertyInfo property: properties) {
      for (PropertyDependencyInfo dependency: property.getDependedByProperties()) {
        if (dependencyName == null || dependency.getName().equals(dependencyName)) {
          response.add(dependency.convertToResponse());
        }
      }
    }

    return response;  }

  @Transactional
  void updateServiceStates(
      Cluster cluster,
      Map<State, List<Service>> changedServices,
      Map<State, List<ServiceComponent>> changedComps,
      Map<String, Map<State, List<ServiceComponentHost>>> changedScHosts,
      Collection<ServiceComponentHost> ignoredScHosts
  ) {
    if (changedServices != null) {
      for (Entry<State, List<Service>> entry : changedServices.entrySet()) {
        State newState = entry.getKey();
        for (Service s : entry.getValue()) {
          if (s.isClientOnlyService()
              && newState == State.STARTED) {
            continue;
          }
          s.setDesiredState(newState);
        }
      }
    }

    if (changedComps != null) {
      for (Entry<State, List<ServiceComponent>> entry :
          changedComps.entrySet()) {
        State newState = entry.getKey();
        for (ServiceComponent sc : entry.getValue()) {
          sc.setDesiredState(newState);
        }
      }
    }

    //keep 2 maps for simpler maintenance
    Map<String, String> serviceMasterForDecommissionMap = new HashMap<>();
    Map<String, Set<String>> masterSlaveHostsMap = new HashMap<>();
    for (Map<State, List<ServiceComponentHost>> stateScHostMap :
        changedScHosts.values()) {
      for (Entry<State, List<ServiceComponentHost>> entry :
          stateScHostMap.entrySet()) {
        State newState = entry.getKey();
        for (ServiceComponentHost sch : entry.getValue()) {
          String componentName = sch.getServiceComponentName();
          //Create map for include/exclude files refresh
          if (masterToSlaveMappingForDecom.containsValue(componentName) &&
            sch.getState() == State.INIT && newState == State.INSTALLED) {
            String serviceName = sch.getServiceName();
            String masterComponentName = null;
            for (Entry<String, String> entrySet : masterToSlaveMappingForDecom.entrySet()) {
              if (entrySet.getValue().equals(componentName)) {
                masterComponentName = entrySet.getKey();
              }
            }
            try {
              //Filter services whose masters are not started
              if (isServiceComponentStartedOnAnyHost(cluster, serviceName, masterComponentName)) {
                serviceMasterForDecommissionMap.put(serviceName, masterComponentName);
                masterSlaveHostsMap.putIfAbsent(masterComponentName, new HashSet<>());
                masterSlaveHostsMap.get(masterComponentName).add(sch.getHostName());
              } else {
                LOG.info(String.format("Not adding %s service from include/exclude files refresh map because it's master is not started", serviceName));
              }
            } catch (AmbariException e) {
              LOG.error("Exception during INIT masters cleanup : ", e);
            }
          }

          //actually set the new state
          sch.setDesiredState(newState);
        }
      }
    }

    try {
      createAndExecuteRefreshIncludeExcludeFilesActionForMasters(serviceMasterForDecommissionMap, masterSlaveHostsMap, cluster.getClusterName(), false);
    } catch (AmbariException e) {
      LOG.error("Exception during refresh include exclude files action : ", e);
    }

    if (ignoredScHosts != null) {
      for (ServiceComponentHost scHost : ignoredScHosts) {
        scHost.setDesiredState(scHost.getState());
      }
    }
  }

  private boolean isServiceComponentStartedOnAnyHost(Cluster cluster, String serviceName, String masterComponentName) throws AmbariException {
    Service service = cluster.getService(serviceName);
    ServiceComponent serviceComponent = service.getServiceComponent(masterComponentName);
    Map<String, ServiceComponentHost> schMap = serviceComponent.getServiceComponentHosts();
    for (ServiceComponentHost sch : schMap.values()) {
       if (sch.getState() == State.STARTED) {
         return true;
       }
    }
    return false;
  }

  @Override
  public RequestStatusResponse createAndPersistStages(Cluster cluster, Map<String, String> requestProperties,
                                                      Map<String, String> requestParameters,
                                                      Map<State, List<Service>> changedServices,
                                                      Map<State, List<ServiceComponent>> changedComponents,
                                                      Map<String, Map<State, List<ServiceComponentHost>>> changedHosts,
                                                      Collection<ServiceComponentHost> ignoredHosts,
                                                      boolean runSmokeTest, boolean reconfigureClients) throws AmbariException {

    RequestStageContainer request = addStages(null, cluster, requestProperties, requestParameters, changedServices,
      changedComponents, changedHosts, ignoredHosts, runSmokeTest, reconfigureClients);

    request.persist();
    return request.getRequestStatusResponse();
  }

  @Override
  public RequestStageContainer addStages(RequestStageContainer requestStages, Cluster cluster, Map<String, String> requestProperties,
                                 Map<String, String> requestParameters, Map<State, List<Service>> changedServices,
                                 Map<State, List<ServiceComponent>> changedComponents,
                                 Map<String, Map<State, List<ServiceComponentHost>>> changedHosts,
                                 Collection<ServiceComponentHost> ignoredHosts, boolean runSmokeTest,
                                 boolean reconfigureClients) throws AmbariException {

    if (requestStages == null) {
      requestStages = new RequestStageContainer(actionManager.getNextRequestId(), null, requestFactory, actionManager);
    }

    requestStages = doStageCreation(requestStages, cluster, changedServices, changedComponents,
        changedHosts, requestParameters, requestProperties,
        runSmokeTest, reconfigureClients);

    updateServiceStates(cluster, changedServices, changedComponents, changedHosts, ignoredHosts);

    return requestStages;
  }

  //todo: for now made this public since is is still used by createHostComponents
  //todo: delete after all host component logic is in HostComponentResourceProvider
  public void validateServiceComponentHostRequest(ServiceComponentHostRequest request) {
    if (request.getClusterName() == null
        || request.getClusterName().isEmpty()
        || request.getComponentName() == null
        || request.getComponentName().isEmpty()
        || request.getHostname() == null
        || request.getHostname().isEmpty()) {
      throw new IllegalArgumentException("Invalid arguments"
          + ", cluster name, component name and host name should be"
          + " provided");
    }

    if (request.getAdminState() != null) {
      throw new IllegalArgumentException("Property adminState cannot be modified through update. Use service " +
          "specific DECOMMISSION action to decommision/recommission components.");
    }
  }

  private void checkIfHostComponentsInDeleteFriendlyState(ServiceComponentHostRequest request, Cluster cluster) throws AmbariException {
    Service service = cluster.getService(request.getServiceDisplayName());
    ServiceComponent component = service.getServiceComponent(request.getComponentName());
    ServiceComponentHost componentHost = component.getServiceComponentHost(request.getHostname());

    if (!componentHost.canBeRemoved()) {
      throw new AmbariException("Host Component cannot be removed"
              + ", clusterName=" + request.getClusterName()
              + ", serviceDisplayName=" + request.getServiceDisplayName()
              + ", componentName=" + request.getComponentName()
              + ", hostname=" + request.getHostname()
              + ", request=" + request);
    }

    // Only allow removing master/slave components in DISABLED/UNKNOWN/INSTALL_FAILED/INIT state without stages
    // generation.
    // Clients may be removed without a state check.
    if (!component.isClientComponent() &&
            !componentHost.getState().isRemovableState()) {
      throw new AmbariException("To remove master or slave components they must be in " +
              "DISABLED/INIT/INSTALLED/INSTALL_FAILED/UNKNOWN state. Current=" + componentHost.getState() + ".");
    }
  }

  @Override
  public String findService(Cluster cluster, String componentName) throws AmbariException {
    return cluster.getServiceByComponentName(componentName).getServiceDisplayName();
  }

  /**
   * Updates the users specified.
   *
   * @param requests the users to modify
   *
   * @throws AmbariException if the resources cannot be updated
   * @throws IllegalArgumentException if the authenticated user is not authorized to update all of
   * the requested properties
   */
  @Override
  public synchronized void updateUsers(Set<UserRequest> requests) throws AmbariException, AuthorizationException {
    boolean isUserAdministrator = AuthorizationHelper.isAuthorized(ResourceType.AMBARI, null,
        RoleAuthorization.AMBARI_MANAGE_USERS);
    String authenticatedUsername = AuthorizationHelper.getAuthenticatedName();

    for (UserRequest request : requests) {
      String requestedUsername = request.getUsername();

      // An administrator can modify any user, else a user can only modify themself.
      if (!isUserAdministrator && (!authenticatedUsername.equalsIgnoreCase(requestedUsername))) {
        throw new AuthorizationException();
      }

      User u = users.getAnyUser(requestedUsername);
      if (null == u) {
        continue;
      }

      if (null != request.isActive()) {
        // If this value is being set, make sure the authenticated user is an administrator before
        // allowing to change it. Only administrators should be able to change a user's active state
        if (!isUserAdministrator) {
          throw new AuthorizationException("The authenticated user is not authorized to update the requested resource property");
        }
        users.setUserActive(u.getUserName(), request.isActive());
      }

      if (null != request.isAdmin()) {
        // If this value is being set, make sure the authenticated user is an administrator before
        // allowing to change it. Only administrators should be able to change a user's administrative
        // privileges
        if (!isUserAdministrator) {
          throw new AuthorizationException("The authenticated user is not authorized to update the requested resource property");
        }

        if (request.isAdmin()) {
          users.grantAdminPrivilege(u.getUserId());
        } else {
          users.revokeAdminPrivilege(u.getUserId());
        }
      }

      if (null != request.getOldPassword() && null != request.getPassword()) {
        users.modifyPassword(u.getUserName(), request.getOldPassword(),
            request.getPassword());
      }
    }
  }

  @Override
  public synchronized void deleteCluster(ClusterRequest request)
      throws AmbariException {

    if (request.getClusterName() == null
        || request.getClusterName().isEmpty()) {
      // FIXME throw correct error
      throw new AmbariException("Invalid arguments");
    }
    LOG.info("Received a delete cluster request, clusterName = " + request.getClusterName());
    if (request.getHostNames() != null) {
      // FIXME treat this as removing a host from a cluster?
    } else {
      // deleting whole cluster
      clusters.deleteCluster(request.getClusterName());
    }
  }

  @Override
  public DeleteStatusMetaData deleteHostComponents(
      Set<ServiceComponentHostRequest> requests) throws AmbariException, AuthorizationException {

    Set<ServiceComponentHostRequest> expanded = new HashSet<>();

    // if any request are for the whole host, they need to be expanded
    for (ServiceComponentHostRequest request : requests) {
      if (null == request.getComponentName()) {
        if (null == request.getClusterName() || request.getClusterName().isEmpty() ||
            null == request.getHostname() || request.getHostname().isEmpty()) {
          throw new IllegalArgumentException("Cluster name and hostname must be specified.");
        }
        Cluster cluster = clusters.getCluster(request.getClusterName());

        if (!AuthorizationHelper.isAuthorized(ResourceType.CLUSTER, cluster.getResourceId(),
            EnumSet.of(RoleAuthorization.SERVICE_ADD_DELETE_SERVICES,RoleAuthorization.HOST_ADD_DELETE_COMPONENTS))) {
          throw new AuthorizationException("The authenticated user is not authorized to delete service components from hosts");
        }

        for (ServiceComponentHost sch : cluster.getServiceComponentHosts(request.getHostname())) {
          ServiceComponentHostRequest schr = new ServiceComponentHostRequest(request.getClusterName(),
                  request.getServiceGroupName(), sch.getServiceName(), sch.getServiceComponentName(),
                  sch.getHostName(), null);
          expanded.add(schr);
        }
      }
      else {
        expanded.add(request);
      }
    }

    Map<ServiceComponent, Set<ServiceComponentHost>> safeToRemoveSCHs = new HashMap<>();
    DeleteStatusMetaData deleteStatusMetaData = new DeleteStatusMetaData();

    for (ServiceComponentHostRequest request : expanded) {

      validateServiceComponentHostRequest(request);

      Cluster cluster = clusters.getCluster(request.getClusterName());

      if (StringUtils.isEmpty(request.getServiceDisplayName())) {
        request.setServiceDisplayName(findService(cluster, request.getComponentName()));
      }

      LOG.info("Received a hostComponent DELETE request"
        + ", clusterName=" + request.getClusterName()
        + ", serviceDisplayName=" + request.getServiceDisplayName()
        + ", componentName=" + request.getComponentName()
        + ", hostname=" + request.getHostname()
        + ", request=" + request);

      Service service = cluster.getService(request.getServiceDisplayName());
      ServiceComponent component = service.getServiceComponent(request.getComponentName());
      ServiceComponentHost componentHost = component.getServiceComponentHost(request.getHostname());

      setRestartRequiredServices(service, request.getComponentName());
      try {
        checkIfHostComponentsInDeleteFriendlyState(request, cluster);
        if (!safeToRemoveSCHs.containsKey(component)) {
          safeToRemoveSCHs.put(component, new HashSet<>());
        }
        safeToRemoveSCHs.get(component).add(componentHost);
      } catch (Exception ex) {
        deleteStatusMetaData.addException(request.getHostname() + "/" + request.getComponentName(), ex);
      }
    }

    //keep 2 maps for simpler maintenance
    Map<String, Map<String, String>> clusterServiceMasterForDecommissionMap = new HashMap<>();
    Map<String, Map<String, Set<String>>> clusterMasterSlaveHostsMap = new HashMap<>();
    for (Entry<ServiceComponent, Set<ServiceComponentHost>> entry : safeToRemoveSCHs.entrySet()) {
      for (ServiceComponentHost componentHost : entry.getValue()) {
        try {
          //actually delete the component
          entry.getKey().deleteServiceComponentHosts(componentHost.getHostName());

          //create cluster-master-service map to update all include/exclude files in one action
          String componentName = componentHost.getServiceComponentName();
          if (masterToSlaveMappingForDecom.containsValue(componentName)) {
            String masterComponentName = null;
            for (Entry<String, String> entrySet : masterToSlaveMappingForDecom.entrySet()) {
              if (entrySet.getValue().equals(componentName)) {
                masterComponentName = entrySet.getKey();
              }
            }
            if (clusterServiceMasterForDecommissionMap.containsKey(componentHost.getClusterName())) {
              clusterServiceMasterForDecommissionMap.get(componentHost.getClusterName()).put(componentHost.getServiceName(), masterComponentName);
              Map<String, Set<String>> masterSlaveMap  = clusterMasterSlaveHostsMap.get(componentHost.getClusterName());
              masterSlaveMap.putIfAbsent(masterComponentName, new HashSet<>());
              masterSlaveMap.get(masterComponentName).add(componentHost.getHostName());
            } else {
              Map<String, String> serviceMasterMap = new HashMap<>();
              serviceMasterMap.put(componentHost.getServiceName(), masterComponentName);
              clusterServiceMasterForDecommissionMap.put(componentHost.getClusterName(), serviceMasterMap);

              Map<String, Set<String>> masterSlaveHostsMap = new HashMap<>();
              masterSlaveHostsMap.put(masterComponentName, new HashSet<>(Collections.singletonList(componentHost.getHostName())));
              clusterMasterSlaveHostsMap.put(componentHost.getClusterName(), masterSlaveHostsMap);
            }
          }
          deleteStatusMetaData.addDeletedKey(componentHost.getHostName() + "/" + componentHost.getServiceComponentName());
        } catch (Exception ex) {
          deleteStatusMetaData.addException(componentHost.getHostName() + "/" + componentHost.getServiceComponentName(), ex);
        }
      }
    }

    for (String cluster : clusterServiceMasterForDecommissionMap.keySet()) {
      createAndExecuteRefreshIncludeExcludeFilesActionForMasters(clusterServiceMasterForDecommissionMap.get(cluster), clusterMasterSlaveHostsMap.get(cluster), cluster, true);
    }

    //Do not break behavior for existing clients where delete request contains only 1 host component.
    //Response for these requests will have empty body with appropriate error code.
    if (deleteStatusMetaData.getDeletedKeys().size() + deleteStatusMetaData.getExceptionForKeys().size() == 1) {
      if (deleteStatusMetaData.getDeletedKeys().size() == 1) {
        return null;
      }
      Exception ex =  deleteStatusMetaData.getExceptionForKeys().values().iterator().next();
      if (ex instanceof AmbariException) {
        throw (AmbariException)ex;
      } else {
        throw new AmbariException(ex.getMessage(), ex);
      }
    }

    // set restartRequired flag for  monitoring services
    if (!safeToRemoveSCHs.isEmpty()) {
      setMonitoringServicesRestartRequired(requests);
    }
    return deleteStatusMetaData;
  }

  @Override
  public void deleteUsers(Set<UserRequest> requests)
    throws AmbariException {

    for (UserRequest r : requests) {
      if (LOG.isDebugEnabled()) {
        LOG.debug("Received a delete user request, username={}", r.getUsername());
      }
      User u = users.getAnyUser(r.getUsername());
      if (null != u) {
        users.removeUser(u);
      }
    }
  }

  @Override
  public void deleteGroups(Set<GroupRequest> requests) throws AmbariException {
    for (GroupRequest request: requests) {
      LOG.debug("Received a delete group request, groupname={}", request.getGroupName());
      final Group group = users.getGroup(request.getGroupName());
      if (group != null) {
        users.removeGroup(group);
      }
    }
  }

  /**
   * Creates and triggers an action to update include and exclude files for the master components depending on current cluster topology and components state
   * @param serviceMasterMap
   * @param masterSlaveHostsMap
   *@param clusterName  @throws AmbariException
   */
  private void createAndExecuteRefreshIncludeExcludeFilesActionForMasters(Map<String, String> serviceMasterMap, Map<String, Set<String>> masterSlaveHostsMap, String clusterName, boolean isDecommission) throws AmbariException {
    //Clear include/exclude files or draining list except HBASE
    serviceMasterMap.remove(Service.Type.HBASE.toString());
    //exit if empty
    if (serviceMasterMap.isEmpty()) {
      return;
    }
    LOG.debug("Refresh include/exclude files action will be executed for " + serviceMasterMap);
    HashMap<String, String> requestProperties = new HashMap<>();
    requestProperties.put("context", "Update Include/Exclude Files for " + serviceMasterMap.keySet().toString());
    requestProperties.put("exclusive", "true");
    HashMap<String, String> params = new HashMap<>();
    params.put(AmbariCustomCommandExecutionHelper.UPDATE_FILES_ONLY, String.valueOf(isDecommission));

    for (String masterName : masterSlaveHostsMap.keySet()) {
      if (!isDecommission) {
        params.put(masterName + "_" + AmbariCustomCommandExecutionHelper.DECOM_INCLUDED_HOSTS, StringUtils.join(masterSlaveHostsMap.get(masterName).toArray(), ","));
      }
    }

    params.put(AmbariCustomCommandExecutionHelper.IS_ADD_OR_DELETE_SLAVE_REQUEST, "true");

    //Create filter for command
    List<RequestResourceFilter> resourceFilters = new ArrayList<>(serviceMasterMap.size());
    for (String serviceName : serviceMasterMap.keySet()) {
      resourceFilters.add(new RequestResourceFilter(serviceName, serviceMasterMap.get(serviceName), null));
    }

    //Create request for command
    ExecuteActionRequest actionRequest = new ExecuteActionRequest(
      clusterName, AmbariCustomCommandExecutionHelper.DECOMMISSION_COMMAND_NAME, null,
      resourceFilters, null, params, true);
    //Send action
    createAction(actionRequest, requestProperties);
  }

  @Override
  public void deleteMembers(java.util.Set<MemberRequest> requests) throws AmbariException {
    for (MemberRequest request : requests) {
      LOG.debug("Received a delete member request, {}", request);
      users.removeMemberFromGroup(request.getGroupName(), request.getUserName());
    }
  }

  /**
   * {@inheritDoc}
   */
  @Override
  public void removeMpack(MpackEntity mpackEntity, StackEntity stackEntity) throws IOException{

    ambariMetaInfo.removeMpack(mpackEntity, stackEntity);
  }

  /**
   * Get a request response for the given request ids.  Note that this method
   * fully populates a request resource including the set of task sub-resources
   * in the request response.
   */
  RequestStatusResponse getRequestStatusResponse(long requestId) {
    RequestStatusResponse response = new RequestStatusResponse(requestId);
    List<HostRoleCommand> hostRoleCommands =
        actionManager.getRequestTasks(requestId);

    response.setRequestContext(actionManager.getRequestContext(requestId));
    List<ShortTaskStatus> tasks = new ArrayList<>();

    for (HostRoleCommand hostRoleCommand : hostRoleCommands) {
      tasks.add(new ShortTaskStatus(hostRoleCommand));
    }
    response.setTasks(tasks);

    return response;
  }

  @Override
  public Set<ClusterResponse> getClusters(Set<ClusterRequest> requests) throws AmbariException, AuthorizationException {
    Set<ClusterResponse> response = new HashSet<>();
    for (ClusterRequest request : requests) {
      try {
        response.addAll(getClusters(request));
      } catch (ClusterNotFoundException e) {
        if (requests.size() == 1) {
          // only throw exception if 1 request.
          // there will be > 1 request in case of OR predicate
          throw e;
        }
      }
    }
    return response;
  }

  @Override
  public Set<ServiceComponentHostResponse> getHostComponents(
      Set<ServiceComponentHostRequest> requests) throws AmbariException {
    LOG.debug("Processing requests: {}", requests);
    Set<ServiceComponentHostResponse> response =
        new HashSet<>();
    for (ServiceComponentHostRequest request : requests) {
      try {
        response.addAll(getHostComponents(request));
      } catch (ServiceComponentHostNotFoundException | ServiceComponentNotFoundException | ServiceNotFoundException e) {
        if (requests.size() == 1) {
          // only throw exception if 1 request.
          // there will be > 1 request in case of OR predicate
          throw e;
        } else {
          LOG.debug("Ignoring not found exception due to other requests", e);
        }
      } catch (ParentObjectNotFoundException e) {
        // If there is only one request, always throw exception.
        // There will be > 1 request in case of OR predicate.

        // For HostNotFoundException, only throw exception if host_name is
        // provided in URL.  If host_name is part of query, don't throw exception.
        boolean throwException = true;
        if (requests.size() > 1 && HostNotFoundException.class.isInstance(e.getCause())) {
          for (ServiceComponentHostRequest r : requests) {
            if (r.getHostname() == null) {
              // host_name provided in query since all requests don't have host_name set
              throwException = false;
              LOG.debug("HostNotFoundException ignored", e);
              break;
            }
          }
        }
        if (throwException) {
          throw e;
        }
      }
    }
    return response;
  }

  @Override
  public Set<ConfigurationResponse> getConfigurations(
      Set<ConfigurationRequest> requests) throws AmbariException {
    Set<ConfigurationResponse> response =
        new HashSet<>();
    for (ConfigurationRequest request : requests) {
      response.addAll(getConfigurations(request));
    }
    return response;
  }

  @Override
  public Set<ServiceConfigVersionResponse> getServiceConfigVersions(Set<ServiceConfigVersionRequest> requests)
      throws AmbariException {
    Set<ServiceConfigVersionResponse> responses = new LinkedHashSet<>();

    for (ServiceConfigVersionRequest request : requests) {
      responses.addAll(getServiceConfigVersions(request));
    }

    return responses;
  }

  private Set<ServiceConfigVersionResponse> getServiceConfigVersions(ServiceConfigVersionRequest request)
      throws AmbariException {
    if (request.getClusterName() == null) {
      throw new IllegalArgumentException("Invalid arguments, cluster name"
          + " should not be null");
    }

    Cluster cluster = clusters.getCluster(request.getClusterName());

    Set<ServiceConfigVersionResponse> result = new LinkedHashSet<>();
    String serviceName = request.getServiceName();
    List<ServiceConfigVersionResponse> serviceConfigVersionResponses =  new ArrayList<>();

    if (Boolean.TRUE.equals(request.getIsCurrent()) && serviceName != null) {
      serviceConfigVersionResponses.addAll(cluster.getActiveServiceConfigVersionResponse(serviceName));
    } else {
      serviceConfigVersionResponses.addAll(cluster.getServiceConfigVersions());
    }

    for (ServiceConfigVersionResponse response : serviceConfigVersionResponses) {
      if (serviceName != null && !StringUtils.equals(serviceName, response.getServiceName())) {
        continue;
      }
      if (request.getVersion() != null && NumberUtils.compare(request.getVersion(), response.getVersion()) != 0) {
        continue;
      }
      if (request.getUserName() != null && !StringUtils.equals(request.getUserName(), response.getUserName())) {
        continue;
      }
      result.add(response);
    }

    return result;
  }

  @Override
  public Set<UserResponse> getUsers(Set<UserRequest> requests)
      throws AmbariException, AuthorizationException {

    Set<UserResponse> responses = new HashSet<>();

    for (UserRequest r : requests) {

      if (LOG.isDebugEnabled()) {
        LOG.debug("Received a getUsers request, userRequest={}", r);
      }

      String requestedUsername = r.getUsername();
      String authenticatedUsername = AuthorizationHelper.getAuthenticatedName();

      // A user resource may be retrieved by an administrator or the same user.
      if(!AuthorizationHelper.isAuthorized(ResourceType.AMBARI, null, RoleAuthorization.AMBARI_MANAGE_USERS)) {
        if (null == requestedUsername) {
          // Since the authenticated user is not the administrator, force only that user's resource
          // to be returned
          requestedUsername = authenticatedUsername;
        } else if (!requestedUsername.equalsIgnoreCase(authenticatedUsername)) {
          // Since the authenticated user is not the administrator and is asking for a different user,
          // throw an AuthorizationException
          throw new AuthorizationException();
        }
      }

      // get them all
      if (null == requestedUsername) {
        for (User u : users.getAllUsers()) {
          UserResponse resp = new UserResponse(u.getUserName(), u.getUserType(), u.isLdapUser(), u.isActive(), u
              .isAdmin());
          resp.setGroups(new HashSet<>(u.getGroups()));
          responses.add(resp);
        }
      } else {

        User u = users.getAnyUser(requestedUsername);
        if (null == u) {
          if (requests.size() == 1) {
            // only throw exceptin if there is a single request
            // if there are multiple requests, this indicates an OR predicate
            throw new ObjectNotFoundException("Cannot find user '"
                + requestedUsername + "'");
          }
        } else {
          UserResponse resp = new UserResponse(u.getUserName(), u.getUserType(), u.isLdapUser(), u.isActive(), u
              .isAdmin());
          resp.setGroups(new HashSet<>(u.getGroups()));
          responses.add(resp);
        }
      }
    }

    return responses;
  }

  @Override
  public Set<GroupResponse> getGroups(Set<GroupRequest> requests)
      throws AmbariException {
    final Set<GroupResponse> responses = new HashSet<>();
    for (GroupRequest request: requests) {
      LOG.debug("Received a getGroups request, groupRequest={}", request);
      // get them all
      if (null == request.getGroupName()) {
        for (Group group: users.getAllGroups()) {
          final GroupResponse response = new GroupResponse(group.getGroupName(), group.isLdapGroup(), group.getGroupType());
          responses.add(response);
        }
      } else {
        final Group group = users.getGroup(request.getGroupName());
        if (null == group) {
          if (requests.size() == 1) {
            // only throw exception if there is a single request
            // if there are multiple requests, this indicates an OR predicate
            throw new ObjectNotFoundException("Cannot find group '"
                + request.getGroupName() + "'");
          }
        } else {
          final GroupResponse response = new GroupResponse(group.getGroupName(), group.isLdapGroup(), group.getGroupType());
          responses.add(response);
        }
      }
    }
    return responses;
  }

  @Override
  public void updateGroups(Set<GroupRequest> requests) throws AmbariException {
    // currently no group updates are supported
  }

  protected String getClientHostForRunningAction(Cluster cluster, Service service, ServiceComponent serviceComponent)
      throws AmbariException {
    if (serviceComponent != null && !serviceComponent.getServiceComponentHosts().isEmpty()) {
      Set<String> candidateHosts = serviceComponent.getServiceComponentHosts().keySet();
      filterHostsForAction(candidateHosts, service, cluster, Resource.Type.Cluster);
      return getHealthyHost(candidateHosts);
    }
    return null;
  }

  protected ServiceComponent getClientComponentForRunningAction(Cluster cluster,
      Service service) throws AmbariException {
    /*
     * We assume Cluster level here. That means that we never run service
     * checks on clients/hosts that are in maintenance state.
     * That also means that we can not run service check if the only host
     * that has client component is in maintenance state
     */

    StackId stackId = service.getDesiredStackId();
    ComponentInfo compInfo =
        ambariMetaInfo.getService(stackId.getStackName(),
            stackId.getStackVersion(), service.getName()).getClientComponent();
    if (compInfo != null) {
      try {
        ServiceComponent serviceComponent =
            service.getServiceComponent(compInfo.getName());
        if (!serviceComponent.getServiceComponentHosts().isEmpty()) {
          return serviceComponent;
        }
      } catch (ServiceComponentNotFoundException e) {
        LOG.warn("Could not find required component to run action"
            + ", clusterName=" + cluster.getClusterName()
            + ", serviceName=" + service.getName()
            + ", componentName=" + compInfo.getName());
      }
    }

    // any component will do
    Map<String, ServiceComponent> components = service.getServiceComponents();
    if (!components.isEmpty()) {
      for (ServiceComponent serviceComponent : components.values()) {
        if (!serviceComponent.getServiceComponentHosts().isEmpty()) {
          return serviceComponent;
        }
      }
    }
    return null;
  }

  /**
   * Utility method that filters out hosts from set based on their maintenance
   * state status.
   */
  protected void filterHostsForAction(Set<String> candidateHosts, Service service,
                                    final Cluster cluster,
                                    final Resource.Type level)
                                    throws AmbariException {
    Set<String> ignoredHosts = maintenanceStateHelper.filterHostsInMaintenanceState(
      candidateHosts, new MaintenanceStateHelper.HostPredicate() {
        @Override
        public boolean shouldHostBeRemoved(final String hostname)
          throws AmbariException {
          Host host = clusters.getHost(hostname);
          return !maintenanceStateHelper.isOperationAllowed(
            host, cluster.getClusterId(), level);
        }
      }
    );
    LOG.debug("Ignoring hosts when selecting available hosts for action due to maintenance state.Ignored hosts ={}, cluster={}, service={}",
      ignoredHosts, cluster.getClusterName(), service.getName());
  }

  /**
   * Filters hosts to only select healthy ones that are heartbeating.
   * <p/>
   * The host's {@link HostState} is used to determine if a host is healthy.
   *
   * @return a List of healthy hosts, or an empty List if none exist.
   * @throws AmbariException
   * @see {@link HostState#HEALTHY}
   */
  @Override
  public List<String> selectHealthyHosts(Set<String> hostList) throws AmbariException {
    List<String> healthyHosts = new ArrayList<>();

    for (String candidateHostName : hostList) {
      Host candidateHost = clusters.getHost(candidateHostName);
      if (candidateHost.getState() == HostState.HEALTHY) {
        healthyHosts.add(candidateHostName);
      }
    }

    return healthyHosts;
  }

  /**
   * Chooses a healthy host from the list of candidate hosts randomly. If there
   * are no healthy hosts, then this method will return {@code null}.
   * <p/>
   * The host's {@link HostState} is used to determine if a host is healthy.
   *
   * @return a random healthy host, or {@code null}.
   * @throws AmbariException
   * @see {@link HostState#HEALTHY}
   */
  @Override
  public String getHealthyHost(Set<String> hostList) throws AmbariException {
    List<String> healthyHosts = selectHealthyHosts(hostList);

    if (!healthyHosts.isEmpty()) {
      Collections.shuffle(healthyHosts);
      return healthyHosts.get(0);
    }

    return null;
  }

  @Override
  public RequestStatusResponse createAction(ExecuteActionRequest actionRequest,
      Map<String, String> requestProperties)
      throws AmbariException {
    String clusterName = actionRequest.getClusterName();

    String requestContext = "";

    if (requestProperties != null) {
      requestContext = requestProperties.get(REQUEST_CONTEXT_PROPERTY);
      if (requestContext == null) {
        // guice needs a non-null value as there is no way to mark this parameter @Nullable
        requestContext = "";
      }
    }

    Cluster cluster = null;
    if (null != clusterName) {
      cluster = clusters.getCluster(clusterName);

      LOG.info("Received action execution request"
        + ", clusterName=" + actionRequest.getClusterName()
        + ", request=" + actionRequest);
    }

    ActionExecutionContext actionExecContext = getActionExecutionContext(actionRequest);
    if (actionRequest.isCommand()) {
      customCommandExecutionHelper.validateAction(actionRequest);
    } else {
      actionExecutionHelper.validateAction(actionRequest);
    }
    // TODO Alejandro, Called First. insert params.version. Called during Rebalance HDFS, ZOOKEEPER Restart, Zookeeper Service Check.
    long requestId = actionManager.getNextRequestId();
    RequestStageContainer requestStageContainer = new RequestStageContainer(
        requestId,
        null,
        requestFactory,
        actionManager,
        actionRequest);

    RepositoryVersionEntity desiredRepositoryVersion = null;

    RequestOperationLevel operationLevel = actionExecContext.getOperationLevel();
    if (null != operationLevel && StringUtils.isNotBlank(operationLevel.getServiceName())) {
      Service service = cluster.getService(operationLevel.getServiceName());
      if (null != service) {
        desiredRepositoryVersion = service.getDesiredRepositoryVersion();
      }
    }

    if (null == desiredRepositoryVersion && CollectionUtils.isNotEmpty(actionExecContext.getResourceFilters())) {
      Set<RepositoryVersionEntity> versions = new HashSet<>();

      for (RequestResourceFilter filter : actionExecContext.getResourceFilters()) {
        RepositoryVersionEntity repoVersion = null;

        if (StringUtils.isNotBlank(filter.getServiceName())) {
          Service service = cluster.getService(filter.getServiceName());

          if (StringUtils.isNotBlank(filter.getComponentName())) {
            ServiceComponent serviceComponent = service.getServiceComponent(filter.getComponentName());

            repoVersion = serviceComponent.getDesiredRepositoryVersion();
          }

          if (null == repoVersion) {
            repoVersion = service.getDesiredRepositoryVersion();
          }
        }

        if (null != repoVersion) {
          versions.add(repoVersion);
        }
      }

      if (1 == versions.size()) {
        desiredRepositoryVersion = versions.iterator().next();
      } else if (versions.size() > 1) {
        Set<String> errors = new HashSet<>();
        for (RepositoryVersionEntity version : versions) {
          errors.add(String.format("%s/%s", version.getStackId(), version.getVersion()));
        }
        throw new IllegalArgumentException(String.format("More than one repository is resolved with this Action: %s",
            StringUtils.join(errors, ';')));
      }
    }


    ExecuteCommandJson jsons = customCommandExecutionHelper.getCommandJson(actionExecContext,
        cluster, desiredRepositoryVersion, requestContext);

    String commandParamsForStage = jsons.getCommandParamsForStage();

    Map<String, String> commandParamsStage = gson.fromJson(commandParamsForStage, new TypeToken<Map<String, String>>()
      {}.getType());
    // Ensure that the specified requestContext (if any) is set as the request context
    if (!requestContext.isEmpty()) {
      requestStageContainer.setRequestContext(requestContext);
    }

    // replace password references in requestProperties
    SecretReference.replaceReferencesWithPasswords(commandParamsStage, cluster);

    // If the request is to perform the Kerberos service check, set up the stages to
    // ensure that the (cluster-level) smoke user principal and keytab is available on all hosts
    boolean kerberosServiceCheck = Role.KERBEROS_SERVICE_CHECK.name().equals(actionRequest.getCommandName());
    if (kerberosServiceCheck) {
      // Parse the command parameters into a map so that additional values may be added to it

      try {
        requestStageContainer = kerberosHelper.createTestIdentity(cluster, commandParamsStage, requestStageContainer);
      } catch (KerberosOperationException e) {
        throw new IllegalArgumentException(e.getMessage(), e);
      }
    }

    commandParamsForStage = gson.toJson(commandParamsStage);

    Stage stage = createNewStage(requestStageContainer.getLastStageId(), cluster, requestId, requestContext,
        jsons.getClusterHostInfo(), commandParamsForStage, jsons.getHostParamsForStage());

    if (actionRequest.isCommand()) {
      customCommandExecutionHelper.addExecutionCommandsToStage(actionExecContext, stage,
          requestProperties, jsons);
    } else {
      actionExecutionHelper.addExecutionCommandsToStage(actionExecContext, stage, requestProperties);
    }

    RoleGraph rg;
    if (null != cluster) {
      RoleCommandOrder rco = getRoleCommandOrder(cluster);
      rg = roleGraphFactory.createNew(rco);
    } else {
      rg = roleGraphFactory.createNew();
    }

    rg.build(stage);
    List<Stage> stages = rg.getStages();

    if (stages != null && !stages.isEmpty()) {
      requestStageContainer.setClusterHostInfo(jsons.getClusterHostInfo());
      requestStageContainer.addStages(stages);
    }

    // If the request is to perform the Kerberos service check, delete the test-specific principal
    // and keytab that was created for this service check
    if (kerberosServiceCheck) {
      // Parse the command parameters into a map so that existing values may be accessed and
      // additional values may be added to it.
      commandParamsStage = gson.fromJson(commandParamsForStage,
          new TypeToken<Map<String, String>>() {
          }.getType());

      try {
        requestStageContainer = kerberosHelper.deleteTestIdentity(cluster, commandParamsStage, requestStageContainer);
      } catch (KerberosOperationException e) {
        throw new IllegalArgumentException(e.getMessage(), e);
      }
    }

    requestStageContainer.persist();
    return requestStageContainer.getRequestStatusResponse();
  }

  @Override
  public Set<StackResponse> getStacks(Set<StackRequest> requests)
      throws AmbariException {
    Set<StackResponse> response = new HashSet<>();
    for (StackRequest request : requests) {
      try {
        response.addAll(getStacks(request));
      } catch (StackAccessException e) {
        if (requests.size() == 1) {
          // only throw exception if 1 request.
          // there will be > 1 request in case of OR predicate
          throw e;
        }
      }
    }
    return response;

  }


  private Set<StackResponse> getStacks(StackRequest request)
      throws AmbariException {
    Set<StackResponse> response;

    String stackName = request.getStackName();

    if (stackName != null) {
      // this will throw an exception if the stack doesn't exist
      ambariMetaInfo.getStacks(stackName);
      response = Collections.singleton(new StackResponse(stackName));
    } else {
      Collection<StackInfo> supportedStacks = ambariMetaInfo.getStacks();
      response = new HashSet<>();
      for (StackInfo stack: supportedStacks) {
        response.add(new StackResponse(stack.getName()));
      }
    }
    return response;
  }

  @Override
  public synchronized RequestStatusResponse updateStacks() throws AmbariException {

    try {
      // Refresh stacks API endpoint and refresh archives
      ambariMetaInfo.init();
      // Add "refreshCache" command in the next agent hearbeat for all hosts
      AgentResource.addRefreshCacheForHosts(clusters.getHosts());
    } catch (AmbariException e) {
      throw e;
    } catch (Exception e) {
      throw new AmbariException(
          "Ambari Meta Information can't be read from the stack root directory");
    }
    return null;
  }

  @Override
  public Set<ExtensionResponse> getExtensions(Set<ExtensionRequest> requests)
      throws AmbariException {
    Set<ExtensionResponse> response = new HashSet<>();
    for (ExtensionRequest request : requests) {
      try {
        response.addAll(getExtensions(request));
      } catch (StackAccessException e) {
        if (requests.size() == 1) {
          // only throw exception if 1 request.
          // there will be > 1 request in case of OR predicate
          throw e;
        }
      }
    }
    return response;

  }


  private Set<ExtensionResponse> getExtensions(ExtensionRequest request)
      throws AmbariException {
    Set<ExtensionResponse> response;

    String extensionName = request.getExtensionName();

    if (extensionName != null) {
      // this will throw an exception if the extension doesn't exist
      ambariMetaInfo.getExtensions(extensionName);
      response = Collections.singleton(new ExtensionResponse(extensionName));
    } else {
      Collection<ExtensionInfo> supportedExtensions = ambariMetaInfo.getExtensions();
      response = new HashSet<>();
      for (ExtensionInfo extension: supportedExtensions) {
        response.add(new ExtensionResponse(extension.getName()));
      }
    }
    return response;
  }

  @Override
  public Set<ExtensionVersionResponse> getExtensionVersions(
      Set<ExtensionVersionRequest> requests) throws AmbariException {
    Set<ExtensionVersionResponse> response = new HashSet<>();
    for (ExtensionVersionRequest request : requests) {
      String extensionName = request.getExtensionName();
      try {
        Set<ExtensionVersionResponse> stackVersions = getExtensionVersions(request);
        for (ExtensionVersionResponse stackVersionResponse : stackVersions) {
          stackVersionResponse.setExtensionName(extensionName);
        }
        response.addAll(stackVersions);
      } catch (StackAccessException e) {
        if (requests.size() == 1) {
          // only throw exception if 1 request.
          // there will be > 1 request in case of OR predicate
          throw e;
        }
      }
    }

    return response;
  }

  private Set<ExtensionVersionResponse> getExtensionVersions(ExtensionVersionRequest request) throws AmbariException {
    Set<ExtensionVersionResponse> response;

    String extensionName = request.getExtensionName();
    String extensionVersion = request.getExtensionVersion();

    if (extensionVersion != null) {
      ExtensionInfo extensionInfo = ambariMetaInfo.getExtension(extensionName, extensionVersion);
      response = Collections.singleton(extensionInfo.convertToResponse());
    } else {
      try {
        Collection<ExtensionInfo> extensionInfos = ambariMetaInfo.getExtensions(extensionName);
        response = new HashSet<>();
        for (ExtensionInfo extensionInfo: extensionInfos) {
          response.add(extensionInfo.convertToResponse());
        }
      } catch (StackAccessException e) {
        response = Collections.emptySet();
      }
    }

    return response;
  }

  @Override
  public Set<RepositoryResponse> getRepositories(Set<RepositoryRequest> requests)
      throws AmbariException {
    Set<RepositoryResponse> response = new HashSet<>();
    for (RepositoryRequest request : requests) {
      try {
        String stackName    = request.getStackName();
        String stackVersion = request.getStackVersion();

        Set<RepositoryResponse> repositories = getRepositories(request);

        for (RepositoryResponse repositoryResponse : repositories) {
          if (repositoryResponse.getStackName() == null) {
            repositoryResponse.setStackName(stackName);
          }
          if (repositoryResponse.getStackVersion() == null) {
            repositoryResponse.setStackVersion(stackVersion);
          }

          repositoryResponse.setClusterVersionId(request.getClusterVersionId());
        }
        response.addAll(repositories);
      } catch (StackAccessException e) {
        if (requests.size() == 1) {
          // only throw exception if 1 request.
          // there will be > 1 request in case of OR predicate
          throw e;
        }
      }
    }
    return response;
  }

  private Set<RepositoryResponse> getRepositories(RepositoryRequest request) throws AmbariException {

    String stackName = request.getStackName();
    String stackVersion = request.getStackVersion();
    String osType = request.getOsType();
    String repoId = request.getRepoId();
    Long repositoryVersionId = request.getRepositoryVersionId();
    String versionDefinitionId = request.getVersionDefinitionId();

    // !!! when asking for Repository responses for a versionDefinition, it is either for
    // an established repo version (a Long) OR from the in-memory generated ones (a String)
    if (null == repositoryVersionId && null != versionDefinitionId) {

      if (NumberUtils.isDigits(versionDefinitionId)) {
        repositoryVersionId = Long.valueOf(versionDefinitionId);
      }
    }

    Set<RepositoryResponse> responses = new HashSet<>();

    if (repositoryVersionId != null) {
      final RepositoryVersionEntity repositoryVersion = repositoryVersionDAO.findByPK(repositoryVersionId);
      if (repositoryVersion != null) {
        for (OperatingSystemEntity operatingSystem: repositoryVersion.getOperatingSystems()) {
          if (operatingSystem.getOsType().equals(osType)) {
            for (RepositoryEntity repository: operatingSystem.getRepositories()) {
              final RepositoryResponse response = new RepositoryResponse(repository.getBaseUrl(), osType, repository.getRepositoryId(), repository.getName(), "", "");
              if (null != versionDefinitionId) {
                response.setVersionDefinitionId(versionDefinitionId);
              } else {
                response.setRepositoryVersionId(repositoryVersionId);
              }
              response.setStackName(repositoryVersion.getStackName());
              response.setStackVersion(repositoryVersion.getStackVersion());
              responses.add(response);
            }
            break;
          }
        }
      }
    } else if (null != versionDefinitionId) {
      VersionDefinitionXml xml = ambariMetaInfo.getVersionDefinition(versionDefinitionId);

      if (null == xml) {
        throw new AmbariException(String.format("Version identified by %s does not exist",
            versionDefinitionId));
      }
      StackId stackId = new StackId(xml.release.stackId);

      ListMultimap<String, RepositoryInfo> stackRepositoriesByOs = ambariMetaInfo.getStackManager().getStack(stackName, stackVersion).getRepositoriesByOs();
      for (RepositoryXml.Os os : xml.repositoryInfo.getOses()) {

        for (RepositoryXml.Repo repo : os.getRepos()) {
          RepositoryResponse resp = new RepositoryResponse(repo.getBaseUrl(), os.getFamily(),
              repo.getRepoId(), repo.getRepoName(), repo.getMirrorsList(),
              repo.getBaseUrl());

          resp.setVersionDefinitionId(versionDefinitionId);
          resp.setStackName(stackId.getStackName());
          resp.setStackVersion(stackId.getStackVersion());

          responses.add(resp);
        }
      }

      // Add service repos to the response. (These are not contained by the VDF but are present in the stack model)
      List<RepositoryInfo> serviceRepos =
          RepoUtil.getServiceRepos(xml.repositoryInfo.getRepositories(), stackRepositoriesByOs);
      responses.addAll(RepoUtil.asResponses(serviceRepos, versionDefinitionId, stackName, stackVersion));

    } else {
      if (repoId == null) {
        List<RepositoryInfo> repositories = ambariMetaInfo.getRepositories(stackName, stackVersion, osType);

        for (RepositoryInfo repository: repositories) {
          responses.add(repository.convertToResponse());
        }

      } else {
        RepositoryInfo repository = ambariMetaInfo.getRepository(stackName, stackVersion, osType, repoId);
        responses = Collections.singleton(repository.convertToResponse());
      }
    }

    return responses;
  }

  @Override
  public void verifyRepositories(Set<RepositoryRequest> requests) throws AmbariException {
    for (RepositoryRequest request: requests) {
      if (request.getBaseUrl() == null) {
        throw new AmbariException("Base url is missing for request " + request);
      }
      verifyRepository(request);
    }
  }

  /**
   * Verifies single repository, see {{@link #verifyRepositories(Set)}.
   *
   * @param request request
   * @throws AmbariException if verification fails
   */
  private void verifyRepository(RepositoryRequest request) throws AmbariException {
    URLStreamProvider usp = new URLStreamProvider(REPO_URL_CONNECT_TIMEOUT, REPO_URL_READ_TIMEOUT, null, null, null);
    usp.setSetupTruststoreForHttps(false);

    RepositoryInfo repositoryInfo = ambariMetaInfo.getRepository(request.getStackName(), request.getStackVersion(), request.getOsType(), request.getRepoId());
    String repoName = repositoryInfo.getRepoName();

    String errorMessage = null;
    Exception e = null;

    String[] suffixes = configs.getRepoValidationSuffixes(request.getOsType());
    for (String suffix : suffixes) {
      String formatted_suffix = String.format(suffix, repoName);
      String spec = request.getBaseUrl().trim();

      // This logic is to identify if the end of baseurl has a slash ('/') and/or the beginning of suffix String (e.g. "/repodata/repomd.xml")
      // has a slash and they can form a good url.
      // e.g. "http://baseurl.com/" + "/repodata/repomd.xml" becomes "http://baseurl.com/repodata/repomd.xml" but not "http://baseurl.com//repodata/repomd.xml"
      if (spec.charAt(spec.length() - 1) != '/' && formatted_suffix.charAt(0) != '/') {
        spec = spec + "/" + formatted_suffix;
      } else if (spec.charAt(spec.length() - 1) == '/' && formatted_suffix.charAt(0) == '/') {
        spec = spec + formatted_suffix.substring(1);
      } else {
        spec = spec + formatted_suffix;
      }

      // if spec contains "file://" then check local file system.
      final String FILE_SCHEME = "file://";
      if(spec.toLowerCase().startsWith(FILE_SCHEME)){
        String filePath = spec.substring(FILE_SCHEME.length());
        File f = new File(filePath);
        if(!f.exists()){
          errorMessage = "Could not access base url . " + spec + " . ";
          e = new FileNotFoundException(errorMessage);
          break;
        }

      }else{
        try {
          IOUtils.readLines(usp.readFrom(spec));
        } catch (IOException ioe) {
          e = ioe;
          errorMessage = "Could not access base url . " + request.getBaseUrl() + " . ";
          if (LOG.isDebugEnabled()) {
            errorMessage += ioe;
          } else {
            errorMessage += ioe.getMessage();
          }
          break;
        }
      }
    }

    if (e != null) {
      LOG.error(errorMessage);
      throw new IllegalArgumentException(errorMessage, e);
    }
  }

  @Override
  public Set<StackVersionResponse> getStackVersions(
      Set<StackVersionRequest> requests) throws AmbariException {
    Set<StackVersionResponse> response = new HashSet<>();
    for (StackVersionRequest request : requests) {
      String stackName = request.getStackName();
      try {
        Set<StackVersionResponse> stackVersions = getStackVersions(request);
        for (StackVersionResponse stackVersionResponse : stackVersions) {
          stackVersionResponse.setStackName(stackName);
        }
        response.addAll(stackVersions);
      } catch (StackAccessException e) {
        if (requests.size() == 1) {
          // only throw exception if 1 request.
          // there will be > 1 request in case of OR predicate
          throw e;
        }
      }
    }

    return response;

  }

  private Set<StackVersionResponse> getStackVersions(StackVersionRequest request) throws AmbariException {
    Set<StackVersionResponse> response;

    String stackName = request.getStackName();
    String stackVersion = request.getStackVersion();

    if (stackVersion != null) {
      StackInfo stackInfo = ambariMetaInfo.getStack(stackName, stackVersion);
      response = Collections.singleton(stackInfo.convertToResponse());
    } else {
      try {
        Collection<StackInfo> stackInfos = ambariMetaInfo.getStacks(stackName);
        response = new HashSet<>();
        for (StackInfo stackInfo: stackInfos) {
          response.add(stackInfo.convertToResponse());
        }
      } catch (StackAccessException e) {
        response = Collections.emptySet();
      }
    }

    return response;
  }

  @Override
  public Set<StackServiceResponse> getStackServices(
      Set<StackServiceRequest> requests) throws AmbariException {

    Set<StackServiceResponse> response = new HashSet<>();

    for (StackServiceRequest request : requests) {
      String stackName    = request.getStackName();
      String stackVersion = request.getStackVersion();

      try {
        Set<StackServiceResponse> stackServices = getStackServices(request);

        for (StackServiceResponse stackServiceResponse : stackServices) {
          stackServiceResponse.setStackName(stackName);
          stackServiceResponse.setStackVersion(stackVersion);
        }

        response.addAll(stackServices);
      } catch (StackAccessException e) {
        if (requests.size() == 1) {
          // only throw exception if 1 request.
          // there will be > 1 request in case of OR predicate
          throw e;
        }
      }
    }

    return response;
  }

  private Set<StackServiceResponse> getStackServices(StackServiceRequest request) throws AmbariException {
    Set<StackServiceResponse> response;

    String stackName = request.getStackName();
    String stackVersion = request.getStackVersion();
    String serviceName = request.getServiceName();

    if (serviceName != null) {
      ServiceInfo service = ambariMetaInfo.getService(stackName, stackVersion, serviceName);
      response = Collections.singleton(new StackServiceResponse(service));
    } else {
      Map<String, ServiceInfo> services = ambariMetaInfo.getServices(stackName, stackVersion);
      response = new HashSet<>();
      for (ServiceInfo service : services.values()) {
        response.add(new StackServiceResponse(service));
      }
    }
    return response;
  }

  @Override
  public Set<StackConfigurationResponse> getStackLevelConfigurations(
      Set<StackLevelConfigurationRequest> requests) throws AmbariException {
    Set<StackConfigurationResponse> response = new HashSet<>();
    for (StackLevelConfigurationRequest request : requests) {

      String stackName    = request.getStackName();
      String stackVersion = request.getStackVersion();

      Set<StackConfigurationResponse> stackConfigurations = getStackLevelConfigurations(request);

      for (StackConfigurationResponse stackConfigurationResponse : stackConfigurations) {
        stackConfigurationResponse.setStackName(stackName);
        stackConfigurationResponse.setStackVersion(stackVersion);
      }

      response.addAll(stackConfigurations);
    }

    return response;
  }

  private Set<StackConfigurationResponse> getStackLevelConfigurations(
      StackLevelConfigurationRequest request) throws AmbariException {

    Set<StackConfigurationResponse> response = new HashSet<>();

    String stackName = request.getStackName();
    String stackVersion = request.getStackVersion();
    String propertyName = request.getPropertyName();

    Set<PropertyInfo> properties;
    if (propertyName != null) {
      properties = ambariMetaInfo.getStackPropertiesByName(stackName, stackVersion, propertyName);
    } else {
      properties = ambariMetaInfo.getStackProperties(stackName, stackVersion);
    }
    for (PropertyInfo property: properties) {
      response.add(property.convertToResponse());
    }

    return response;
  }

  @Override
  public Set<StackConfigurationResponse> getStackConfigurations(
      Set<StackConfigurationRequest> requests) throws AmbariException {
    Set<StackConfigurationResponse> response = new HashSet<>();
    for (StackConfigurationRequest request : requests) {

      String stackName    = request.getStackName();
      String stackVersion = request.getStackVersion();
      String serviceName  = request.getServiceName();

      Set<StackConfigurationResponse> stackConfigurations = getStackConfigurations(request);

      for (StackConfigurationResponse stackConfigurationResponse : stackConfigurations) {
        stackConfigurationResponse.setStackName(stackName);
        stackConfigurationResponse.setStackVersion(stackVersion);
        stackConfigurationResponse.setServiceName(serviceName);
      }

      response.addAll(stackConfigurations);
    }

    return response;
  }

  private Set<StackConfigurationResponse> getStackConfigurations(
      StackConfigurationRequest request) throws AmbariException {

    Set<StackConfigurationResponse> response = new HashSet<>();

    String stackName = request.getStackName();
    String stackVersion = request.getStackVersion();
    String serviceName = request.getServiceName();
    String propertyName = request.getPropertyName();

    Set<PropertyInfo> properties;
    if (propertyName != null) {
      properties = ambariMetaInfo.getPropertiesByName(stackName, stackVersion, serviceName, propertyName);
    } else {
      properties = ambariMetaInfo.getServiceProperties(stackName, stackVersion, serviceName);
    }
    for (PropertyInfo property: properties) {
      response.add(property.convertToResponse());
    }

    return response;
  }

  @Override
  public Set<StackServiceComponentResponse> getStackComponents(
      Set<StackServiceComponentRequest> requests) throws AmbariException {
    Set<StackServiceComponentResponse> response = new HashSet<>();
    for (StackServiceComponentRequest request : requests) {
      String stackName    = request.getStackName();
      String stackVersion = request.getStackVersion();
      String serviceName  = request.getServiceName();

      try {
        Set<StackServiceComponentResponse> stackComponents = getStackComponents(request);

        for (StackServiceComponentResponse stackServiceComponentResponse : stackComponents) {
          stackServiceComponentResponse.setStackName(stackName);
          stackServiceComponentResponse.setStackVersion(stackVersion);
          stackServiceComponentResponse.setServiceName(serviceName);
        }

        response.addAll(stackComponents);
      } catch (StackAccessException e) {
        if (requests.size() == 1) {
          // only throw exception if 1 request.
          // there will be > 1 request in case of OR predicate
          throw e;
        }
      }
    }

    return response;
  }

  private Set<StackServiceComponentResponse> getStackComponents(
      StackServiceComponentRequest request) throws AmbariException {
    Set<StackServiceComponentResponse> response;

    String stackName     = request.getStackName();
    String stackVersion  = request.getStackVersion();
    String serviceName   = request.getServiceName();
    String componentName = request.getComponentName();

    if (componentName != null) {
      ComponentInfo component = ambariMetaInfo.getComponent(stackName, stackVersion, serviceName, componentName);
      response = Collections.singleton(new StackServiceComponentResponse(
          component));

    } else {
      List<ComponentInfo> components = ambariMetaInfo.getComponentsByService(stackName, stackVersion, serviceName);
      response = new HashSet<>();

      for (ComponentInfo component: components) {
        response.add(new StackServiceComponentResponse(component));
      }
    }
    return response;
  }

  @Override
  public Set<OperatingSystemResponse> getOperatingSystems(
      Set<OperatingSystemRequest> requests) throws AmbariException {
    Set<OperatingSystemResponse> response = new HashSet<>();
    for (OperatingSystemRequest request : requests) {
      try {
        String stackName    = request.getStackName();
        String stackVersion = request.getStackVersion();

        Set<OperatingSystemResponse> stackOperatingSystems = getOperatingSystems(request);

        for (OperatingSystemResponse operatingSystemResponse : stackOperatingSystems) {
          if (operatingSystemResponse.getStackName() == null) {
            operatingSystemResponse.setStackName(stackName);
          }
          if (operatingSystemResponse.getStackVersion() == null) {
            operatingSystemResponse.setStackVersion(stackVersion);
          }
        }
        response.addAll(stackOperatingSystems);
      } catch (StackAccessException e) {
        if (requests.size() == 1) {
          // only throw exception if 1 request.
          // there will be > 1 request in case of OR predicate
          throw e;
        }
      }
    }
    return response;
  }

  private Set<OperatingSystemResponse> getOperatingSystems(
      OperatingSystemRequest request) throws AmbariException {

    Set<OperatingSystemResponse> responses = new HashSet<>();

    String stackName = request.getStackName();
    String stackVersion = request.getStackVersion();
    String osType = request.getOsType();
    Long repositoryVersionId = request.getRepositoryVersionId();
    String versionDefinitionId = request.getVersionDefinitionId();

    // !!! when asking for OperatingSystem responses for a versionDefinition, it is either for
    // an established repo version (a Long) OR from the in-memory generated ones (a String)
    if (null == repositoryVersionId && null != versionDefinitionId) {
      if (NumberUtils.isDigits(versionDefinitionId)) {
        repositoryVersionId = Long.valueOf(versionDefinitionId);
      }
    }

    if (repositoryVersionId != null) {
      final RepositoryVersionEntity repositoryVersion = repositoryVersionDAO.findByPK(repositoryVersionId);
      if (repositoryVersion != null) {
        for (OperatingSystemEntity operatingSystem: repositoryVersion.getOperatingSystems()) {
          final OperatingSystemResponse response = new OperatingSystemResponse(operatingSystem.getOsType());
          if (null != versionDefinitionId) {
            response.setVersionDefinitionId(repositoryVersionId.toString());
          } else {
            response.setRepositoryVersionId(repositoryVersionId);
          }
          response.setStackName(repositoryVersion.getStackName());
          response.setStackVersion(repositoryVersion.getStackVersion());
          response.setAmbariManagedRepos(operatingSystem.isAmbariManagedRepos());
          responses.add(response);
        }
      }
    } else if (null != versionDefinitionId) {
      VersionDefinitionXml xml = ambariMetaInfo.getVersionDefinition(versionDefinitionId);

      if (null == xml) {
        throw new AmbariException(String.format("Version identified by %s does not exist",
            versionDefinitionId));
      }
      StackId stackId = new StackId(xml.release.stackId);

      for (RepositoryXml.Os os : xml.repositoryInfo.getOses()) {
        OperatingSystemResponse resp = new OperatingSystemResponse(os.getFamily());
        resp.setVersionDefinitionId(versionDefinitionId);
        resp.setStackName(stackId.getStackName());
        resp.setStackVersion(stackId.getStackVersion());

        responses.add(resp);
      }

    } else {
      if (osType != null) {
        OperatingSystemInfo operatingSystem = ambariMetaInfo.getOperatingSystem(stackName, stackVersion, osType);
        responses = Collections.singleton(operatingSystem.convertToResponse());
      } else {
        Set<OperatingSystemInfo> operatingSystems = ambariMetaInfo.getOperatingSystems(stackName, stackVersion);
        for (OperatingSystemInfo operatingSystem : operatingSystems) {
          responses.add(operatingSystem.convertToResponse());
        }
      }
    }

    return responses;
  }

  @Override
  public String getAuthName() {
    return AuthorizationHelper.getAuthenticatedName(configs.getAnonymousAuditName());
  }

  @Override
  public int getAuthId() {
    return AuthorizationHelper.getAuthenticatedId();
  }

  @Override
  public Set<RootServiceResponse> getRootServices(
      Set<RootServiceRequest> requests) throws AmbariException {
    Set<RootServiceResponse> response = new HashSet<>();
    for (RootServiceRequest request : requests) {
      try {
        response.addAll(getRootServices(request));
      } catch (AmbariException e) {
        if (requests.size() == 1) {
          // only throw exception if 1 request.
          // there will be > 1 request in case of OR predicate
          throw e;
        }
      }
    }
    return response;
  }

  private Set<RootServiceResponse> getRootServices (RootServiceRequest request)
      throws AmbariException{
    return rootServiceResponseFactory.getRootServices(request);
  }

  @Override
  public Set<RootServiceComponentResponse> getRootServiceComponents(
      Set<RootServiceComponentRequest> requests) throws AmbariException {
    Set<RootServiceComponentResponse> response = new HashSet<>();
    for (RootServiceComponentRequest request : requests) {
      String serviceName  = request.getServiceName();
      try {
        Set<RootServiceComponentResponse> rootServiceComponents = getRootServiceComponents(request);
        response.addAll(rootServiceComponents);
      } catch (AmbariException e) {
        if (requests.size() == 1) {
          // only throw exception if 1 request.
          // there will be > 1 request in case of OR predicate
          throw e;
        }
      }
    }
    return response;
  }

  private Set<RootServiceComponentResponse> getRootServiceComponents(
      RootServiceComponentRequest request) throws AmbariException{
    return rootServiceResponseFactory.getRootServiceComponents(request);
  }

  @Override
  public Clusters getClusters() {
    return clusters;
  }

  @Override
  public ConfigHelper getConfigHelper() {
    return configHelper;
  }

  @Override
  public AmbariMetaInfo getAmbariMetaInfo() {
    return ambariMetaInfo;
  }

  @Override
  public ServiceGroupFactory getServiceGroupFactory() {
    return serviceGroupFactory;
  }

  @Override
  public ServiceFactory getServiceFactory() { return serviceFactory; }

  @Override
  public ServiceComponentFactory getServiceComponentFactory() {
    return serviceComponentFactory;
  }

  @Override
  public ConfigGroupFactory getConfigGroupFactory() {
    return configGroupFactory;
  }

  @Override
  public RoleGraphFactory getRoleGraphFactory() {
    return roleGraphFactory;
  }

  @Override
  public AbstractRootServiceResponseFactory getRootServiceResponseFactory() {
    return rootServiceResponseFactory;

  }

  @Override
  public ActionManager getActionManager() {
    return actionManager;
  }

  @Override
  public String getJdkResourceUrl() {
    return jdkResourceUrl;
  }

  @Override
  public String getJavaHome() {
    return javaHome;
  }

  @Override
  public String getJDKName() {
    return jdkName;
  }

  @Override
  public String getJCEName() {
    return jceName;
  }

  @Override
  public String getServerDB() {
    return serverDB;
  }

  @Override
  public String getOjdbcUrl() {
    return ojdbcUrl;
  }

  @Override
  public String getMysqljdbcUrl() {
    return mysqljdbcUrl;
  }

  @Override
  public Map<String, String> getRcaParameters() {

    String hostName = StageUtils.getHostName();

    String url = configs.getRcaDatabaseUrl();
    if (url.contains(Configuration.HOSTNAME_MACRO)) {
      url =
          url.replace(Configuration.HOSTNAME_MACRO,
              hostsMap.getHostMap(hostName));
    }

    Map<String, String> rcaParameters = new HashMap<>();

    rcaParameters.put(AMBARI_DB_RCA_URL, url);
    rcaParameters.put(AMBARI_DB_RCA_DRIVER, configs.getRcaDatabaseDriver());
    rcaParameters.put(AMBARI_DB_RCA_USERNAME, configs.getRcaDatabaseUser());
    rcaParameters.put(AMBARI_DB_RCA_PASSWORD, configs.getRcaDatabasePassword());

    return rcaParameters;
  }

  @Override
  public boolean checkLdapConfigured() {
    return ldapDataPopulator.isLdapEnabled();
  }

  @Override
  public LdapSyncDto getLdapSyncInfo() throws AmbariException {
    return ldapDataPopulator.getLdapSyncInfo();
  }

  @Override
  public boolean isLdapSyncInProgress() {
    return ldapSyncInProgress;
  }

  @Override
  public synchronized LdapBatchDto synchronizeLdapUsersAndGroups(
      LdapSyncRequest userRequest, LdapSyncRequest groupRequest)
      throws AmbariException {
    ldapSyncInProgress = true;
    try {

      final LdapBatchDto batchInfo = new LdapBatchDto();

      if (userRequest != null) {
        switch (userRequest.getType()) {
          case ALL:
            ldapDataPopulator.synchronizeAllLdapUsers(batchInfo);
            break;
          case EXISTING:
            ldapDataPopulator.synchronizeExistingLdapUsers(batchInfo);
            break;
          case SPECIFIC:
            ldapDataPopulator.synchronizeLdapUsers(userRequest.getPrincipalNames(), batchInfo);
            break;
        }
      }
      if (groupRequest != null) {
        switch (groupRequest.getType()) {
          case ALL:
            ldapDataPopulator.synchronizeAllLdapGroups(batchInfo);
            break;
          case EXISTING:
            ldapDataPopulator.synchronizeExistingLdapGroups(batchInfo);
            break;
          case SPECIFIC:
            ldapDataPopulator.synchronizeLdapGroups(groupRequest.getPrincipalNames(), batchInfo);
            break;
        }
      }

      users.processLdapSync(batchInfo);
      return batchInfo;
    } finally {
      ldapSyncInProgress = false;
    }
  }

  @SuppressWarnings("unchecked")
  @Override
  public void initializeWidgetsAndLayouts(Cluster cluster, Service service) throws AmbariException {
    Type widgetLayoutType = new TypeToken<Map<String, List<WidgetLayout>>>(){}.getType();

    Set<File> widgetDescriptorFiles = new HashSet<>();

    if (null != service) {
      ServiceInfo serviceInfo = ambariMetaInfo.getService(service);
      File widgetDescriptorFile = serviceInfo.getWidgetsDescriptorFile();
      if (widgetDescriptorFile != null && widgetDescriptorFile.exists()) {
        widgetDescriptorFiles.add(widgetDescriptorFile);
      }
    } else {
      Set<StackId> stackIds = new HashSet<>();

      for (Service svc : cluster.getServices().values()) {
        stackIds.add(svc.getDesiredStackId());
      }

      for (StackId stackId : stackIds) {
        StackInfo stackInfo = ambariMetaInfo.getStack(stackId);

        String widgetDescriptorFileLocation = stackInfo.getWidgetsDescriptorFileLocation();
        if (widgetDescriptorFileLocation != null) {
          File widgetDescriptorFile = new File(widgetDescriptorFileLocation);
          if (widgetDescriptorFile.exists()) {
            widgetDescriptorFiles.add(widgetDescriptorFile);
          }
        }
      }
    }

    for (File widgetDescriptorFile : widgetDescriptorFiles) {
      Map<String, Object> widgetDescriptor = null;

      try {
        widgetDescriptor = gson.fromJson(new FileReader(widgetDescriptorFile), widgetLayoutType);

        for (Object artifact : widgetDescriptor.values()) {
          List<WidgetLayout> widgetLayouts = (List<WidgetLayout>) artifact;
          createWidgetsAndLayouts(cluster, widgetLayouts);
        }

      } catch (Exception ex) {
        String msg = "Error loading widgets from file: " + widgetDescriptorFile;
        LOG.error(msg, ex);
        throw new AmbariException(msg);
      }
    }
  }

  private WidgetEntity addIfNotExistsWidgetEntity(WidgetLayoutInfo layoutInfo, ClusterEntity clusterEntity,
                                          String user, long createTime) {
    List<WidgetEntity> createdEntities =
      widgetDAO.findByName(clusterEntity.getClusterId(), layoutInfo.getWidgetName(),
        user, layoutInfo.getDefaultSectionName());

    if (createdEntities == null || createdEntities.isEmpty()) {
      WidgetEntity widgetEntity = new WidgetEntity();
      widgetEntity.setClusterId(clusterEntity.getClusterId());
      widgetEntity.setClusterEntity(clusterEntity);
      widgetEntity.setScope(WidgetResourceProvider.SCOPE.CLUSTER.name());
      widgetEntity.setWidgetName(layoutInfo.getWidgetName());
      widgetEntity.setDefaultSectionName(layoutInfo.getDefaultSectionName());
      widgetEntity.setAuthor(user);
      widgetEntity.setDescription(layoutInfo.getDescription());
      widgetEntity.setTimeCreated(createTime);
      widgetEntity.setWidgetType(layoutInfo.getType());
      widgetEntity.setMetrics(gson.toJson(layoutInfo.getMetricsInfo()));
      widgetEntity.setProperties(gson.toJson(layoutInfo.getProperties()));
      widgetEntity.setWidgetValues(gson.toJson(layoutInfo.getValues()));
      widgetEntity.setListWidgetLayoutUserWidgetEntity(new LinkedList<>());
      LOG.info("Creating cluster widget with: name = " +
        layoutInfo.getWidgetName() + ", type = " + layoutInfo.getType() + ", " +
        "cluster = " + clusterEntity.getClusterName());
      // Persisting not visible widgets
      // visible one will be cascaded on creation of layout
      if (!layoutInfo.isVisible()) {
        widgetDAO.create(widgetEntity);
      }
      return widgetEntity;
    } else {
      LOG.warn("Skip creating widget from stack artifact since one or more " +
        "already exits with name = " + layoutInfo.getWidgetName() + ", " +
          "clusterId = " + clusterEntity.getClusterId() + ", user = " + user);
    }
    return null;
  }

  @Transactional
  void createWidgetsAndLayouts(Cluster cluster, List<WidgetLayout> widgetLayouts) {
    String user = "ambari";
    Long clusterId = cluster.getClusterId();
    ClusterEntity clusterEntity = clusterDAO.findById(clusterId);
    if (clusterEntity == null) {
      return;
    }
    Long now = System.currentTimeMillis();

    if (widgetLayouts != null) {
      for (WidgetLayout widgetLayout : widgetLayouts) {
        List<WidgetLayoutEntity> existingEntities =
          widgetLayoutDAO.findByName(clusterId, widgetLayout.getLayoutName(), user);
        // Update layout properties if the layout exists
        if (existingEntities == null || existingEntities.isEmpty()) {
          WidgetLayoutEntity layoutEntity = new WidgetLayoutEntity();
          layoutEntity.setClusterEntity(clusterEntity);
          layoutEntity.setClusterId(clusterId);
          layoutEntity.setLayoutName(widgetLayout.getLayoutName());
          layoutEntity.setDisplayName(widgetLayout.getDisplayName());
          layoutEntity.setSectionName(widgetLayout.getSectionName());
          layoutEntity.setScope(WidgetLayoutResourceProvider.SCOPE.CLUSTER.name());
          layoutEntity.setUserName(user);

          List<WidgetLayoutUserWidgetEntity> widgetLayoutUserWidgetEntityList = new LinkedList<>();
          int order = 0;
          for (WidgetLayoutInfo layoutInfo : widgetLayout.getWidgetLayoutInfoList()) {
            if (layoutInfo.getDefaultSectionName() == null) {
              layoutInfo.setDefaultSectionName(layoutEntity.getSectionName());
            }
            WidgetEntity widgetEntity = addIfNotExistsWidgetEntity(layoutInfo, clusterEntity, user, now);
            // Add to layout if visibility is true and widget was newly added
            if (widgetEntity != null && layoutInfo.isVisible()) {
              WidgetLayoutUserWidgetEntity widgetLayoutUserWidgetEntity = new WidgetLayoutUserWidgetEntity();
              widgetLayoutUserWidgetEntity.setWidget(widgetEntity);
              widgetLayoutUserWidgetEntity.setWidgetOrder(order++);
              widgetLayoutUserWidgetEntity.setWidgetLayout(layoutEntity);
              widgetLayoutUserWidgetEntityList.add(widgetLayoutUserWidgetEntity);
              widgetEntity.getListWidgetLayoutUserWidgetEntity().add(widgetLayoutUserWidgetEntity);
            }
          }
          layoutEntity.setListWidgetLayoutUserWidgetEntity(widgetLayoutUserWidgetEntityList);
          widgetLayoutDAO.createWithFlush(layoutEntity);
        } else {
          if (existingEntities.size() > 1) {
            LOG.warn("Skip updating layout since multiple widget layouts " +
              "found with: name = " + widgetLayout.getLayoutName() + ", " +
              "user = " + user + ", cluster = " + cluster.getClusterName());
          } else {
            WidgetLayoutEntity existingLayoutEntity = existingEntities.iterator().next();
            existingLayoutEntity.setSectionName(widgetLayout.getSectionName());
            existingLayoutEntity.setDisplayName(widgetLayout.getDisplayName());
            // Add new widgets to end of the existing ones
            List<WidgetLayoutUserWidgetEntity> layoutUserWidgetEntities = existingLayoutEntity.getListWidgetLayoutUserWidgetEntity();
            if (layoutUserWidgetEntities == null) {
              layoutUserWidgetEntities = new LinkedList<>();
              existingLayoutEntity.setListWidgetLayoutUserWidgetEntity(layoutUserWidgetEntities);
            }
            int order = layoutUserWidgetEntities.size() - 1;
            List<WidgetLayoutInfo> layoutInfoList = widgetLayout.getWidgetLayoutInfoList();
            if (layoutInfoList != null && !layoutInfoList.isEmpty()) {
              for (WidgetLayoutInfo layoutInfo : layoutInfoList) {
                WidgetEntity widgetEntity = addIfNotExistsWidgetEntity(layoutInfo, clusterEntity, user, now);
                if (widgetEntity != null && layoutInfo.isVisible()) {
                  WidgetLayoutUserWidgetEntity widgetLayoutUserWidgetEntity = new WidgetLayoutUserWidgetEntity();
                  widgetLayoutUserWidgetEntity.setWidget(widgetEntity);
                  widgetLayoutUserWidgetEntity.setWidgetOrder(order++);
                  widgetLayoutUserWidgetEntity.setWidgetLayout(existingLayoutEntity);
                  layoutUserWidgetEntities.add(widgetLayoutUserWidgetEntity);
                  widgetEntity.getListWidgetLayoutUserWidgetEntity().add(widgetLayoutUserWidgetEntity);
                }
              }
            }
            widgetLayoutDAO.mergeWithFlush(existingLayoutEntity);
          }
        }
      }
    }
  }

  @Override
  public TimelineMetricCacheProvider getTimelineMetricCacheProvider() {
    return injector.getInstance(TimelineMetricCacheProvider.class);
  }

  /**
   * {@inheritDoc}
   */
  @Override
  public MetricPropertyProviderFactory getMetricPropertyProviderFactory() {
    return injector.getInstance(MetricPropertyProviderFactory.class);
  }

  @Override
  public LoggingSearchPropertyProvider getLoggingSearchPropertyProvider() {
    return injector.getInstance(LoggingSearchPropertyProvider.class);
  }

  @Override
  public LoggingService getLoggingService(String clusterName) {
    LoggingService loggingService = new LoggingService(clusterName);
    injector.injectMembers(loggingService);
    return loggingService;
  }

  /**
   * {@inheritDoc}
   */
  @Override
  public AmbariEventPublisher getAmbariEventPublisher() {
    return injector.getInstance(AmbariEventPublisher.class);
  }

  @Override
  public KerberosHelper getKerberosHelper() {
    return kerberosHelper;
  }

  @Override
  public CredentialStoreService getCredentialStoreService() {
    return credentialStoreService;
  }

  /**
   * Queries the CredentialStoreService to gather properties about it.
   * <p/>
   * In particular, the details about which storage facilities are avaialble are returned via Boolean
   * properties.
   *
   * @return a map of properties
   */
  public Map<String,String> getCredentialStoreServiceProperties() {
    Map<String,String> properties = new HashMap<>();
    properties.put("storage.persistent", String.valueOf(credentialStoreService.isInitialized(CredentialStoreType.PERSISTED)));
    properties.put("storage.temporary", String.valueOf(credentialStoreService.isInitialized(CredentialStoreType.TEMPORARY)));
    return properties;
  }

  @Override
  public MetricsCollectorHAManager getMetricsCollectorHAManager() {
    return injector.getInstance(MetricsCollectorHAManager.class);
  }

  /**
   * Validates that the authenticated user can set a service's (run-as) user and group.
   * <p/>
   * If the user is authorized to set service users and groups, than this method exits quickly.
   * If the user is not authorized to set service users and groups, then this method verifies that
   * the properties of types USER and GROUP have not been changed. If they have been, an
   * AuthorizationException is thrown.
   *
   * @param cluster         the relevant cluster
   * @param configType      the changed configuration type
   * @param propertyChanges a map of the property changes for the relevant configuration type
   * @throws AuthorizationException if the user is not authorized to perform this operation
   */
  protected void validateAuthorizationToUpdateServiceUsersAndGroups(Cluster cluster,
                                                                    String configType,
                                                                    Map<String, String[]> propertyChanges)
      throws AuthorizationException {

    if ((propertyChanges != null) && !propertyChanges.isEmpty()) {
      // If the authenticated user is not authorized to set service users or groups, make sure the
      // relevant properties are not changed. However, if the user is authorized to set service
      // users and groups, there is nothing to check.
      if (!AuthorizationHelper.isAuthorized(ResourceType.CLUSTER, cluster.getResourceId(),
          RoleAuthorization.SERVICE_SET_SERVICE_USERS_GROUPS)) {

        Map<PropertyInfo.PropertyType, Set<String>> propertyTypes = cluster.getConfigPropertiesTypes(configType);

        //  Create a composite set of properties to check...
        Set<String> propertiesToCheck = new HashSet<>();

        Set<String> userProperties = propertyTypes.get(PropertyType.USER);
        if (userProperties != null) {
          propertiesToCheck.addAll(userProperties);
        }

        Set<String> groupProperties = propertyTypes.get(PropertyType.GROUP);
        if (groupProperties != null) {
          propertiesToCheck.addAll(groupProperties);
        }

        // If there are no USER or GROUP type properties, skip the validation check...
        for (String propertyName : propertiesToCheck) {
          String[] values = propertyChanges.get(propertyName);
          if (values != null) {
            String existingValue = values[0];
            String requestedValue = values[1];

            // If the properties don't match, so thrown an authorization exception
            if ((existingValue == null) ? (requestedValue != null) : !existingValue.equals(requestedValue)) {
              throw new AuthorizationException("The authenticated user is not authorized to set service user and groups");
            }
          }
        }
      }
    }
  }

  /**
   * Validates that the authenticated user can manage the cluster-wide configuration for a service's
   * ability to be set to auto-start.
   * <p/>
   * If the user is authorized, than this method exits quickly.
   * If the user is not authorized, then this method verifies that the configuration property
   * <code>cluster-env/recovery_enabled</code> is not changed. If it was, an
   * {@link AuthorizationException} is thrown.
   *
   * @param cluster         the relevant cluster
   * @param configType      the changed configuration type
   * @param propertyChanges a map of the property changes for the relevant configuration type
   * @throws AuthorizationException if the user is not authorized to perform this operation
   */
  protected void validateAuthorizationToManageServiceAutoStartConfiguration(Cluster cluster,
                                                                            String configType,
                                                                            Map<String, String[]> propertyChanges)
      throws AuthorizationException {
    // If the authenticated user is authorized to manage the cluster-wide configuration for a
    // service's ability to be set to auto-start, there is nothing to check.
    if (!AuthorizationHelper.isAuthorized(ResourceType.CLUSTER, cluster.getResourceId(),
        RoleAuthorization.CLUSTER_MANAGE_AUTO_START)) {

      if ("cluster-env".equals(configType) && propertyChanges.containsKey("recovery_enabled")) {
        throw new AuthorizationException("The authenticated user is not authorized to set service user and groups");
      }
    }
  }

  /**
   * Validates that the authenticated user can modify configurations for either a service or the
   * cluster.
   * <p>
   * Since some properties have special meaning, they may be ignored when perfoming this authorization
   * check. For example, to change the cluster's overall auto-start setting (cluster-env/recovery_enabled)
   * requires a specific permission that is not the same as the ability to set cluster-wide properties
   * (in general).  Because of this, the <code>cluster-env/recovery_enabled</code> propery should be
   * ignored in this check since permission to change it is expected to be validated elsewhere.
   *
   * @param cluster                the relevant cluster
   * @param configType             the changed configuration type
   * @param propertyChanges        a map of the property changes for the relevant configuration type
   * @param changesToIgnore        a map of configuration type names to sets of propery names to be ignored
   * @param isServiceConfiguration <code>true</code>, if the configuration type is a service-level configuration;
   *                               <code>false</code>, if the configuration type is a cluster-level configuration
   * @throws AuthorizationException if the authenticated user is not authorized to change the requested configuration
   */
  private void validateAuthorizationToModifyConfigurations(Cluster cluster, String configType,
                                                           Map<String, String[]> propertyChanges,
                                                           Map<String, Set<String>> changesToIgnore,
                                                           boolean isServiceConfiguration)
      throws AuthorizationException {
    // If the authenticated user is authorized to update cluster-wide/service-level configurations
    // there is nothing to check, else ensure no (relevant) configurations are being changed - ignoring
    // the specified configurations which may fall under a special category.
    // For example cluster-env/recovery_enabled requires a special permission - CLUSTER.MANAGE_AUTO_START
    if ((propertyChanges != null) && !propertyChanges.isEmpty()) {
      boolean isAuthorized = (isServiceConfiguration)
          ? AuthorizationHelper.isAuthorized(ResourceType.CLUSTER, cluster.getResourceId(), RoleAuthorization.SERVICE_MODIFY_CONFIGS)
          : AuthorizationHelper.isAuthorized(ResourceType.CLUSTER, cluster.getResourceId(), RoleAuthorization.CLUSTER_MODIFY_CONFIGS);

      if (!isAuthorized && changesToIgnore != null) {
        Set<String> relevantChangesToIgnore = changesToIgnore.get(configType);
        Map<String, String[]> relevantPropertyChanges;

        // If necessary remove any non-relevant property changes.
        if (relevantChangesToIgnore == null) {
          relevantPropertyChanges = propertyChanges;
        } else {
          relevantPropertyChanges = new HashMap<>(propertyChanges);

          for (String propertyName : relevantChangesToIgnore) {
            relevantPropertyChanges.remove(propertyName);
          }
        }

        // If relevant configuration changes have been made, then the user is not authorized to
        // perform the requested operation and an AuthorizationException must be thrown
        if (relevantPropertyChanges.size() == 0) {
          return;
        }
      }
      if (!isAuthorized) {
        throw new AuthorizationException(String.format("The authenticated user does not have authorization to modify %s configurations",
          (isServiceConfiguration) ? "service" : "cluster"));
      }
    }
  }

  /**
   * This method will delete a link between an extension version and a stack version (Extension Link).
   *
   * An extension version is like a stack version but it contains custom services.  Linking an extension
   * version to the current stack version allows the cluster to install the custom services contained in
   * the extension version.
   */
  @Override
  public void deleteExtensionLink(ExtensionLinkRequest request) throws AmbariException {
    if (request.getLinkId() == null) {
      throw new IllegalArgumentException("Link ID should be provided");
    }
    ExtensionLinkEntity linkEntity = null;
    try {
      linkEntity = linkDAO.findById(new Long(request.getLinkId()));
    } catch (RollbackException e) {
      throw new AmbariException("Unable to find extension link"
            + ", linkId=" + request.getLinkId(), e);
    }

    StackInfo stackInfo = ambariMetaInfo.getStack(linkEntity.getStack().getStackName(), linkEntity.getStack().getStackVersion());

    if (stackInfo == null) {
      throw new StackAccessException("stackName=" + linkEntity.getStack().getStackName() + ", stackVersion=" + linkEntity.getStack().getStackVersion());
    }

    ExtensionInfo extensionInfo = ambariMetaInfo.getExtension(linkEntity.getExtension().getExtensionName(), linkEntity.getExtension().getExtensionVersion());

    if (extensionInfo == null) {
      throw new StackAccessException("extensionName=" + linkEntity.getExtension().getExtensionName() + ", extensionVersion=" + linkEntity.getExtension().getExtensionVersion());
    }

    ExtensionHelper.validateDeleteLink(getClusters(), stackInfo, extensionInfo);
    ambariMetaInfo.getStackManager().unlinkStackAndExtension(stackInfo, extensionInfo);

    try {
      linkDAO.remove(linkEntity);
    } catch (RollbackException e) {
      throw new AmbariException("Unable to delete extension link"
              + ", linkId=" + request.getLinkId()
              + ", stackName=" + request.getStackName()
              + ", stackVersion=" + request.getStackVersion()
              + ", extensionName=" + request.getExtensionName()
              + ", extensionVersion=" + request.getExtensionVersion(), e);
    }
  }

  /**
   * This method will create a link between an extension version and a stack version (Extension Link).
   *
   * An extension version is like a stack version but it contains custom services.  Linking an extension
   * version to the current stack version allows the cluster to install the custom services contained in
   * the extension version.
   */
  @Override
  public void createExtensionLink(ExtensionLinkRequest request) throws AmbariException {
    if (StringUtils.isBlank(request.getStackName())
            || StringUtils.isBlank(request.getStackVersion())
            || StringUtils.isBlank(request.getExtensionName())
            || StringUtils.isBlank(request.getExtensionVersion())) {

      throw new IllegalArgumentException("Stack name, stack version, extension name and extension version should be provided");
    }

    StackInfo stackInfo = ambariMetaInfo.getStack(request.getStackName(), request.getStackVersion());

    if (stackInfo == null) {
      throw new StackAccessException("stackName=" + request.getStackName() + ", stackVersion=" + request.getStackVersion());
    }

    ExtensionInfo extensionInfo = ambariMetaInfo.getExtension(request.getExtensionName(), request.getExtensionVersion());

    if (extensionInfo == null) {
      throw new StackAccessException("extensionName=" + request.getExtensionName() + ", extensionVersion=" + request.getExtensionVersion());
    }

    helper.createExtensionLink(ambariMetaInfo.getStackManager(), stackInfo, extensionInfo);
  }

  /**
   * This method will update a link between an extension version and a stack version (Extension Link).
   * Updating will only force ambari server to reread the stack and extension directories.
   *
   * An extension version is like a stack version but it contains custom services.  Linking an extension
   * version to the current stack version allows the cluster to install the custom services contained in
   * the extension version.
   */
  @Override
  public void updateExtensionLink(ExtensionLinkRequest request) throws AmbariException {
    if (request.getLinkId() == null) {
      throw new AmbariException("Link ID should be provided");
    }
    ExtensionLinkEntity linkEntity = null;
    try {
      linkEntity = linkDAO.findById(new Long(request.getLinkId()));
    } catch (RollbackException e) {
      throw new AmbariException("Unable to find extension link"
            + ", linkId=" + request.getLinkId(), e);
    }
    updateExtensionLink(linkEntity);
  }

  /**
   * This method will update a link between an extension version and a stack version (Extension Link).
   * Updating will only force ambari server to reread the stack and extension directories.
   *
   * An extension version is like a stack version but it contains custom services.  Linking an extension
   * version to the current stack version allows the cluster to install the custom services contained in
   * the extension version.
   */
  @Override
  public void updateExtensionLink(ExtensionLinkEntity linkEntity) throws AmbariException {
    StackInfo stackInfo = ambariMetaInfo.getStack(linkEntity.getStack().getStackName(), linkEntity.getStack().getStackVersion());

    if (stackInfo == null) {
      throw new StackAccessException("stackName=" + linkEntity.getStack().getStackName() + ", stackVersion=" + linkEntity.getStack().getStackVersion());
    }

    ExtensionInfo extensionInfo = ambariMetaInfo.getExtension(linkEntity.getExtension().getExtensionName(), linkEntity.getExtension().getExtensionVersion());

    if (extensionInfo == null) {
      throw new StackAccessException("extensionName=" + linkEntity.getExtension().getExtensionName() + ", extensionVersion=" + linkEntity.getExtension().getExtensionVersion());
    }

    ambariMetaInfo.getStackManager().linkStackToExtension(stackInfo, extensionInfo);
  }

  @Override
  public QuickLinkVisibilityController getQuicklinkVisibilityController() {
    SettingEntity entity = settingDAO.findByName(QuickLinksProfile.SETTING_NAME_QUICKLINKS_PROFILE);
    String quickLinkProfileJson = null != entity ? entity.getContent() : null;
    return QuickLinkVisibilityControllerFactory.get(quickLinkProfileJson);
  }

}<|MERGE_RESOLUTION|>--- conflicted
+++ resolved
@@ -621,22 +621,14 @@
       if (!hostComponentNames.get(request.getClusterName())
           .containsKey(request.getServiceDisplayName())) {
         hostComponentNames.get(request.getClusterName()).put(
-<<<<<<< HEAD
             request.getServiceDisplayName(), new HashMap<String, Set<String>>());
-=======
-            request.getServiceName(), new HashMap<>());
->>>>>>> 285cbafe
       }
       if (!hostComponentNames.get(request.getClusterName())
           .get(request.getServiceDisplayName())
           .containsKey(request.getComponentName())) {
         hostComponentNames.get(request.getClusterName())
-<<<<<<< HEAD
             .get(request.getServiceDisplayName()).put(request.getComponentName(),
                 new HashSet<String>());
-=======
-            .get(request.getServiceName()).put(request.getComponentName(), new HashSet<>());
->>>>>>> 285cbafe
       }
       if (hostComponentNames.get(request.getClusterName())
           .get(request.getServiceDisplayName())
