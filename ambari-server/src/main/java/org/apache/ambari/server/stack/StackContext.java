/*
 * Licensed to the Apache Software Foundation (ASF) under one
 * or more contributor license agreements.  See the NOTICE file
 * distributed with this work for additional information
 * regarding copyright ownership.  The ASF licenses this file
 * to you under the Apache License, Version 2.0 (the
 * "License"); you may not use this file except in compliance
 * with the License.  You may obtain a copy of the License at
 *
 *     http://www.apache.org/licenses/LICENSE-2.0
 *
 * Unless required by applicable law or agreed to in writing, software
 * distributed under the License is distributed on an "AS IS" BASIS,
 * WITHOUT WARRANTIES OR CONDITIONS OF ANY KIND, either express or implied.
 * See the License for the specific language governing permissions and
 * limitations under the License.
 */

package org.apache.ambari.server.stack;

import java.net.URI;
import java.util.ArrayList;
import java.util.Collection;
import java.util.HashMap;
import java.util.List;
import java.util.Map;
import java.util.Map.Entry;
import java.util.concurrent.ExecutorService;
import java.util.concurrent.Executors;
import java.util.concurrent.Future;
import java.util.concurrent.ThreadFactory;
import java.util.concurrent.TimeUnit;

import org.apache.ambari.server.metadata.ActionMetadata;
import org.apache.ambari.server.orm.dao.MetainfoDAO;
import org.apache.ambari.server.state.stack.OsFamily;
import org.apache.ambari.server.state.stack.RepoUrlInfoCallable;
import org.apache.ambari.server.state.stack.RepoUrlInfoCallable.RepoUrlInfoResult;
import org.apache.ambari.server.state.stack.RepoVdfCallable;
import org.apache.commons.collections.MapUtils;
import org.slf4j.Logger;
import org.slf4j.LoggerFactory;

/**
 * Provides external functionality to the Stack framework.
 */
public class StackContext {
  /**
   * Metainfo data access object
   */
  private MetainfoDAO metaInfoDAO;

  /**
   * Action meta data functionality
   */
  private ActionMetadata actionMetaData;

  /**
   * Executor used to get latest repo url's
   */
  private LatestRepoQueryExecutor repoUpdateExecutor;

  private final static Logger LOG = LoggerFactory.getLogger(StackContext.class);
  private static final int THREAD_COUNT = 10;


  /**
   * Constructor.
   *
   * @param metaInfoDAO     metainfo data access object
   * @param actionMetaData  action meta data
   * @param osFamily        OS family information
   */
  public StackContext(MetainfoDAO metaInfoDAO, ActionMetadata actionMetaData, OsFamily osFamily) {
    this.metaInfoDAO = metaInfoDAO;
    this.actionMetaData = actionMetaData;
    repoUpdateExecutor = new LatestRepoQueryExecutor(osFamily);
  }

  /**
   * Register a service check.
   *
   * @param serviceName  name of the service
   */
  public void registerServiceCheck(String serviceName) {
    actionMetaData.addServiceCheckAction(serviceName);
  }

  /**
   * Register a task to obtain the latest repo url from an external location.
   *
   * @param url    external repo information URL
   * @param stack  stack module
   */
  public void registerRepoUpdateTask(URI uri, StackModule stack) {
    repoUpdateExecutor.addTask(uri, stack);
  }

  /**
   * Execute the registered repo update tasks.
   */
  public void executeRepoTasks() {
    repoUpdateExecutor.execute();
  }

  /**
   * Determine if all registered repo update tasks have completed.
   *
   * @return true if all tasks have completed; false otherwise
   */
  public boolean haveAllRepoTasksCompleted() {
    return repoUpdateExecutor.hasCompleted();
  }


  /**
   * Executor used to execute repository update tasks.
   * Tasks will be executed in a single executor thread.
   */
  public static class LatestRepoQueryExecutor {
    /**
     * Registered tasks
     */
<<<<<<< HEAD
    private Collection<LatestRepoCallable> tasks = new ArrayList<>();
=======
    private Map<URI, RepoUrlInfoCallable> tasks = new HashMap<>();
>>>>>>> 9d802b7c

    /**
     * Task futures
     */
<<<<<<< HEAD
    Collection<Future<Void>> futures = new ArrayList<>();
=======
    Collection<Future<?>> futures = new ArrayList<>();
>>>>>>> 9d802b7c
    /**
     * Underlying executor
     */
    private ExecutorService executor = Executors.newFixedThreadPool(THREAD_COUNT, new ThreadFactory() {
      @Override
      public Thread newThread(Runnable r) {
        return new Thread(r, "Stack Version Loading Thread");
      }
    });


    private OsFamily m_family;

    private LatestRepoQueryExecutor(OsFamily family) {
      m_family = family;
    }

    /**
     * @param uri
     *          uri to load
     * @param stackModule
     *          the stack module
     */
    public void addTask(URI uri, StackModule stackModule) {
      RepoUrlInfoCallable callable = null;
      if (tasks.containsKey(uri)) {
        callable = tasks.get(uri);
      } else {
        callable = new RepoUrlInfoCallable(uri);
        tasks.put(uri, callable);
      }

      callable.addStack(stackModule);
    }

    /**
     * Execute all tasks.
     */
    public void execute() {

      long currentTime = System.nanoTime();
      List<Future<Map<StackModule, RepoUrlInfoResult>>> results = new ArrayList<>();

      // !!! first, load the *_urlinfo.json files and block for completion
      try {
        results = executor.invokeAll(tasks.values(), 2, TimeUnit.MINUTES);
      } catch (InterruptedException e) {
        LOG.warn("Could not load urlinfo as the executor was interrupted", e);
        return;
      } finally {
        LOG.info("Loaded urlinfo in " + TimeUnit.NANOSECONDS.toMillis(System.nanoTime() - currentTime) + "ms");
      }

      List<Map<StackModule, RepoUrlInfoResult>> urlInfoResults = new ArrayList<>();
      // !!! now load all the VDF _by version_ in a new thread.
      for (Future<Map<StackModule, RepoUrlInfoResult>> future : results) {
        try {
          urlInfoResults.add(future.get());
        } catch (Exception e) {
          LOG.error("Could not load repo results", e.getCause());
        }
      }

      currentTime = System.nanoTime();
      for (Map<StackModule, RepoUrlInfoResult> urlInfoResult : urlInfoResults) {
        for (Entry<StackModule, RepoUrlInfoResult> entry : urlInfoResult.entrySet()) {
          StackModule stackModule = entry.getKey();
          RepoUrlInfoResult result = entry.getValue();

          if (null != result) {
            if (MapUtils.isNotEmpty(result.getManifest())) {
              for (Entry<String, Map<String, URI>> manifestEntry : result.getManifest().entrySet()) {
                futures.add(executor.submit(new RepoVdfCallable(stackModule, manifestEntry.getKey(),
                    manifestEntry.getValue(), m_family)));
              }
            }

            if (MapUtils.isNotEmpty(result.getLatestVdf())) {
             futures.add(executor.submit(
                 new RepoVdfCallable(stackModule, result.getLatestVdf(), m_family)));
            }
          }
        }
      }

      executor.shutdown();

      try {
        executor.awaitTermination(2,  TimeUnit.MINUTES);
      } catch (InterruptedException e) {
        LOG.warn("Loading all VDF was interrupted", e.getCause());
      } finally {
        LOG.info("Loaded all VDF in " + TimeUnit.NANOSECONDS.toMillis(System.nanoTime() - currentTime) + "ms");
      }
    }

    /**
     * Determine whether all tasks have completed.
     *
     * @return true if all tasks have completed; false otherwise
     */
    public boolean hasCompleted() {
      for (Future<?> f : futures) {
        if (! f.isDone()) {
          return false;
        }
      }
      return true;
    }
  }
}<|MERGE_RESOLUTION|>--- conflicted
+++ resolved
@@ -18,28 +18,18 @@
 
 package org.apache.ambari.server.stack;
 
-import java.net.URI;
+import java.io.File;
 import java.util.ArrayList;
 import java.util.Collection;
-import java.util.HashMap;
-import java.util.List;
-import java.util.Map;
-import java.util.Map.Entry;
 import java.util.concurrent.ExecutorService;
 import java.util.concurrent.Executors;
 import java.util.concurrent.Future;
 import java.util.concurrent.ThreadFactory;
-import java.util.concurrent.TimeUnit;
 
 import org.apache.ambari.server.metadata.ActionMetadata;
 import org.apache.ambari.server.orm.dao.MetainfoDAO;
+import org.apache.ambari.server.state.stack.LatestRepoCallable;
 import org.apache.ambari.server.state.stack.OsFamily;
-import org.apache.ambari.server.state.stack.RepoUrlInfoCallable;
-import org.apache.ambari.server.state.stack.RepoUrlInfoCallable.RepoUrlInfoResult;
-import org.apache.ambari.server.state.stack.RepoVdfCallable;
-import org.apache.commons.collections.MapUtils;
-import org.slf4j.Logger;
-import org.slf4j.LoggerFactory;
 
 /**
  * Provides external functionality to the Stack framework.
@@ -56,12 +46,15 @@
   private ActionMetadata actionMetaData;
 
   /**
+   * Operating System families
+   */
+  private OsFamily osFamily;
+
+  /**
    * Executor used to get latest repo url's
    */
-  private LatestRepoQueryExecutor repoUpdateExecutor;
+  private LatestRepoQueryExecutor repoUpdateExecutor = new LatestRepoQueryExecutor();
 
-  private final static Logger LOG = LoggerFactory.getLogger(StackContext.class);
-  private static final int THREAD_COUNT = 10;
 
 
   /**
@@ -74,7 +67,7 @@
   public StackContext(MetainfoDAO metaInfoDAO, ActionMetadata actionMetaData, OsFamily osFamily) {
     this.metaInfoDAO = metaInfoDAO;
     this.actionMetaData = actionMetaData;
-    repoUpdateExecutor = new LatestRepoQueryExecutor(osFamily);
+    this.osFamily = osFamily;
   }
 
   /**
@@ -92,8 +85,9 @@
    * @param url    external repo information URL
    * @param stack  stack module
    */
-  public void registerRepoUpdateTask(URI uri, StackModule stack) {
-    repoUpdateExecutor.addTask(uri, stack);
+  public void registerRepoUpdateTask(String url, StackModule stack) {
+    repoUpdateExecutor.addTask(new LatestRepoCallable(url,
+        new File(stack.getStackDirectory().getRepoDir()), stack.getModuleInfo(), osFamily));
   }
 
   /**
@@ -121,24 +115,16 @@
     /**
      * Registered tasks
      */
-<<<<<<< HEAD
     private Collection<LatestRepoCallable> tasks = new ArrayList<>();
-=======
-    private Map<URI, RepoUrlInfoCallable> tasks = new HashMap<>();
->>>>>>> 9d802b7c
 
     /**
      * Task futures
      */
-<<<<<<< HEAD
     Collection<Future<Void>> futures = new ArrayList<>();
-=======
-    Collection<Future<?>> futures = new ArrayList<>();
->>>>>>> 9d802b7c
     /**
      * Underlying executor
      */
-    private ExecutorService executor = Executors.newFixedThreadPool(THREAD_COUNT, new ThreadFactory() {
+    private ExecutorService executor = Executors.newSingleThreadExecutor(new ThreadFactory() {
       @Override
       public Thread newThread(Runnable r) {
         return new Thread(r, "Stack Version Loading Thread");
@@ -146,89 +132,23 @@
     });
 
 
-    private OsFamily m_family;
-
-    private LatestRepoQueryExecutor(OsFamily family) {
-      m_family = family;
-    }
-
     /**
-     * @param uri
-     *          uri to load
-     * @param stackModule
-     *          the stack module
+     * Add a task.
+     *
+     * @param task task to be added
      */
-    public void addTask(URI uri, StackModule stackModule) {
-      RepoUrlInfoCallable callable = null;
-      if (tasks.containsKey(uri)) {
-        callable = tasks.get(uri);
-      } else {
-        callable = new RepoUrlInfoCallable(uri);
-        tasks.put(uri, callable);
-      }
-
-      callable.addStack(stackModule);
+    public void addTask(LatestRepoCallable task) {
+      tasks.add(task);
     }
 
     /**
      * Execute all tasks.
      */
     public void execute() {
-
-      long currentTime = System.nanoTime();
-      List<Future<Map<StackModule, RepoUrlInfoResult>>> results = new ArrayList<>();
-
-      // !!! first, load the *_urlinfo.json files and block for completion
-      try {
-        results = executor.invokeAll(tasks.values(), 2, TimeUnit.MINUTES);
-      } catch (InterruptedException e) {
-        LOG.warn("Could not load urlinfo as the executor was interrupted", e);
-        return;
-      } finally {
-        LOG.info("Loaded urlinfo in " + TimeUnit.NANOSECONDS.toMillis(System.nanoTime() - currentTime) + "ms");
+      for (LatestRepoCallable task : tasks) {
+        futures.add(executor.submit(task));
       }
-
-      List<Map<StackModule, RepoUrlInfoResult>> urlInfoResults = new ArrayList<>();
-      // !!! now load all the VDF _by version_ in a new thread.
-      for (Future<Map<StackModule, RepoUrlInfoResult>> future : results) {
-        try {
-          urlInfoResults.add(future.get());
-        } catch (Exception e) {
-          LOG.error("Could not load repo results", e.getCause());
-        }
-      }
-
-      currentTime = System.nanoTime();
-      for (Map<StackModule, RepoUrlInfoResult> urlInfoResult : urlInfoResults) {
-        for (Entry<StackModule, RepoUrlInfoResult> entry : urlInfoResult.entrySet()) {
-          StackModule stackModule = entry.getKey();
-          RepoUrlInfoResult result = entry.getValue();
-
-          if (null != result) {
-            if (MapUtils.isNotEmpty(result.getManifest())) {
-              for (Entry<String, Map<String, URI>> manifestEntry : result.getManifest().entrySet()) {
-                futures.add(executor.submit(new RepoVdfCallable(stackModule, manifestEntry.getKey(),
-                    manifestEntry.getValue(), m_family)));
-              }
-            }
-
-            if (MapUtils.isNotEmpty(result.getLatestVdf())) {
-             futures.add(executor.submit(
-                 new RepoVdfCallable(stackModule, result.getLatestVdf(), m_family)));
-            }
-          }
-        }
-      }
-
       executor.shutdown();
-
-      try {
-        executor.awaitTermination(2,  TimeUnit.MINUTES);
-      } catch (InterruptedException e) {
-        LOG.warn("Loading all VDF was interrupted", e.getCause());
-      } finally {
-        LOG.info("Loaded all VDF in " + TimeUnit.NANOSECONDS.toMillis(System.nanoTime() - currentTime) + "ms");
-      }
     }
 
     /**
@@ -237,7 +157,7 @@
      * @return true if all tasks have completed; false otherwise
      */
     public boolean hasCompleted() {
-      for (Future<?> f : futures) {
+      for (Future<Void> f : futures) {
         if (! f.isDone()) {
           return false;
         }
