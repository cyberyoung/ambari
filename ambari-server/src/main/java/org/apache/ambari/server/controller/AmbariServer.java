/*
 * Licensed to the Apache Software Foundation (ASF) under one
 * or more contributor license agreements.  See the NOTICE file
 * distributed with this work for additional information
 * regarding copyright ownership.  The ASF licenses this file
 * to you under the Apache License, Version 2.0 (the
 * "License"); you may not use this file except in compliance
 * with the License.  You may obtain a copy of the License at
 *
 *     http://www.apache.org/licenses/LICENSE-2.0
 *
 * Unless required by applicable law or agreed to in writing, software
 * distributed under the License is distributed on an "AS IS" BASIS,
 * WITHOUT WARRANTIES OR CONDITIONS OF ANY KIND, either express or implied.
 * See the License for the specific language governing permissions and
 * limitations under the License.
 */

package org.apache.ambari.server.controller;


import java.io.File;
import java.io.IOException;
import java.net.Authenticator;
import java.net.BindException;
import java.net.PasswordAuthentication;
import java.net.URL;
import java.util.EnumSet;
import java.util.Enumeration;
import java.util.Map;
import java.util.logging.LogManager;

import javax.crypto.BadPaddingException;
import javax.servlet.DispatcherType;

import org.apache.ambari.server.AmbariException;
import org.apache.ambari.server.StateRecoveryManager;
import org.apache.ambari.server.StaticallyInject;
import org.apache.ambari.server.actionmanager.ActionManager;
import org.apache.ambari.server.actionmanager.HostRoleCommandFactory;
import org.apache.ambari.server.agent.HeartBeatHandler;
import org.apache.ambari.server.agent.rest.AgentResource;
import org.apache.ambari.server.api.AmbariErrorHandler;
import org.apache.ambari.server.api.AmbariPersistFilter;
import org.apache.ambari.server.api.MethodOverrideFilter;
import org.apache.ambari.server.api.UserNameOverrideFilter;
import org.apache.ambari.server.api.rest.BootStrapResource;
import org.apache.ambari.server.api.services.AmbariMetaInfo;
import org.apache.ambari.server.api.services.BaseService;
import org.apache.ambari.server.api.services.KeyService;
import org.apache.ambari.server.api.services.PersistKeyValueImpl;
import org.apache.ambari.server.api.services.PersistKeyValueService;
import org.apache.ambari.server.api.services.stackadvisor.StackAdvisorBlueprintProcessor;
import org.apache.ambari.server.api.services.stackadvisor.StackAdvisorHelper;
import org.apache.ambari.server.audit.AuditLoggerModule;
import org.apache.ambari.server.audit.request.RequestAuditLogger;
import org.apache.ambari.server.bootstrap.BootStrapImpl;
import org.apache.ambari.server.checks.DatabaseConsistencyCheckHelper;
import org.apache.ambari.server.checks.DatabaseConsistencyCheckResult;
import org.apache.ambari.server.configuration.ComponentSSLConfiguration;
import org.apache.ambari.server.configuration.Configuration;
import org.apache.ambari.server.configuration.spring.AgentStompConfig;
import org.apache.ambari.server.configuration.spring.ApiSecurityConfig;
import org.apache.ambari.server.configuration.spring.ApiStompConfig;
import org.apache.ambari.server.controller.internal.AbstractControllerResourceProvider;
import org.apache.ambari.server.controller.internal.AmbariPrivilegeResourceProvider;
import org.apache.ambari.server.controller.internal.BaseClusterRequest;
import org.apache.ambari.server.controller.internal.BlueprintResourceProvider;
import org.apache.ambari.server.controller.internal.ClusterPrivilegeResourceProvider;
import org.apache.ambari.server.controller.internal.ClusterResourceProvider;
import org.apache.ambari.server.controller.internal.HostResourceProvider;
import org.apache.ambari.server.controller.internal.PermissionResourceProvider;
import org.apache.ambari.server.controller.internal.PrivilegeResourceProvider;
import org.apache.ambari.server.controller.internal.StackAdvisorResourceProvider;
import org.apache.ambari.server.controller.internal.StackDefinedPropertyProvider;
import org.apache.ambari.server.controller.internal.StackDependencyResourceProvider;
import org.apache.ambari.server.controller.internal.UserPrivilegeResourceProvider;
import org.apache.ambari.server.controller.internal.ViewPermissionResourceProvider;
import org.apache.ambari.server.controller.metrics.ThreadPoolEnabledPropertyProvider;
import org.apache.ambari.server.controller.utilities.KerberosChecker;
import org.apache.ambari.server.controller.utilities.KerberosIdentityCleaner;
import org.apache.ambari.server.metrics.system.MetricsService;
import org.apache.ambari.server.orm.GuiceJpaInitializer;
import org.apache.ambari.server.orm.PersistenceType;
import org.apache.ambari.server.orm.dao.BlueprintDAO;
import org.apache.ambari.server.orm.dao.ClusterDAO;
import org.apache.ambari.server.orm.dao.GroupDAO;
import org.apache.ambari.server.orm.dao.MetainfoDAO;
import org.apache.ambari.server.orm.dao.PermissionDAO;
import org.apache.ambari.server.orm.dao.PrincipalDAO;
import org.apache.ambari.server.orm.dao.PrivilegeDAO;
import org.apache.ambari.server.orm.dao.ResourceDAO;
import org.apache.ambari.server.orm.dao.UserDAO;
import org.apache.ambari.server.orm.dao.ViewInstanceDAO;
import org.apache.ambari.server.orm.entities.MetainfoEntity;
import org.apache.ambari.server.resources.ResourceManager;
import org.apache.ambari.server.resources.api.rest.GetResource;
import org.apache.ambari.server.scheduler.ExecutionScheduleManager;
import org.apache.ambari.server.security.AmbariServerSecurityHeaderFilter;
import org.apache.ambari.server.security.AmbariViewsSecurityHeaderFilter;
import org.apache.ambari.server.security.CertificateManager;
import org.apache.ambari.server.security.SecurityFilter;
import org.apache.ambari.server.security.authorization.Users;
import org.apache.ambari.server.security.unsecured.rest.CertificateDownload;
import org.apache.ambari.server.security.unsecured.rest.CertificateSign;
import org.apache.ambari.server.security.unsecured.rest.ConnectionInfo;
import org.apache.ambari.server.stack.UpdateActiveRepoVersionOnStartup;
import org.apache.ambari.server.state.Clusters;
import org.apache.ambari.server.topology.AmbariContext;
import org.apache.ambari.server.topology.BlueprintFactory;
import org.apache.ambari.server.topology.SecurityConfigurationFactory;
import org.apache.ambari.server.topology.TopologyManager;
import org.apache.ambari.server.topology.TopologyRequestFactoryImpl;
import org.apache.ambari.server.utils.AmbariPath;
import org.apache.ambari.server.utils.RetryHelper;
import org.apache.ambari.server.utils.StageUtils;
import org.apache.ambari.server.utils.VersionUtils;
import org.apache.ambari.server.view.AmbariViewsMDCLoggingFilter;
import org.apache.ambari.server.view.ViewDirectoryWatcher;
import org.apache.ambari.server.view.ViewRegistry;
import org.apache.ambari.server.view.ViewThrottleFilter;
import org.apache.commons.httpclient.HttpVersion;
import org.apache.commons.lang.StringUtils;
import org.apache.log4j.PropertyConfigurator;
import org.apache.velocity.app.Velocity;
import org.eclipse.jetty.server.Handler;
import org.eclipse.jetty.server.HttpConfiguration;
import org.eclipse.jetty.server.HttpConnectionFactory;
import org.eclipse.jetty.server.NCSARequestLog;
import org.eclipse.jetty.server.SecureRequestCustomizer;
import org.eclipse.jetty.server.Server;
import org.eclipse.jetty.server.ServerConnector;
import org.eclipse.jetty.server.SessionIdManager;
import org.eclipse.jetty.server.SslConnectionFactory;
import org.eclipse.jetty.server.handler.HandlerCollection;
import org.eclipse.jetty.server.handler.RequestLogHandler;
import org.eclipse.jetty.server.session.DefaultSessionIdManager;
import org.eclipse.jetty.server.session.SessionHandler;
import org.eclipse.jetty.servlet.DefaultServlet;
import org.eclipse.jetty.servlet.FilterHolder;
import org.eclipse.jetty.servlet.ServletContextHandler;
import org.eclipse.jetty.servlet.ServletHolder;
import org.eclipse.jetty.servlets.GzipFilter;
import org.eclipse.jetty.util.ssl.SslContextFactory;
import org.eclipse.jetty.util.thread.QueuedThreadPool;
import org.slf4j.Logger;
import org.slf4j.LoggerFactory;
import org.slf4j.bridge.SLF4JBridgeHandler;
import org.springframework.beans.factory.config.ConfigurableListableBeanFactory;
import org.springframework.context.support.ClassPathXmlApplicationContext;
import org.springframework.security.core.context.SecurityContextHolder;
import org.springframework.web.context.ContextLoaderListener;
import org.springframework.web.context.request.RequestContextListener;
import org.springframework.web.context.support.AnnotationConfigWebApplicationContext;
import org.springframework.web.filter.DelegatingFilterProxy;
import org.springframework.web.servlet.DispatcherServlet;

import com.google.common.base.Joiner;
import com.google.common.util.concurrent.ServiceManager;
import com.google.gson.Gson;
import com.google.inject.Guice;
import com.google.inject.Inject;
import com.google.inject.Injector;
import com.google.inject.Scopes;
import com.google.inject.Singleton;
import com.google.inject.name.Named;
import com.google.inject.persist.Transactional;
import com.sun.jersey.spi.container.servlet.ServletContainer;


@Singleton
public class AmbariServer {
  public static final String VIEWS_URL_PATTERN = "/api/v1/views/*";
  private static final Logger LOG = LoggerFactory.getLogger(AmbariServer.class);

  /**
   * The thread name prefix for threads handling agent requests.
   */
  private static final String AGENT_THREAD_POOL_NAME = "qtp-ambari-agent";

  /**
   * The thread name prefix for threads handling REST API requests.
   */
  private static final String CLIENT_THREAD_POOL_NAME = "ambari-client-thread";

  // Set velocity logger
  protected static final String VELOCITY_LOG_CATEGORY = "VelocityLogger";

  /**
   * Dispatcher types for webAppContext.addFilter.
   */
  public static final EnumSet<DispatcherType> DISPATCHER_TYPES = EnumSet.of(DispatcherType.REQUEST);
  private static final int DEFAULT_ACCEPTORS_COUNT = 1;

  static {
    Velocity.setProperty("runtime.log.logsystem.log4j.logger", VELOCITY_LOG_CATEGORY);
  }

  private static final String CLASSPATH_CHECK_CLASS = "org/apache/ambari/server/controller/AmbariServer.class";
  private static final String CLASSPATH_SANITY_CHECK_FAILURE_MESSAGE = "%s class is found in multiple jar files. Possible reasons include multiple ambari server jar files in the ambari classpath.\n" +
      String.format("Check for additional ambari server jar files and check that %s matches only one file.", AmbariPath.getPath("/usr/lib/ambari-server/ambari-server*.jar"));
  static {
    Enumeration<URL> ambariServerClassUrls;
    try {
      ambariServerClassUrls = AmbariServer.class.getClassLoader().getResources(CLASSPATH_CHECK_CLASS);

      int ambariServerClassUrlsSize = 0;
      while (ambariServerClassUrls.hasMoreElements()) {
        ambariServerClassUrlsSize++;
        URL url = ambariServerClassUrls.nextElement();
        LOG.info(String.format("Found %s class in %s", CLASSPATH_CHECK_CLASS, url.getPath()));
      }
      if (ambariServerClassUrlsSize > 1) {
        throw new RuntimeException(String.format(CLASSPATH_SANITY_CHECK_FAILURE_MESSAGE, CLASSPATH_CHECK_CLASS));
      }
    } catch (IOException e) {
      e.printStackTrace();
    }
  }

  private Server server = null;

  public volatile boolean running = true; // true while controller runs

  final String CONTEXT_PATH = "/";
  final String DISABLED_ENTRIES_SPLITTER = "\\|";

  @Inject
  Configuration configs;

  @Inject
  CertificateManager certMan;

  @Inject
  Injector injector;

  @Inject
  AmbariMetaInfo ambariMetaInfo;

  @Inject
  MetainfoDAO metainfoDAO;

  @Inject
  @Named("dbInitNeeded")
  boolean dbInitNeeded;

  /**
   * Guava service manager singleton (bound with {@link Scopes#SINGLETON}).
   */
  @Inject
  private ServiceManager serviceManager;

  /**
   * The singleton view registry.
   */
  @Inject
  ViewRegistry viewRegistry;

  /**
   * The handler list for deployed web apps.
   */
  @Inject
  AmbariHandlerList handlerList;

  /**
   * Session manager.
   */
  @Inject
  SessionHandler sessionHandler;

  @Inject
  DelegatingFilterProxy springSecurityFilter;

  @Inject
  ViewDirectoryWatcher viewDirectoryWatcher;

  public String getServerOsType() {
    return configs.getServerOsType();
  }

  private static AmbariManagementController clusterController = null;

  /**
   * Alters system variables on base of Ambari configuration
   */
  static void setSystemProperties(Configuration configs) {
    // modify location of temporary dir to avoid using default /tmp dir
    System.setProperty("java.io.tmpdir", configs.getServerTempDir());
    if (configs.getJavaVersion() >= 8) {
      System.setProperty("jdk.tls.ephemeralDHKeySize", String.valueOf(configs.getTlsEphemeralDhKeySize()));
    }
  }

  public static AmbariManagementController getController() {
    return clusterController;
  }

  @SuppressWarnings("deprecation")
  public void run() throws Exception {
    setupJulLogging();


    performStaticInjection();
    initDB();
    // Client Jetty thread pool - widen the thread pool if needed !
    Integer clientAcceptors = configs.getClientApiAcceptors() != null ? configs
      .getClientApiAcceptors() : DEFAULT_ACCEPTORS_COUNT;

    server = configureJettyThreadPool(clientAcceptors, CLIENT_THREAD_POOL_NAME,
      configs.getClientThreadPoolSize());

    final SessionIdManager sessionIdManager = new DefaultSessionIdManager(server);
    sessionHandler.setSessionIdManager(sessionIdManager);
    server.setSessionIdManager(sessionIdManager);
<<<<<<< HEAD

    // Agent Jetty thread pool - widen the thread pool if needed !
    Integer agentAcceptors = configs.getAgentApiAcceptors() != null ?
      configs.getAgentApiAcceptors() : DEFAULT_ACCEPTORS_COUNT;

    Server serverForAgent = configureJettyThreadPool(agentAcceptors * 2,
      AGENT_THREAD_POOL_NAME, configs.getAgentThreadPoolSize());
=======
    server.setSendServerVersion(false);
    Server serverForAgent = new Server();
>>>>>>> 9d802b7c

    setSystemProperties(configs);

    runDatabaseConsistencyCheck();

    try {
      ClassPathXmlApplicationContext parentSpringAppContext =
          new ClassPathXmlApplicationContext();
      parentSpringAppContext.refresh();
      ConfigurableListableBeanFactory factory = parentSpringAppContext.
          getBeanFactory();

      factory.registerSingleton("injector", injector);
      //todo unable to register Users class as Spring @Bean since it tries to process @Inject annotations, investigate
      factory.registerSingleton("ambariUsers", injector.getInstance(Users.class));

      //create spring context for web api
      AnnotationConfigWebApplicationContext apiContext = new AnnotationConfigWebApplicationContext();
      apiContext.setParent(parentSpringAppContext);
      apiContext.register(ApiSecurityConfig.class);
      //refresh will be called in ContextLoaderListener

      AnnotationConfigWebApplicationContext apiDispatcherContext = new AnnotationConfigWebApplicationContext();
      apiDispatcherContext.register(ApiStompConfig.class);
      DispatcherServlet apiDispatcherServlet = new DispatcherServlet(apiDispatcherContext);

      AnnotationConfigWebApplicationContext agentDispatcherContext = new AnnotationConfigWebApplicationContext();
      agentDispatcherContext.register(AgentStompConfig.class);
      DispatcherServlet agentDispatcherServlet = new DispatcherServlet(agentDispatcherContext);

      ServletContextHandler root = new ServletContextHandler(
          ServletContextHandler.SECURITY | ServletContextHandler.SESSIONS);

      configureRootHandler(root);
      configureSessionHandler(sessionHandler);
      root.setSessionHandler(sessionHandler);

      //ContextLoaderListener handles all work on registration in servlet container
      root.addEventListener(new ContextLoaderListener(apiContext));

      certMan.initRootCert();

      // the agent communication (heartbeats, registration, etc) is stateless
      // and does not use sessions.
      ServletContextHandler agentroot = new ServletContextHandler(
          serverForAgent, "/", ServletContextHandler.NO_SESSIONS);

      AnnotationConfigWebApplicationContext agentApiContext = new AnnotationConfigWebApplicationContext();
      agentApiContext.setParent(parentSpringAppContext);

      if (configs.isAgentApiGzipped()) {
        configureHandlerCompression(agentroot);
      }
      agentroot.addEventListener(new ContextLoaderListener(agentApiContext));

      ServletHolder rootServlet = root.addServlet(DefaultServlet.class, "/");
      rootServlet.setInitParameter("dirAllowed", "false");
      rootServlet.setInitOrder(1);

      /* Configure default servlet for agent server */
      rootServlet = agentroot.addServlet(DefaultServlet.class, "/");
      rootServlet.setInitOrder(1);

      // Conditionally adds security-related headers to all HTTP responses.
      root.addFilter(new FilterHolder(injector.getInstance(AmbariServerSecurityHeaderFilter.class)), "/*", DISPATCHER_TYPES);

      // The security header filter - conditionally adds security-related headers to the HTTP response for Ambari Views
      // requests.
      root.addFilter(new FilterHolder(injector.getInstance(AmbariViewsSecurityHeaderFilter.class)), VIEWS_URL_PATTERN,
          DISPATCHER_TYPES);

      // since views share the REST API threadpool, a misbehaving view could
      // consume all of the available threads and effectively cause a loss of
      // service for Ambari
      root.addFilter(new FilterHolder(injector.getInstance(ViewThrottleFilter.class)),
        VIEWS_URL_PATTERN, DISPATCHER_TYPES);

      // adds MDC info for views logging
      root.addFilter(new FilterHolder(injector.getInstance(AmbariViewsMDCLoggingFilter.class)),
        VIEWS_URL_PATTERN, DISPATCHER_TYPES);

      // session-per-request strategy for api
      root.addFilter(new FilterHolder(injector.getInstance(AmbariPersistFilter.class)), "/api/*", DISPATCHER_TYPES);
      root.addFilter(new FilterHolder(new MethodOverrideFilter()), "/api/*", DISPATCHER_TYPES);

      // register listener to capture request context
      root.addEventListener(new RequestContextListener());
      root.addFilter(new FilterHolder(springSecurityFilter), "/api/*", DISPATCHER_TYPES);
      root.addFilter(new FilterHolder(new UserNameOverrideFilter()), "/api/v1/users/*", DISPATCHER_TYPES);

      // session-per-request strategy for agents
      agentroot.addFilter(new FilterHolder(injector.getInstance(AmbariPersistFilter.class)), "/agent/*", DISPATCHER_TYPES);
      agentroot.addFilter(SecurityFilter.class, "/*", DISPATCHER_TYPES);

      Map<String, String> configsMap = configs.getConfigsMap();

      // Agents download cert on on-way connector but always communicate on
      // two-way connector for server-agent communication
      ServerConnector agentOneWayConnector = createSelectChannelConnectorForAgent(serverForAgent, configs.getOneWayAuthPort(), false, agentAcceptors);
      ServerConnector agentTwoWayConnector = createSelectChannelConnectorForAgent(serverForAgent, configs.getTwoWayAuthPort(), configs.isTwoWaySsl(), agentAcceptors);

      serverForAgent.addConnector(agentOneWayConnector);
      serverForAgent.addConnector(agentTwoWayConnector);

      ServletHolder sh = new ServletHolder(ServletContainer.class);
      sh.setInitParameter("com.sun.jersey.config.property.resourceConfigClass",
          "com.sun.jersey.api.core.PackagesResourceConfig");

      sh.setInitParameter("com.sun.jersey.config.property.packages",
        "org.apache.ambari.server.api.rest;" +
          "org.apache.ambari.server.api.services;" +
          "org.apache.ambari.eventdb.webservice;" +
          "org.apache.ambari.server.api");

      sh.setInitParameter("com.sun.jersey.api.json.POJOMappingFeature", "true");
      root.addServlet(sh, "/api/v1/*");
      sh.setInitOrder(2);

      ServletHolder springDispatcherServlet = new ServletHolder("springDispatcherServlet", apiDispatcherServlet);
      springDispatcherServlet.setInitOrder(3);
      root.addServlet(springDispatcherServlet, "/api/stomp/*");

      ServletHolder agentSpringDispatcherServlet =
          new ServletHolder("agentSpringDispatcherServlet", agentDispatcherServlet);
      agentSpringDispatcherServlet.setInitOrder(2);
      agentroot.addServlet(agentSpringDispatcherServlet, "/agent/stomp/*");

      SecurityContextHolder.setStrategyName(SecurityContextHolder.MODE_INHERITABLETHREADLOCAL);

      viewRegistry.readViewArchives();

      //Check and load requestlog handler.
      loadRequestlogHandler(handlerList, serverForAgent, configsMap);

      enableLog4jMonitor(configsMap);

      handlerList.addHandler(root);
      server.setHandler(handlerList);

      ServletHolder agent = new ServletHolder(ServletContainer.class);
      agent.setInitParameter("com.sun.jersey.config.property.resourceConfigClass",
          "com.sun.jersey.api.core.PackagesResourceConfig");
      agent.setInitParameter("com.sun.jersey.config.property.packages",
          "org.apache.ambari.server.agent.rest;" + "org.apache.ambari.server.api");
      agent.setInitParameter("com.sun.jersey.api.json.POJOMappingFeature", "true");
      agentroot.addServlet(agent, "/agent/v1/*");
      agent.setInitOrder(3);

      AgentResource.startHeartBeatHandler();
      LOG.info("********** Started Heartbeat handler **********");

      ServletHolder cert = new ServletHolder(ServletContainer.class);
      cert.setInitParameter("com.sun.jersey.config.property.resourceConfigClass",
          "com.sun.jersey.api.core.PackagesResourceConfig");
      cert.setInitParameter("com.sun.jersey.config.property.packages",
          "org.apache.ambari.server.security.unsecured.rest;" + "org.apache.ambari.server.api");

      cert.setInitParameter("com.sun.jersey.api.json.POJOMappingFeature", "true");
      agentroot.addServlet(cert, "/*");
      cert.setInitOrder(4);

      ServletHolder resources = new ServletHolder(ServletContainer.class);
      resources.setInitParameter("com.sun.jersey.config.property.resourceConfigClass",
          "com.sun.jersey.api.core.PackagesResourceConfig");
      resources.setInitParameter("com.sun.jersey.config.property.packages",
          "org.apache.ambari.server.resources.api.rest;");
      root.addServlet(resources, "/resources/*");
      resources.setInitOrder(5);

      if (configs.csrfProtectionEnabled()) {
        sh.setInitParameter("com.sun.jersey.spi.container.ContainerRequestFilters",
            "org.apache.ambari.server.api.AmbariCsrfProtectionFilter");
      }

      /* Configure the API server to use the NIO connectors */
      ServerConnector apiConnector = createSelectChannelConnectorForClient(server, clientAcceptors);

      server.addConnector(apiConnector);

      server.setStopAtShutdown(true);
      serverForAgent.setStopAtShutdown(true);
//todo remove      springAppContext.start();

      String osType = getServerOsType();
      if (osType == null || osType.isEmpty()) {
        throw new RuntimeException(Configuration.OS_VERSION.getKey() + " is not "
            + " set in the ambari.properties file");
      }

      //Start action scheduler
      LOG.info("********* Initializing Clusters **********");
      Clusters clusters = injector.getInstance(Clusters.class);
      StringBuilder clusterDump = new StringBuilder();
      clusters.debugDump(clusterDump);

      LOG.info("********* Current Clusters State *********");
      LOG.info(clusterDump.toString());

      LOG.info("********* Reconciling Alert Definitions **********");
      ambariMetaInfo.reconcileAlertDefinitions(clusters);

      LOG.info("********* Initializing ActionManager **********");
      ActionManager manager = injector.getInstance(ActionManager.class);

      LOG.info("********* Initializing Controller **********");
      AmbariManagementController controller = injector.getInstance(
          AmbariManagementController.class);

      LOG.info("********* Initializing Scheduled Request Manager **********");
      ExecutionScheduleManager executionScheduleManager = injector
          .getInstance(ExecutionScheduleManager.class);

      MetricsService metricsService = injector.getInstance(
        MetricsService.class);

      clusterController = controller;

      StateRecoveryManager recoveryManager = injector.getInstance(
          StateRecoveryManager.class);

      recoveryManager.doWork();
      /*
       * Start the server after controller state is recovered.
       */
      server.start();

      serverForAgent.start();
      LOG.info("********* Started Server **********");

      if( !configs.isViewDirectoryWatcherServiceDisabled()) {
        LOG.info("Starting View Directory Watcher");
        viewDirectoryWatcher.start();
      }

      manager.start();
      LOG.info("********* Started ActionManager **********");

      executionScheduleManager.start();
      LOG.info("********* Started Scheduled Request Manager **********");

      serviceManager.startAsync();
      LOG.info("********* Started Services **********");

      if (!configs.isMetricsServiceDisabled()) {
        metricsService.start();
      } else {
        LOG.info("AmbariServer Metrics disabled.");
      }

      server.join();
      LOG.info("Joined the Server");
    } catch (BadPaddingException bpe) {
      LOG.error("Bad keystore or private key password. " +
          "HTTPS certificate re-importing may be required.");
      throw bpe;
    } catch (BindException bindException) {
      LOG.error("Could not bind to server port - instance may already be running. " +
          "Terminating this instance.", bindException);
      throw bindException;
    }
  }

  /**
   * Create org.eclipse.jetty.server.nio.SelectChannelConnector
   * implementation for SSL or non-SSL based on configuration.
   *
   * @param port connector port
   * @param needClientAuth one-way / two-way SSL
   * @return org.eclipse.jetty.server.nio.SelectChannelConnector
   */
  @SuppressWarnings("deprecation")
  private ServerConnector createSelectChannelConnectorForAgent(Server server, int port, boolean needClientAuth, int acceptors) {
    Map<String, String> configsMap = configs.getConfigsMap();
    ServerConnector agentConnector;

    if (configs.getAgentSSLAuthentication()) {
      String keystore = configsMap.get(Configuration.SRVR_KSTR_DIR.getKey()) + File.separator
        + configsMap.get(Configuration.KSTR_NAME.getKey());

      String truststore = configsMap.get(Configuration.SRVR_KSTR_DIR.getKey()) + File.separator
        + configsMap.get(Configuration.TSTR_NAME.getKey());

      String srvrCrtPass = configsMap.get(Configuration.SRVR_CRT_PASS.getKey());


      HttpConfiguration https_config = new HttpConfiguration();
      https_config.addCustomizer(new SecureRequestCustomizer());
      https_config.setRequestHeaderSize(configs.getHttpRequestHeaderSize());
      https_config.setResponseHeaderSize(configs.getHttpResponseHeaderSize());

      // Secured connector - default constructor sets trustAll = true for certs
      SslContextFactory sslContextFactory = new SslContextFactory();
      disableInsecureProtocols(sslContextFactory);
      sslContextFactory.setKeyStorePath(keystore);
      sslContextFactory.setTrustStorePath(truststore);
      sslContextFactory.setKeyStorePassword(srvrCrtPass);
      sslContextFactory.setKeyManagerPassword(srvrCrtPass);
      sslContextFactory.setTrustStorePassword(srvrCrtPass);
      sslContextFactory.setKeyStoreType(configsMap.get(Configuration.KSTR_TYPE.getKey()));
      sslContextFactory.setTrustStoreType(configsMap.get(Configuration.TSTR_TYPE.getKey()));
      sslContextFactory.setNeedClientAuth(needClientAuth);
      ServerConnector agentSslConnector = new ServerConnector(server, acceptors, -1,
        new SslConnectionFactory(sslContextFactory, HttpVersion.HTTP_1_1.toString()),
        new HttpConnectionFactory(https_config));
      agentConnector = agentSslConnector;
    } else {
      agentConnector = new ServerConnector(server, acceptors, -1);
      agentConnector.setIdleTimeout(configs.getConnectionMaxIdleTime());
    }

    agentConnector.setPort(port);

    return agentConnector;
  }

  @SuppressWarnings("deprecation")
  private ServerConnector createSelectChannelConnectorForClient(Server server, int acceptors) {
    Map<String, String> configsMap = configs.getConfigsMap();
    ServerConnector apiConnector;

    HttpConfiguration http_config = new HttpConfiguration();
    http_config.setRequestHeaderSize(configs.getHttpRequestHeaderSize());
    http_config.setResponseHeaderSize(configs.getHttpResponseHeaderSize());
    if (configs.getApiSSLAuthentication()) {
      String httpsKeystore = configsMap.get(Configuration.CLIENT_API_SSL_KSTR_DIR_NAME.getKey()) +
        File.separator + configsMap.get(Configuration.CLIENT_API_SSL_KSTR_NAME.getKey());
      String httpsTruststore = configsMap.get(Configuration.CLIENT_API_SSL_KSTR_DIR_NAME.getKey()) +
        File.separator + configsMap.get(Configuration.CLIENT_API_SSL_TSTR_NAME.getKey());
      LOG.info("API SSL Authentication is turned on. Keystore - " + httpsKeystore);

      String httpsCrtPass = configsMap.get(Configuration.CLIENT_API_SSL_CRT_PASS.getKey());

      HttpConfiguration https_config = new HttpConfiguration(http_config);
      https_config.addCustomizer(new SecureRequestCustomizer());
      https_config.setSecurePort(configs.getClientSSLApiPort());

      SslContextFactory contextFactoryApi = new SslContextFactory();
      disableInsecureProtocols(contextFactoryApi);
      contextFactoryApi.setKeyStorePath(httpsKeystore);
      contextFactoryApi.setTrustStorePath(httpsTruststore);
      contextFactoryApi.setKeyStorePassword(httpsCrtPass);
      contextFactoryApi.setKeyManagerPassword(httpsCrtPass);
      contextFactoryApi.setTrustStorePassword(httpsCrtPass);
      contextFactoryApi.setKeyStoreType(configsMap.get(Configuration.CLIENT_API_SSL_KSTR_TYPE.getKey()));
      contextFactoryApi.setTrustStoreType(configsMap.get(Configuration.CLIENT_API_SSL_KSTR_TYPE.getKey()));
      apiConnector = new ServerConnector(server, acceptors, -1,
        new SslConnectionFactory(contextFactoryApi, HttpVersion.HTTP_1_1.toString()),
        new HttpConnectionFactory(https_config));
    } else  {
      apiConnector = new ServerConnector(server, acceptors, -1, new HttpConnectionFactory(http_config));
      apiConnector.setPort(configs.getClientApiPort());
    }
    apiConnector.setIdleTimeout(configs.getConnectionMaxIdleTime());

    return apiConnector;
  }

  /**
   * this method executes database consistency check if skip option was not added
   */
  protected void runDatabaseConsistencyCheck() throws Exception {
    if (System.getProperty("skipDatabaseConsistencyCheck") == null) {
      boolean fixIssues = (System.getProperty("fixDatabaseConsistency") != null);
      try {
        DatabaseConsistencyCheckResult checkResult = DatabaseConsistencyCheckHelper.runAllDBChecks(fixIssues);
        // Writing explicitly to the console is necessary as the python start script expects it.
        System.out.println("Database consistency check result: " + checkResult);
        if (checkResult.isError()) {
          System.exit(1);
        }
      }
      catch (Throwable ex) {
        // Writing explicitly to the console is necessary as the python start script expects it.
        System.out.println("Database consistency check result: " + DatabaseConsistencyCheckResult.DB_CHECK_ERROR);
        throw new Exception(ex);
      }
    }
  }

  /**
   * installs bridge handler which redirects log entries from JUL to Slf4J
   */
  private void setupJulLogging() {
    // install handler for jul to slf4j translation
    LogManager.getLogManager().reset();
    SLF4JBridgeHandler.install();
  }

  /**
   * The Jetty thread pool consists of three basic types of threads:
   * <ul>
   * <li>Acceptors</li>
   * <li>Selectors</li>
   * <li>Threads which can actually do stuff</li>
   * <ul>
   * The {@link SelectChannelConnector} uses the
   * {@link Runtime#availableProcessors()} as a way to determine how many
   * acceptors and selectors to create. If the number of processors is too
   * great, then there will be no threads left to fullfil connection requests.
   * This method ensures that the pool size is configured correctly, taking into
   * account the number of available processors (sockets x core x
   * threads-per-core).
   * <p/>
   * If the configured pool size is determined to be too small, then this will
   * log a warning and increase the pool size to ensure that there are at least
   * 20 available threads for requests.
   *
   * @param acceptorThreads
   *          the number of Acceptor threads configured for the connector.
   * @param threadPoolName
   *          the name of the thread pool being configured (not {@code null}).
   * @param configuredThreadPoolSize
   *          the size of the pool from {@link Configuration}.
   */
  protected Server configureJettyThreadPool(int acceptorThreads,
      String threadPoolName, int configuredThreadPoolSize) {
    int minumumAvailableThreads = 20;

    // multiply by two since there is 1 selector for every acceptor
    int reservedJettyThreads = acceptorThreads * 2;

    // this is the calculation used by Jetty
    if (configuredThreadPoolSize < reservedJettyThreads + minumumAvailableThreads) {
      int newThreadPoolSize = reservedJettyThreads + minumumAvailableThreads;

      LOG.warn(
          "The configured Jetty {} thread pool value of {} is not sufficient on a host with {} processors. Increasing the value to {}.",
          threadPoolName, configuredThreadPoolSize, Runtime.getRuntime().availableProcessors(),
          newThreadPoolSize);

      configuredThreadPoolSize = newThreadPoolSize;
    }

    LOG.info(
      "Jetty is configuring {} with {} reserved acceptors/selectors and a total pool size of {} for {} processors.",
      threadPoolName, acceptorThreads * 2, configuredThreadPoolSize,
      Runtime.getRuntime().availableProcessors());

    QueuedThreadPool qtp = new QueuedThreadPool(configuredThreadPoolSize);
    qtp.setName(threadPoolName);
    return new Server(qtp);
  }

  /**
   * Disables insecure protocols and cipher suites (exact list is defined
   * at server properties)
   */
  private void disableInsecureProtocols(SslContextFactory factory) {
    // by default all protocols should be available
    factory.setExcludeProtocols();
    factory.setIncludeProtocols(new String[] {"SSLv2Hello","SSLv3","TLSv1","TLSv1.1","TLSv1.2"});

    if (!configs.getSrvrDisabledCiphers().isEmpty()) {
      String[] masks = configs.getSrvrDisabledCiphers().split(DISABLED_ENTRIES_SPLITTER);
      factory.setExcludeCipherSuites(masks);
    }
    if (!configs.getSrvrDisabledProtocols().isEmpty()) {
      String[] masks = configs.getSrvrDisabledProtocols().split(DISABLED_ENTRIES_SPLITTER);
      factory.setExcludeProtocols(masks);
    }
  }

  /**
   * Performs basic configuration of root handler with static values and values
   * from configuration file.
   *
   * @param root root handler
   */
  protected void configureRootHandler(ServletContextHandler root) {
    configureHandlerCompression(root);
    configureAdditionalContentTypes(root);
    root.setContextPath(CONTEXT_PATH);
    root.setErrorHandler(injector.getInstance(AmbariErrorHandler.class));
    root.setMaxFormContentSize(-1);

    /* Configure web app context */
    root.setResourceBase(configs.getWebAppDir());
  }

  /**
   * Performs GZIP compression configuration of the context handler
   * with static values and values from configuration file
   *
   * @param context handler
   */
  protected void configureHandlerCompression(ServletContextHandler context) {
    if (configs.isApiGzipped()) {
      FilterHolder gzipFilter = context.addFilter(GzipFilter.class, "/*",
          EnumSet.of(DispatcherType.REQUEST));

      gzipFilter.setInitParameter("methods", "GET,POST,PUT,DELETE");
      gzipFilter.setInitParameter("excludePathPatterns", ".*(\\.woff|\\.ttf|\\.woff2|\\.eot|\\.svg)");
      gzipFilter.setInitParameter("mimeTypes",
          "text/html,text/plain,text/xml,text/css,application/x-javascript," +
              "application/xml,application/x-www-form-urlencoded," +
              "application/javascript,application/json");
      gzipFilter.setInitParameter("minGzipSize", configs.getApiGzipMinSize());
    }
  }

  private void configureAdditionalContentTypes(ServletContextHandler root) {
    root.getMimeTypes().addMimeMapping("woff", "application/font-woff");
    root.getMimeTypes().addMimeMapping("ttf", "application/font-sfnt");
  }

  /**
   * Performs basic configuration of session handler with static values and values from
   * configuration file.
   *
   * @param sessionHandler session handler
   */
  protected void configureSessionHandler(SessionHandler sessionHandler) {
    // use AMBARISESSIONID instead of JSESSIONID to avoid conflicts with
    // other services (like HDFS) that run on the same context but a different
    // port
    sessionHandler.setSessionCookie("AMBARISESSIONID");

    sessionHandler.getSessionCookieConfig().setHttpOnly(true);
    if (configs.getApiSSLAuthentication()) {
      sessionHandler.getSessionCookieConfig().setSecure(true);
    }

    // each request that does not use AMBARISESSIONID will create a new
    // HashedSession in Jetty; these MUST be reaped after inactivity in order
    // to prevent a memory leak
    int sessionInactivityTimeout = configs.getHttpSessionInactiveTimeout();
    sessionHandler.setMaxInactiveInterval(sessionInactivityTimeout);
  }

  /**
   * Creates default users if in-memory database is used
   */
  @Transactional
  protected void initDB() throws AmbariException {
    if (configs.getPersistenceType() == PersistenceType.IN_MEMORY || dbInitNeeded) {
      LOG.info("Database init needed - creating default data");
      Users users = injector.getInstance(Users.class);

      users.createUser("admin", "admin");
      users.createUser("user", "user");

      MetainfoEntity schemaVersion = new MetainfoEntity();
      schemaVersion.setMetainfoName(Configuration.SERVER_VERSION_KEY);
      schemaVersion.setMetainfoValue(VersionUtils.getVersionSubstring(ambariMetaInfo.getServerVersion()));

      metainfoDAO.create(schemaVersion);
    }
  }

  public void stop() throws Exception {
    if (server == null) {
      throw new AmbariException("Error stopping the server");
    } else {
      try {
        server.stop();
      } catch (Exception e) {
        LOG.error("Error stopping the server", e);
      }
    }
  }

  /**
   * Deprecated. Instead, use {@link StaticallyInject}.
   * <p/>
   * Static injection replacement to wait Persistence Service start.
   *
   * @see StaticallyInject
   */
  @Deprecated
  public void performStaticInjection() {
    AgentResource.init(injector.getInstance(HeartBeatHandler.class));
    CertificateDownload.init(injector.getInstance(CertificateManager.class));
    ConnectionInfo.init(injector.getInstance(Configuration.class));
    CertificateSign.init(injector.getInstance(CertificateManager.class));
    GetResource.init(injector.getInstance(ResourceManager.class));
    PersistKeyValueService.init(injector.getInstance(PersistKeyValueImpl.class));
    KeyService.init(injector.getInstance(PersistKeyValueImpl.class));
    BootStrapResource.init(injector.getInstance(BootStrapImpl.class));
    StackAdvisorResourceProvider.init(injector.getInstance(StackAdvisorHelper.class));
    StageUtils.setGson(injector.getInstance(Gson.class));
    StageUtils.setTopologyManager(injector.getInstance(TopologyManager.class));
    StageUtils.setConfiguration(injector.getInstance(Configuration.class));
    SecurityFilter.init(injector.getInstance(Configuration.class));
    StackDefinedPropertyProvider.init(injector);
    AbstractControllerResourceProvider.init(injector.getInstance(ResourceProviderFactory.class));
    BlueprintResourceProvider.init(injector.getInstance(BlueprintFactory.class),
        injector.getInstance(BlueprintDAO.class), injector.getInstance(SecurityConfigurationFactory.class),
        injector.getInstance(Gson.class), ambariMetaInfo);
    StackDependencyResourceProvider.init(ambariMetaInfo);
    ClusterResourceProvider.init(injector.getInstance(TopologyManager.class),
        injector.getInstance(TopologyRequestFactoryImpl.class), injector.getInstance(SecurityConfigurationFactory
            .class), injector.getInstance(Gson.class));
    HostResourceProvider.setTopologyManager(injector.getInstance(TopologyManager.class));
    BlueprintFactory.init(injector.getInstance(BlueprintDAO.class));
    BaseClusterRequest.init(injector.getInstance(BlueprintFactory.class));
    AmbariContext.init(injector.getInstance(HostRoleCommandFactory.class));

    PermissionResourceProvider.init(injector.getInstance(PermissionDAO.class));
    ViewPermissionResourceProvider.init(injector.getInstance(PermissionDAO.class));
    PrivilegeResourceProvider.init(injector.getInstance(PrivilegeDAO.class), injector.getInstance(UserDAO.class),
        injector.getInstance(GroupDAO.class), injector.getInstance(PrincipalDAO.class),
        injector.getInstance(PermissionDAO.class), injector.getInstance(ResourceDAO.class));
    UserPrivilegeResourceProvider.init(injector.getInstance(UserDAO.class), injector.getInstance(ClusterDAO.class),
        injector.getInstance(GroupDAO.class), injector.getInstance(ViewInstanceDAO.class), injector.getInstance(Users.class));
    ClusterPrivilegeResourceProvider.init(injector.getInstance(ClusterDAO.class));
    AmbariPrivilegeResourceProvider.init(injector.getInstance(ClusterDAO.class));
    ActionManager.setTopologyManager(injector.getInstance(TopologyManager.class));
    StackAdvisorBlueprintProcessor.init(injector.getInstance(StackAdvisorHelper.class));
    ThreadPoolEnabledPropertyProvider.init(injector.getInstance(Configuration.class));

    BaseService.init(injector.getInstance(RequestAuditLogger.class));

    RetryHelper.init(injector.getInstance(Clusters.class), configs.getOperationsRetryAttempts());

    KerberosIdentityCleaner identityCleaner = injector.getInstance(KerberosIdentityCleaner.class);
    identityCleaner.register();
  }

  /**
   * Initialize the view registry singleton instance.
   */
  public void initViewRegistry() {
    ViewRegistry.initInstance(viewRegistry);
  }

  /**
   * Sets up proxy authentication.  This must be done before the server is
   * initialized since <code>AmbariMetaInfo</code> requires potential URL
   * lookups that may need the proxy.
   */
  public static void setupProxyAuth() {
    final String proxyUser = System.getProperty("http.proxyUser");
    final String proxyPass = System.getProperty("http.proxyPassword");

    // to skip some hosts from proxy, pipe-separate names using, i.e.:
    // -Dhttp.nonProxyHosts=*.domain.com|host.internal.net

    if (null != proxyUser && null != proxyPass) {
      LOG.info("Proxy authentication enabled");

      Authenticator.setDefault(new Authenticator() {
        @Override
        protected PasswordAuthentication getPasswordAuthentication() {
          return new PasswordAuthentication(proxyUser, proxyPass.toCharArray());
        }
      });
    } else {
      LOG.debug("Proxy authentication not specified");
    }
  }

  /**
   * Logs startup properties.
   */
  private static void logStartup() {
    final String linePrefix = "STARTUP_MESSAGE: ";

    final String classpathPropertyName = "java.class.path";
    final String classpath = System.getProperty(classpathPropertyName);

    String[] rawMessages = {
      linePrefix + "Starting AmbariServer.java executable",
      classpathPropertyName + " = " + classpath
    };

    LOG.info(Joiner.on("\n" + linePrefix).join(rawMessages));
  }

  /**
   * To change log level without restart.
   */
  public static void enableLog4jMonitor(Map<String, String> configsMap){

    String log4jpath = AmbariServer.class.getResource("/"+Configuration.AMBARI_LOG_FILE).toString();
    String monitorDelay = configsMap.get(Configuration.LOG4JMONITOR_DELAY.getKey());
    long monitorDelayLong = Configuration.LOG4JMONITOR_DELAY.getDefaultValue();

    try{
      log4jpath = log4jpath.replace("file:", "");
      if(StringUtils.isNotBlank(monitorDelay)) {
        monitorDelayLong = Long.parseLong(monitorDelay);
      }
      PropertyConfigurator.configureAndWatch(log4jpath,  monitorDelayLong);
    }catch(Exception e){
      LOG.error("Exception in setting log4j monitor delay of {} for {}", monitorDelay, log4jpath, e);
    }
  }

  /**
   * For loading requestlog handlers
   */
  private static void loadRequestlogHandler(AmbariHandlerList handlerList, Server serverForAgent , Map<String, String> configsMap) {

    //Example:  /var/log/ambari-server/ambari-server-access-yyyy_mm_dd.log
    String requestlogpath =  configsMap.get(Configuration.REQUEST_LOGPATH.getKey());

    //Request logs can be disable by removing the property from ambari.properties file
    if(!StringUtils.isBlank(requestlogpath)) {
      String logfullpath = requestlogpath + "//" + Configuration.REQUEST_LOGNAMEPATTERN.getDefaultValue();
      LOG.info("********* Initializing request access log: " + logfullpath);
      RequestLogHandler requestLogHandler = new RequestLogHandler();

      NCSARequestLog requestLog = new NCSARequestLog(requestlogpath);

      String retaindays = configsMap.get(Configuration.REQUEST_LOG_RETAINDAYS.getKey());
      int retaindaysInt = Configuration.REQUEST_LOG_RETAINDAYS.getDefaultValue();
      if(retaindays != null && !StringUtils.isBlank(retaindays)) {
        retaindaysInt = Integer.parseInt(retaindays.trim());
      }

      requestLog.setRetainDays(retaindaysInt);
      requestLog.setAppend(true);
      requestLog.setLogLatency(true);
      requestLog.setExtended(true);
      requestLogHandler.setRequestLog(requestLog);
      //Add requestloghandler to existing handlerlist.
      handlerList.addHandler(requestLogHandler);

      //For agent communication.
      HandlerCollection handlers = new HandlerCollection();
      Handler[] handler = serverForAgent.getHandlers();
      if(handler != null ) {
        handlers.setHandlers((Handler[])handler);
        handlers.addHandler(requestLogHandler);
        serverForAgent.setHandler(handlers);
      }

    }
  }

  public static void main(String[] args) throws Exception {
    logStartup();
    Injector injector = Guice.createInjector(new ControllerModule(), new AuditLoggerModule());

    AmbariServer server = null;
    try {
      LOG.info("Getting the controller");

      // check if this instance is the active instance
      Configuration config = injector.getInstance(Configuration.class);
      if (!config.isActiveInstance()) {
        String errMsg = "This instance of ambari server is not designated as active. Cannot start ambari server." +
                            "The property active.instance is set to false in ambari.properties";
        throw new AmbariException(errMsg);
      }

      setupProxyAuth();

      injector.getInstance(GuiceJpaInitializer.class);

      DatabaseConsistencyCheckHelper.checkDBVersionCompatible();

      server = injector.getInstance(AmbariServer.class);
      injector.getInstance(UpdateActiveRepoVersionOnStartup.class).process();
      CertificateManager certMan = injector.getInstance(CertificateManager.class);
      certMan.initRootCert();
      KerberosChecker.checkJaasConfiguration();
      ViewRegistry.initInstance(server.viewRegistry);
      ComponentSSLConfiguration.instance().init(server.configs);
      server.run();
    } catch (Throwable t) {
      // Writing to system console is needed because loggers may not get flushed on exit and diagnostic information
      // may get lost.
      System.err.println("An unexpected error occured during starting Ambari Server.");
      t.printStackTrace();
      LOG.error("Failed to run the Ambari Server", t);
      if (server != null) {
        server.stop();
      }
      System.exit(-1);
    }
  }


}<|MERGE_RESOLUTION|>--- conflicted
+++ resolved
@@ -312,7 +312,6 @@
     final SessionIdManager sessionIdManager = new DefaultSessionIdManager(server);
     sessionHandler.setSessionIdManager(sessionIdManager);
     server.setSessionIdManager(sessionIdManager);
-<<<<<<< HEAD
 
     // Agent Jetty thread pool - widen the thread pool if needed !
     Integer agentAcceptors = configs.getAgentApiAcceptors() != null ?
@@ -320,10 +319,6 @@
 
     Server serverForAgent = configureJettyThreadPool(agentAcceptors * 2,
       AGENT_THREAD_POOL_NAME, configs.getAgentThreadPoolSize());
-=======
-    server.setSendServerVersion(false);
-    Server serverForAgent = new Server();
->>>>>>> 9d802b7c
 
     setSystemProperties(configs);
 
@@ -613,6 +608,7 @@
       https_config.addCustomizer(new SecureRequestCustomizer());
       https_config.setRequestHeaderSize(configs.getHttpRequestHeaderSize());
       https_config.setResponseHeaderSize(configs.getHttpResponseHeaderSize());
+      https_config.setSendServerVersion(false);
 
       // Secured connector - default constructor sets trustAll = true for certs
       SslContextFactory sslContextFactory = new SslContextFactory();
@@ -647,6 +643,7 @@
     HttpConfiguration http_config = new HttpConfiguration();
     http_config.setRequestHeaderSize(configs.getHttpRequestHeaderSize());
     http_config.setResponseHeaderSize(configs.getHttpResponseHeaderSize());
+    http_config.setSendServerVersion(false);
     if (configs.getApiSSLAuthentication()) {
       String httpsKeystore = configsMap.get(Configuration.CLIENT_API_SSL_KSTR_DIR_NAME.getKey()) +
         File.separator + configsMap.get(Configuration.CLIENT_API_SSL_KSTR_NAME.getKey());
