<!--
* Licensed to the Apache Software Foundation (ASF) under one
* or more contributor license agreements.  See the NOTICE file
* distributed with this work for additional information
* regarding copyright ownership.  The ASF licenses this file
* to you under the Apache License, Version 2.0 (the
* "License"); you may not use this file except in compliance
* with the License.  You may obtain a copy of the License at
*
*     http://www.apache.org/licenses/LICENSE-2.0
*
* Unless required by applicable law or agreed to in writing, software
* distributed under the License is distributed on an "AS IS" BASIS,
* WITHOUT WARRANTIES OR CONDITIONS OF ANY KIND, either express or implied.
* See the License for the specific language governing permissions and
* limitations under the License.
-->

<div class="clearfix">
  <ol class="breadcrumb pull-left">
    <li><a href="#/stackVersions">{{'common.versions' | translate}}</a></li>
    <li class="active" ng-if="editController">
      {{displayName}}&nbsp;
      <span class="sub-text">({{repoVersionFullName}})</span>
      <span ng-if="isPatch" class="badge btn-warning">{{'versions.patch' | translate}}</span>
      <span ng-if="isMaint" class="badge btn-warning">{{'versions.maint' | translate}}</span>
    </li>
    <li class="active" ng-if="createController">{{'versions.register.title' | translate}}</li>
  </ol>

  <div class="pull-right deregister-button" ng-switch="deleteEnabled"  ng-if="editController">
    <button ng-switch-when="false" class="btn disabled btn-default" tooltip="{{'versions.alerts.cannotDeleteInstalled' | translate}}">{{'versions.deregister' | translate}}</button>
    <button ng-switch-when="true" class="btn btn-danger" ng-click="delete()">{{'versions.deregister' | translate}}</button>
  </div>
</div>
<hr>


<form class="form-horizontal register-version-form" role="form" name="versionRegForm" novalidate>
  <!-- left tabs begins --> 
  <div class="col-sm-2" id="list-stack-id" ng-if="createController"> 
    <ul class="nav nav-tabs tabs-left">  
      <li ng-repeat="stack in stackIds" ng-click="onStackIdChange()" ng-class="{'active' : stack.isSelected}">
        <a href="javascript:void(0);">{{stack.stackNameVersion}}</a>
      </li> 
    </ul> 
  </div> 

  <div ng-class="{'col-sm-10': createController}">
    <div class="tab-content">
      <div class="panel panel-default details-panel">
        <div class="panel-body">
          <div class="col-sm-3 .pull-left" id="current-stack-details" ng-if="editController"> 
            <table class='table table-borderless alert alert-info'>
              <tr>
                <td>{{'common.stack' | translate}}</td>
                <td><strong>{{activeStackVersion.stackNameVersion}}</strong></td>
              </tr>
              <tr>
                <td>{{'common.name' | translate}}</td>
                <td><strong>{{activeStackVersion.displayName}}</strong></td>
              </tr>
              <tr>
                <td>{{'common.version' | translate}}</td>
                <td><strong>{{activeStackVersion.actualVersion}}</strong></td>
              </tr>
            </table>
          </div>

          <div class="version-info" ng-if="createController">
            <div class="btn-group" dropdown>
              <button type="button" data-toggle="dropdown" class="btn dropdown-toggle btn-info">
                {{activeStackVersion.stackNameRepositoryVersion}}
                <span class="caret"></span>
              </button>
              <ul class="dropdown-menu">
                <li ng-repeat="version in allVersions" ng-click="setActiveVersion()" ng-if="version.visible">
                  <a href="javascript:void(0);">
                    {{version.stackNameRepositoryVersion}}
                    <span ng-if="version.stackDefault">{{'versions.defaultVersion' | translate}}</span>
                  </a>
                </li>
                <li>
                  <a href="javascript:void(0);" ng-click="addVersion()">
                    {{'versions.addVersion' | translate}} ...
                  </a>
                </li>
              </ul>
            </div>
            <div class="pull-right form-inline repo-version-inline" ng-if="activeStackVersion.isNonXMLdata">
              <label class="control-label col-sm-1 repo-version-label">{{'common.name' | translate}}:</label>
              <div class="col-sm-11">
                <span class="control-label">
                  {{activeStackVersion.stackNameVersion}}
                </span>
                <span class="dot">.</span>
                <div class="form-group" ng-class="{'has-error' : versionRegForm.version.$error.pattern}">
<<<<<<< HEAD
                  <input class="form-control" name="version" type="text" ng-model="activeStackVersion.editableDisplayName" ng-pattern="subversionPattern"
                         placeholder="{{'versions.placeholder' | translate}}" ng-change="updateCurrentVersionInput()" required/>
=======
                  <input class="form-control" name="version" type="text" ng-model="activeStackVersion.editableDisplayName" ng-pattern="activeStackVersion.subVersionPattern"
                         placeholder="{{'versions.placeholder' | translate: '{pattern: activeStackVersion.pattern}'}}" ng-change="updateCurrentVersionInput()" required/>
>>>>>>> 9d802b7c
                </div>
                <div class="text-danger" ng-show="versionRegForm.version.$error.pattern">
                  &nbsp{{'common.alerts.isInvalid' | translate: '{term: activeStackVersion.displayName}'}}
                </div>
              </div>
            </div>
          </div>
          <br>
          <div class="version-contents-section" ng-class="{'version-contents-section-register-version': createController}">
            <table class="table table-striped table-condensed">
              <tr ng-repeat="service in activeStackVersion.services">
                <td class="col-sm-4">{{service.displayName}}</td>
                <td class="col-sm-8">{{service.version}}</td>
              </tr>
            </table>
          </div>
        </div>
      </div>
    </div>
  </div>

  <div id="upload-definition-file-panel" ng-if="createController">
    <div class="col-sm-12 big-radio clearfix hide-soft" ng-class="{'disabled' : networkLost || useRedhatSatellite,'visible':stackRepoUpdateLinkExists}">
      <input type="radio" ng-model="selectedOption.index" value="1" ng-change="togglePublicLocalOptionSelect()" ng-disabled="networkLost || useRedhatSatellite">
      <span>{{'versions.usePublic' | translate}}</span>
      <a id="public-disabled-link" href="javascript:void(0);" ng-if="networkLost" ng-click="showPublicRepoDisabledDialog()">{{'versions.networkIssues.networkLost'| translate}}</a>
    </div>
    <div class="col-sm-12 big-radio clearfix">
      <input type="radio" ng-model="selectedOption.index" value="2" ng-change="togglePublicLocalOptionSelect()">
      {{'versions.useLocal' | translate}}
    </div>
  </div>

  <div class="clearfix bottom-margin"></div>

  <form ng-class="{'visible': !allInfoCategoriesBlank()}" class="form-horizontal register-version-form hide-soft"
        role="form" name="repoRegForm" novalidate>
    <div class="panel panel-default repos-panel">
      <div class="panel-heading">
        <h3 class="panel-title">
          {{'versions.repos' | translate}}
          <button ng-show="supports.addingNewRepository" class="btn btn-primary pull-right btn-xs pull-up"
                  ng-click="addRepository()">
            <span class="glyphicon glyphicon-plus"></span>
            {{'versions.repository.add' | translate}}
          </button>
        </h3>
      </div>
      <div class="panel-body">
        <div class="panel-inner">
          <div class="alert alert-info" role="alert">{{'versions.alerts.baseURLs' | translate}}</div>
          <div class="alert alert-warning hide-soft" ng-class="{'visible' : hasValidationErrors()}" role="alert">
            {{'versions.alerts.validationFailed' | translate}}
          </div>
          <div class="clearfix repo-table-title row-fluid">
            <div class="col-sm-2" id="os-label"><label>{{'versions.os' | translate}}</label></div>
            <div class="col-sm-2" id="name-label-adjust"><label>{{'common.name' | translate}}</label></div>
            <div class="col-sm-6" id="repo-base-url-label"><label>{{'versions.baseURL' | translate}} </label></div>
            <div class="btn-group pull-right tooltip-wrapper"
                 tooltip="{{(isAddOsButtonDisabled() && !useRedhatSatellite)? ('versions.alerts.allOsAdded' | translate) : ''}}"
                 dropdown>
              <button class="btn add-os-button dropdown-toggle" ng-disabled="isAddOsButtonDisabled()">
                <i class="fa fa-plus" aria-hidden="true"></i> {{'common.controls.add' | translate}} &nbsp;<span
                      class="caret"></span></button>
              <ul class="dropdown-menu" ng-class="{'hidden': hasNotDeletedRepo()}">
                <li ng-repeat="os in osList"><a ng-if="os.selected==false" ng-click="addOS($event)">{{os.OperatingSystems.os_type}}</a>
                </li>
              </ul>
            </div>

          </div>
          <div class="alert alert-info hide-soft" ng-class="{'visible' : !osList || !osList.length}" role="alert">
            {{'versions.contents.empty' | translate}}
          </div>
          <div class="" ng-repeat="os in osList">
            <div ng-if="os.selected==true">
              <div class="clearfix border-bottom {{os.OperatingSystems.os_type}}">
                <!-- show selected os in list table-->
                <div class="col-sm-2 os-type-label">
                  <label>{{os.OperatingSystems.os_type}}</label>
                </div>
                <div class="col-sm-9">
                  <div class="form-group repo-name-url {{repository.Repositories.repo_name}}"
                       ng-class="{'has-error': repository.hasError }" ng-repeat="repository in os.repositories">
                    <span class="repo-name-label control-label col-sm-3">{{repository.Repositories.repo_id}}</span>
                    <div class="col-sm-7 repo-url">
                      <input type="text" class="form-control"
                             placeholder="{{(repository.Repositories.repo_name.indexOf('UTILS') < 0 )?('versions.repository.placeholder' | translate) : ''}}"
                             ng-model="repository.Repositories.base_url"
                             ng-change="onRepoUrlChange(repository)" ng-disabled="useRedhatSatellite">
                    </div>
                    <i class="fa fa-undo orange-icon cursor-pointer"
                       ng-if="selectedOption.index == 1 && repository.Repositories.base_url != repository.Repositories.initial_base_url
                       || selectedOption.index == 2 && repository.Repositories.base_url != ''
                       || editController && repository.Repositories.base_url != repository.Repositories.initial_base_url"
                       ng-click="undoChange(repository)"
                       tooltip-html-unsafe="{{'common.undo' | translate}}"
                       aria-hidden="true"></i>
                  </div>
                </div>
                <div class="col-sm-1 remove-icon" ng-click="removeOS()" ng-class="{'disabled' : useRedhatSatellite}"><i
                        class="fa fa-minus" aria-hidden="true"></i>{{'common.controls.remove' | translate}}
                </div>
              </div>
            </div>
          </div>
          <div class="clearfix advanced-radio-buttons">
            <div class="col-sm-9" id="skip-validation">
              <div class="checkbox">
                <label>
                  <input type="checkbox" ng-model="skipValidation" ng-change="clearErrors()"
                         ng-disabled="useRedhatSatellite">
                  <span ng-class="{'disabled' : useRedhatSatellite}">{{'versions.skipValidation' | translate}}</span>
                  <i class="fa fa-question-circle"
                     tooltip-html-unsafe="{{'versions.alerts.skipValidationWarning' | translate}}" aria-hidden="true"></i>
                </label>
              </div>
            </div>
            <div class="col-sm-9" id="use-redhat">
              <div class="checkbox">
                <label>
                  <input type="checkbox" ng-model="useRedhatSatellite" ng-change="clearErrors()"
                         ng-disabled="isPublicRepoSelected()">
                  <span ng-class="{'disabled' : isPublicRepoSelected()}"
                        tooltip="{{(isPublicRepoSelected())? ('versions.useRedhatSatellite.disabledMsg' | translate) : ''}}">{{'versions.useRedhatSatellite.title' | translate}}</span>
                  <i class="fa fa-question-circle"
                     tooltip-html-unsafe="{{'versions.alerts.useRedhatSatelliteWarning' | translate}}"
                     aria-hidden="true"></i>
                </label>
              </div>
            </div>
          </div>
        </div>
      </div>
    </div>
    <div class="col-sm-12">
      <button class="btn btn-primary pull-right left-margin" ng-click="save()"
              ng-disabled="isSaveButtonDisabled() || (createController && versionRegForm.version.$invalid)">{{'common.controls.save' | translate}}
      </button>
      <button class="btn btn-default pull-right" ng-click="cancel()">{{'common.controls.cancel' | translate}}</button>
    </div>
  </form>
</form><|MERGE_RESOLUTION|>--- conflicted
+++ resolved
@@ -102,13 +102,8 @@
                 </span>
                 <span class="dot">.</span>
                 <div class="form-group" ng-class="{'has-error' : versionRegForm.version.$error.pattern}">
-<<<<<<< HEAD
-                  <input class="form-control" name="version" type="text" ng-model="activeStackVersion.editableDisplayName" ng-pattern="subversionPattern"
-                         placeholder="{{'versions.placeholder' | translate}}" ng-change="updateCurrentVersionInput()" required/>
-=======
                   <input class="form-control" name="version" type="text" ng-model="activeStackVersion.editableDisplayName" ng-pattern="activeStackVersion.subVersionPattern"
                          placeholder="{{'versions.placeholder' | translate: '{pattern: activeStackVersion.pattern}'}}" ng-change="updateCurrentVersionInput()" required/>
->>>>>>> 9d802b7c
                 </div>
                 <div class="text-danger" ng-show="versionRegForm.version.$error.pattern">
                   &nbsp{{'common.alerts.isInvalid' | translate: '{term: activeStackVersion.displayName}'}}
