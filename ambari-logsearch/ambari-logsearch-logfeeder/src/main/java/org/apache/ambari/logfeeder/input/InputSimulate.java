--- conflicted
+++ resolved
@@ -35,15 +35,10 @@
 import org.apache.ambari.logfeeder.output.Output;
 import org.apache.ambari.logfeeder.util.LogFeederPropertiesUtil;
 import org.apache.ambari.logfeeder.util.LogFeederUtil;
-<<<<<<< HEAD
-import org.apache.commons.collections.MapUtils;
-import org.apache.log4j.Logger;
-=======
 import org.apache.ambari.logsearch.config.api.model.inputconfig.InputDescriptor;
 import org.apache.ambari.logsearch.config.zookeeper.model.inputconfig.impl.FilterJsonDescriptorImpl;
 import org.apache.ambari.logsearch.config.zookeeper.model.inputconfig.impl.InputDescriptorImpl;
 import org.apache.commons.collections.MapUtils;
->>>>>>> 9d802b7c
 import org.apache.solr.common.util.Base64;
 
 import com.google.common.base.Joiner;
@@ -52,21 +47,11 @@
   private static final String LOG_TEXT_PATTERN = "{ logtime=\"%d\", level=\"%s\", log_message=\"%s\", host=\"%s\"}";
 
   private static final Map<String, String> typeToFilePath = new HashMap<>();
-<<<<<<< HEAD
-  private static List<String> inputTypes = new ArrayList<>();
-  public static void loadTypeToFilePath(List<Map<String, Object>> inputList) {
-    for (Map<String, Object> input : inputList) {
-      if (input.containsKey("type") && input.containsKey("path")) {
-        typeToFilePath.put((String)input.get("type"), (String)input.get("path"));
-        inputTypes.add((String)input.get("type"));
-      }
-=======
   private static final List<String> inputTypes = new ArrayList<>();
   public static void loadTypeToFilePath(List<InputDescriptor> inputList) {
     for (InputDescriptor input : inputList) {
       typeToFilePath.put(input.getType(), input.getPath());
       inputTypes.add(input.getType());
->>>>>>> 9d802b7c
     }
   }
   
@@ -105,11 +90,7 @@
   }
   
   private List<String> getSimulatedLogTypes() {
-<<<<<<< HEAD
-    String logsToSimulate = LogFeederUtil.getStringProperty("logfeeder.simulate.log_ids");
-=======
     String logsToSimulate = LogFeederPropertiesUtil.getSimulateLogIds();
->>>>>>> 9d802b7c
     return (logsToSimulate == null) ?
       inputTypes :
       Arrays.asList(logsToSimulate.split(","));
