--- conflicted
+++ resolved
@@ -52,26 +52,10 @@
 
 def check_ssl_certificate_and_return_ssl_version(host, port, ca_certs, ssl_version = ssl.PROTOCOL_SSLv23):
   try:
-<<<<<<< HEAD
-    # Try with TLSv1 first.
-    ssl_version = ssl.PROTOCOL_TLSv1
-    ssl.get_server_certificate((host, port), ssl_version=ssl_version, ca_certs=ca_certs)
-  except ssl.SSLError as ssl_error:
-    print_warning_msg("Failed to verify the SSL certificate for https://{0}:{1} with CA certificate in {2} using ssl.PROTOCOL_TLSv1."
-                      " Trying to use less secure ssl.PROTOCOL_SSLv23. Error : {3}".format(host, port, ca_certs, str(ssl_error)))
-    try:
-      # Try with SSLv23 only if TLSv1 failed.
-      ssl_version = ssl.PROTOCOL_SSLv23
-      ssl.get_server_certificate((host, port), ssl_version=ssl_version, ca_certs=ca_certs)
-    except ssl.SSLError as ssl_error:
-      raise Fail("Failed to verify the SSL certificate for https://{0}:{1} with CA certificate in {2}. Error : {3}"
-               .format(host, port, ca_certs, str(ssl_error)))
-=======
     ssl.get_server_certificate((host, port), ssl_version=ssl_version, ca_certs=ca_certs)
   except ssl.SSLError as ssl_error:
     raise Fail("Failed to verify the SSL certificate for https://{0}:{1} with CA certificate in {2}. Error : {3}"
              .format(host, port, ca_certs, str(ssl_error)))
->>>>>>> 9d802b7c
   return ssl_version
 
 
