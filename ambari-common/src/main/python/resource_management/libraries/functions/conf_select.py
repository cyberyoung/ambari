#!/usr/bin/env python
"""
Licensed to the Apache Software Foundation (ASF) under one
or more contributor license agreements.  See the NOTICE file
distributed with this work for additional information
regarding copyright ownership.  The ASF licenses this file
to you under the Apache License, Version 2.0 (the
"License"); you may not use this file except in compliance
with the License.  You may obtain a copy of the License at

    http://www.apache.org/licenses/LICENSE-2.0

Unless required by applicable law or agreed to in writing, software
distributed under the License is distributed on an "AS IS" BASIS,
WITHOUT WARRANTIES OR CONDITIONS OF ANY KIND, either express or implied.
See the License for the specific language governing permissions and
limitations under the License.

"""

__all__ = ["select", "create", "get_hadoop_conf_dir", "get_hadoop_dir", "get_package_dirs"]

# Python Imports
import os
import subprocess
import ambari_simplejson as json

# Local Imports
from resource_management.core import shell
from resource_management.libraries.functions.format import format
from resource_management.libraries.script.script import Script
from resource_management.core.logger import Logger
from resource_management.core.resources.system import Directory
from resource_management.core.resources.system import Execute
from resource_management.core.resources.system import Link
from resource_management.libraries.functions import component_version
from resource_management.libraries.functions.default import default
from resource_management.libraries.functions import stack_tools
from resource_management.core.exceptions import Fail
from resource_management.core import sudo
from resource_management.core.shell import as_sudo
from resource_management.libraries.functions.stack_features import check_stack_feature
from resource_management.libraries.functions import StackFeature

def _get_cmd(command, package, version):
  conf_selector_path = stack_tools.get_stack_tool_path(stack_tools.CONF_SELECTOR_NAME)
  return ('ambari-python-wrap', conf_selector_path, command, '--package', package, '--stack-version', version, '--conf-version', '0')

def _valid(stack_name, package, ver):
  return (ver and check_stack_feature(StackFeature.CONFIG_VERSIONING, ver))

def get_package_dirs():
  """
  Get package dir mappings
  :return:
  """
  stack_name = default("/clusterLevelParams/stack_name", None)
  if stack_name is None:
    raise Fail("The stack name is not present in the command. Packages for conf-select tool cannot be loaded.")

  stack_packages_config = default("/configurations/cluster-env/stack_packages", None)
  if stack_packages_config is None:
    raise Fail("The stack packages are not defined on the command. Unable to load packages for the conf-select tool")

  data = json.loads(stack_packages_config)

  if stack_name not in data:
    raise Fail(
      "Cannot find conf-select packages for the {0} stack".format(stack_name))

  conf_select_key = "conf-select"
  data = data[stack_name]
  if conf_select_key not in data:
    raise Fail(
      "There are no conf-select packages defined for this command for the {0} stack".format(stack_name))

  package_dirs = data[conf_select_key]

  stack_root = Script.get_stack_root()
  for package_name, directories in package_dirs.iteritems():
    for dir in directories:
      current_dir = dir['current_dir']
      current_dir =  current_dir.format(stack_root)
      dir['current_dir'] = current_dir

  return package_dirs

def create(stack_name, package, version, dry_run = False):
  """
  Creates a config version for the specified package
  :param stack_name: the name of the stack
  :param package: the name of the package, as-used by <conf-selector-tool>
  :param version: the version number to create
  :param dry_run: False to create the versioned config directory, True to only return what would be created
  :return List of directories created
  """
  if not _valid(stack_name, package, version):
    Logger.info("Unable to create versioned configuration directories since the parameters supplied do not support it")
    return []

  # clarify the logging of what we're doing ...
  if dry_run:
    Logger.info(
      "Checking to see which directories will be created for {0} on version {1}".format(package, version))
  else:
    Logger.info("Creating /etc/{0}/{1}/0 if it does not exist".format(package, version))

  command = "dry-run-create" if dry_run else "create-conf-dir"

  code, stdout, stderr = shell.call(_get_cmd(command, package, version), logoutput=False, quiet=False, sudo=True, stderr = subprocess.PIPE)

  # <conf-selector-tool> can set more than one directory
  # per package, so return that list, especially for dry_run
  # > <conf-selector-tool> dry-run-create --package hive-hcatalog --stack-version 2.4.0.0-169 0
  # /etc/hive-webhcat/2.4.0.0-169/0
  # /etc/hive-hcatalog/2.4.0.0-169/0
  created_directories = []
  if 0 == code and stdout is not None: # just be sure we have a stdout
    for line in stdout.splitlines():
      created_directories.append(line.rstrip('\n'))

  # if directories were created, then do some post-processing
  if not code and stdout and not dry_run:
    # take care of permissions if directories were created
    for directory in created_directories:
      Directory(directory, mode=0755, cd_access='a', create_parents=True)

    # seed the new directories with configurations from the old (current) directories
    _seed_new_configuration_directories(package, created_directories)

  return created_directories


def select(stack_name, package, version, ignore_errors=False):
  """
  Selects a config version for the specified package.

  :param stack_name: the name of the stack
  :param package: the name of the package, as-used by <conf-selector-tool>
  :param version: the version number to create
  :param ignore_errors: optional argument to ignore any error and simply log a warning
  """
  try:
    # do nothing if the stack does not support versioned configurations
    if not _valid(stack_name, package, version):
      return

    create(stack_name, package, version)
    shell.checked_call(_get_cmd("set-conf-dir", package, version), logoutput=False, quiet=False, sudo=True)
  except Exception, exception:
    if ignore_errors is True:
      Logger.warning("Could not select the directory for package {0}. Error: {1}".format(package,
        str(exception)))
    else:
      raise



def get_hadoop_conf_dir():
  """
  Return the hadoop shared conf directory which should be used for the command's component. The
  directory including the component's version is tried first, but if that doesn't exist,
  this will fallback to using "current".
  """
  stack_root = Script.get_stack_root()
  stack_version = Script.get_stack_version()

<<<<<<< HEAD
  if not Script.in_stack_upgrade():
    # During normal operation, the HDP stack must be 2.3 or higher
    if stack_version and check_stack_feature(StackFeature.ROLLING_UPGRADE, stack_version):
      hadoop_conf_dir = os.path.join(stack_root, "current", "hadoop-client", "conf")

    if stack_version and check_stack_feature(StackFeature.CONFIG_VERSIONING, stack_version):
      hadoop_conf_dir = os.path.join(stack_root, "current", "hadoop-client", "conf")
      stack_name = default("/clusterLevelParams/stack_name", None)
=======
  hadoop_conf_dir = os.path.join(os.path.sep, "etc", "hadoop", "conf")
  if check_stack_feature(StackFeature.CONFIG_VERSIONING, stack_version):
    # read the desired version from the component map and use that for building the hadoop home
    version = component_version.get_component_repository_version()
    if version is None:
>>>>>>> b4eddc97
      version = default("/commandParams/version", None)

    hadoop_conf_dir = os.path.join(stack_root, str(version), "hadoop", "conf")
    if version is None or sudo.path_isdir(hadoop_conf_dir) is False:
      hadoop_conf_dir = os.path.join(stack_root, "current", "hadoop-client", "conf")

    Logger.info("Using hadoop conf dir: {0}".format(hadoop_conf_dir))

  return hadoop_conf_dir


def convert_conf_directories_to_symlinks(package, version, dirs):
  """
  Reverses the symlinks created by the package installer and invokes the conf-select tool to
  create versioned configuration directories for the given package. If the package does not exist,
  then no work is performed.

  - Creates /etc/<component>/<version>/0 via <conf-selector-tool>
  - Creates a /etc/<component>/conf.backup directory, if needed
  - Copies all configs from /etc/<component>/conf to conf.backup, if needed
  - Removes /etc/<component>/conf, if needed
  - <stack-root>/current/<component>-client/conf -> /etc/<component>/<version>/0 via <conf-selector-tool>
  - Links /etc/<component>/conf -> <stack-root>/current/[component]-client/conf

  :param package: the package to create symlinks for (zookeeper, falcon, etc)
  :param version: the version number to use with <conf-selector-tool> (2.3.0.0-1234)
  :param dirs: the directories associated with the package (from get_package_dirs())
  """
  # if the conf_dir doesn't exist, then that indicates that the package's service is not installed
  # on this host and nothing should be done with conf symlinks
  stack_name = Script.get_stack_name()
  for directory_struct in dirs:
    if not os.path.exists(directory_struct['conf_dir']):
      Logger.info("Skipping the conf-select tool on {0} since {1} does not exist.".format(
        package, directory_struct['conf_dir']))

      return

  # determine which directories would be created, if any are needed
  dry_run_directory = create(stack_name, package, version, dry_run = True)

  need_dirs = []
  for d in dry_run_directory:
    if not os.path.exists(d):
      need_dirs.append(d)

  # log that we'll actually be creating some directories soon
  if len(need_dirs) > 0:
    Logger.info("Package {0} will have the following new configuration directories created: {1}".format(
      package, ", ".join(dry_run_directory)))

  # Create the versioned /etc/[component]/[version]/0 folder (using create-conf-dir) and then
  # set it for the installed component:
  # - Creates /etc/<component>/<version>/0
  # - Links <stack-root>/<version>/<component>/conf -> /etc/<component>/<version>/0
  select(stack_name, package, version, ignore_errors = True)

  # check every existing link to see if it's a link and if it's pointed to the right spot
  for directory_struct in dirs:
    try:
      # check if conf is a link already
      old_conf = directory_struct['conf_dir']
      current_dir = directory_struct['current_dir']
      if os.path.islink(old_conf):
        # it's already a link; make sure it's a link to where we want it
        if os.readlink(old_conf) != current_dir:
          # the link isn't to the right spot; re-link it
          Logger.info("Re-linking symlink {0} to {1}".format(old_conf, current_dir))
          Link(old_conf, action = "delete")
          Link(old_conf, to = current_dir)
        else:
          Logger.info("{0} is already linked to {1}".format(old_conf, current_dir))
      elif os.path.isdir(old_conf):
        # the /etc/<component>/conf directory is not a link, so turn it into one
        Logger.info("{0} is a directory - it must be converted into a symlink".format(old_conf))

        backup_dir = _get_backup_conf_directory(old_conf)
        Logger.info("Backing up {0} to {1} if destination doesn't exist already.".format(old_conf, backup_dir))
        Execute(("cp", "-R", "-p", old_conf, backup_dir),
          not_if = format("test -e {backup_dir}"), sudo = True)

        # delete the old /etc/<component>/conf directory now that it's been backed up
        Directory(old_conf, action = "delete")

        # link /etc/[component]/conf -> <stack-root>/current/[component]-client/conf
        Link(old_conf, to = current_dir)
      else:
        # missing entirely
        # /etc/<component>/conf -> <stack-root>/current/<component>/conf
        if package in ["atlas", ]:
          # HACK for Atlas
          '''
          In the case of Atlas, the Hive RPM installs /usr/$stack/$version/atlas with some partial packages that
          contain Hive hooks, while the Atlas RPM is responsible for installing the full content.
    
          If the user does not have Atlas currently installed on their stack, then /usr/$stack/current/atlas-client
          will be a broken symlink, and we should not create the
          symlink /etc/atlas/conf -> /usr/$stack/current/atlas-client/conf .
          If we mistakenly create this symlink, then when the user performs an EU/RU and then adds Atlas service
          then the Atlas RPM will not be able to copy its artifacts into /etc/atlas/conf directory and therefore
          prevent Ambari from by copying those unmanaged contents into /etc/atlas/$version/0
          '''
          component_list = default("/localComponents", [])
          if "ATLAS_SERVER" in component_list or "ATLAS_CLIENT" in component_list:
            Logger.info("Atlas is installed on this host.")
            parent_dir = os.path.dirname(current_dir)
            if os.path.exists(parent_dir):
              Link(old_conf, to = current_dir)
            else:
              Logger.info(
                "Will not create symlink from {0} to {1} because the destination's parent dir does not exist.".format(
                  old_conf, current_dir))
          else:
            Logger.info(
            "Will not create symlink from {0} to {1} because Atlas is not installed on this host.".format(
              old_conf, current_dir))
        else:
          # Normal path for other packages
          Link(old_conf, to = current_dir)

    except Exception, e:
      Logger.warning("Could not change symlink for package {0} to point to current directory. Error: {1}".format(package, e))


def _seed_new_configuration_directories(package, created_directories):
  """
  Copies any files from the "current" configuration directory to the directories which were
  newly created with <conf-selector-tool>. This function helps ensure that files which are not tracked
  by Ambari will be available after performing a stack upgrade. Although old configurations
  will be copied as well, they will be overwritten when the components are writing out their
  configs after upgrade during their restart.

  This function will catch all errors, logging them, but not raising an exception. This is to
  prevent problems here from stopping and otherwise healthy upgrade.

  :param package: the <conf-selector-tool> package name
  :param created_directories: a list of directories that <conf-selector-tool> said it created
  :return: None
  """
  package_dirs = get_package_dirs()
  if package not in package_dirs:
    Logger.warning("Unable to seed newly created configuration directories for {0} because it is an unknown component".format(package))
    return

  # seed the directories with any existing configurations
  # this allows files which are not tracked by Ambari to be available after an upgrade
  Logger.info("Seeding versioned configuration directories for {0}".format(package))
  expected_directories = package_dirs[package]

  try:
    # if the expected directories don't match those created, we can't seed them
    if len(created_directories) != len(expected_directories):
      Logger.warning("The known configuration directories for {0} do not match those created by conf-select: {1}".format(
        package, str(created_directories)))

      return

    # short circuit for a simple 1:1 mapping
    if len(expected_directories) == 1:
      # <stack-root>/current/component/conf
      # the current directory is the source of the seeded configurations;
      source_seed_directory = expected_directories[0]["current_dir"]
      target_seed_directory = created_directories[0]
      _copy_configurations(source_seed_directory, target_seed_directory)
    else:
      for created_directory in created_directories:
        for expected_directory_structure in expected_directories:
          prefix = expected_directory_structure.get("prefix", None)
          if prefix is not None and created_directory.startswith(prefix):
            source_seed_directory = expected_directory_structure["current_dir"]
            target_seed_directory = created_directory
            _copy_configurations(source_seed_directory, target_seed_directory)

  except Exception, e:
    Logger.warning("Unable to seed new configuration directories for {0}. {1}".format(package, str(e)))


def _copy_configurations(source_directory, target_directory):
  """
  Copies from the source directory to the target directory. If the source directory is a symlink
  then it will be followed (deferenced) but any other symlinks found to copy will not be. This
  will ensure that if the configuration directory itself is a symlink, then it's contents will be
  copied, preserving and children found which are also symlinks.

  :param source_directory:  the source directory to copy from
  :param target_directory:  the target directory to copy to
  :return: None
  """
  # append trailing slash so the cp command works correctly WRT recursion and symlinks
  source_directory = os.path.join(source_directory, "*")
  Execute(as_sudo(["cp", "-R", "-p", "-v", source_directory, target_directory], auto_escape = False),
    logoutput = True)

def _get_backup_conf_directory(old_conf):
  """
  Calculates the conf.backup absolute directory given the /etc/<component>/conf location.
  :param old_conf:  the old conf directory (ie /etc/<component>/conf)
  :return:  the conf.backup absolute directory
  """
  old_parent = os.path.abspath(os.path.join(old_conf, os.pardir))
  backup_dir = os.path.join(old_parent, "conf.backup")
  return backup_dir<|MERGE_RESOLUTION|>--- conflicted
+++ resolved
@@ -165,22 +165,11 @@
   stack_root = Script.get_stack_root()
   stack_version = Script.get_stack_version()
 
-<<<<<<< HEAD
-  if not Script.in_stack_upgrade():
-    # During normal operation, the HDP stack must be 2.3 or higher
-    if stack_version and check_stack_feature(StackFeature.ROLLING_UPGRADE, stack_version):
-      hadoop_conf_dir = os.path.join(stack_root, "current", "hadoop-client", "conf")
-
-    if stack_version and check_stack_feature(StackFeature.CONFIG_VERSIONING, stack_version):
-      hadoop_conf_dir = os.path.join(stack_root, "current", "hadoop-client", "conf")
-      stack_name = default("/clusterLevelParams/stack_name", None)
-=======
   hadoop_conf_dir = os.path.join(os.path.sep, "etc", "hadoop", "conf")
   if check_stack_feature(StackFeature.CONFIG_VERSIONING, stack_version):
     # read the desired version from the component map and use that for building the hadoop home
     version = component_version.get_component_repository_version()
     if version is None:
->>>>>>> b4eddc97
       version = default("/commandParams/version", None)
 
     hadoop_conf_dir = os.path.join(stack_root, str(version), "hadoop", "conf")
@@ -275,7 +264,7 @@
           '''
           In the case of Atlas, the Hive RPM installs /usr/$stack/$version/atlas with some partial packages that
           contain Hive hooks, while the Atlas RPM is responsible for installing the full content.
-    
+
           If the user does not have Atlas currently installed on their stack, then /usr/$stack/current/atlas-client
           will be a broken symlink, and we should not create the
           symlink /etc/atlas/conf -> /usr/$stack/current/atlas-client/conf .
