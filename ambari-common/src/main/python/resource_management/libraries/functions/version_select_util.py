#!/usr/bin/env python
"""
Licensed to the Apache Software Foundation (ASF) under one
or more contributor license agreements.  See the NOTICE file
distributed with this work for additional information
regarding copyright ownership.  The ASF licenses this file
to you under the Apache License, Version 2.0 (the
"License"); you may not use this file except in compliance
with the License.  You may obtain a copy of the License at

    http://www.apache.org/licenses/LICENSE-2.0

Unless required by applicable law or agreed to in writing, software
distributed under the License is distributed on an "AS IS" BASIS,
WITHOUT WARRANTIES OR CONDITIONS OF ANY KIND, either express or implied.
See the License for the specific language governing permissions and
limitations under the License.

Ambari Agent

"""
import os
import re
import tempfile

from resource_management.core.logger import Logger
from resource_management.core import shell
from resource_management.libraries.functions import stack_tools


def get_component_version_from_symlink(stack_name, component_name):
  """
  Gets the version of the specified component by invoking the stack-select tool to query for the
  version which is referenced by the symlink.

  :param stack_name: one of HDP, HDPWIN, BIGTOP, PHD, etc. usually retrieved from
  the command-#.json file's ["clusterLevelParams"]["stack_name"]
  :param component_name: Component name as a string necessary to get the version
  :return: Returns a string if found, e.g., 2.2.1.0-2175, otherwise, returns None
  """
  version = None
  if not stack_name or not component_name:
    Logger.error("Could not determine component version because of the parameters is empty. " \
                 "stack_name: %s, component_name: %s" % (str(stack_name), str(component_name)))
    return version

  stack_selector_name, stack_selector_path, stack_selector_package = stack_tools.get_stack_tool(stack_tools.STACK_SELECTOR_NAME)
  if stack_selector_name and stack_selector_path and os.path.exists(stack_selector_path):
    tmpfile = tempfile.NamedTemporaryFile(delete=True)
    out, code = None, -1
    get_stack_comp_version_cmd = '%s status %s > %s' % (stack_selector_path, component_name, tmpfile.name)

    try:
      # This is necessary because Ubuntu returns "stdin: is not a tty", see AMBARI-8088
      # ToDo: original problem looks strange
      with open(tmpfile.name, 'r') as f:
        code = shell.call(get_stack_comp_version_cmd, quiet=True)[0]
        out = f.read()

      if code != 0 or out is None:
        raise ValueError("Code is nonzero or output is empty")

      Logger.debug("Command: %s\nOutput: %s" % (get_stack_comp_version_cmd, str(out)))
      matches = re.findall(r"( [\d\.]+(\-\d+)?)", out)
      version = matches[0][0].strip() if matches and len(matches) > 0 and len(matches[0]) > 0 else None
      Logger.debug("Version for component %s: %s" % (component_name, str(version)))
    except Exception, e:
      Logger.error("Could not determine stack version for component %s by calling '%s'. Return Code: %s, Output: %s." %
                   (component_name, get_stack_comp_version_cmd, str(code), str(out)))
  else:
    Logger.error("Could not find stack selector for stack: %s" % str(stack_name))

  return version

def get_component_version_with_stack_selector(stack_selector_path, component_name):
  """
   For specific cases where we deal with HDP add on services from a management pack, the version
   needs to be determined by using the specific stack selector itself.
   :param stack_selector_path: /usr/bin/hdf-select
   Comes from the service which calls for this function.
   :param component_name: Component name as a string necessary to get the version
   :return: Returns a string if found, e.g., 2.2.1.0-2175, otherwise, returns None
   This function can be called by custom services, hence should not be removed
  """
  version = None
  out = None
  code = -1
  if not stack_selector_path:
    Logger.error("Stack selector path not provided")
  elif not os.path.exists(stack_selector_path):
    Logger.error("Stack selector path does not exist")
  elif not component_name:
    Logger.error("Component name not provided")
  else:
    tmpfile = tempfile.NamedTemporaryFile()

    get_stack_comp_version_cmd = ""
    try:
      # This is necessary because Ubuntu returns "stdin: is not a tty", see AMBARI-8088
      with open(tmpfile.name, 'r') as file:
        get_stack_comp_version_cmd = '{0} status {1} > {2}' .format(stack_selector_path, component_name, tmpfile.name)
        code, stdoutdata = shell.call(get_stack_comp_version_cmd, quiet=True)
        out = file.read()

      if code != 0 or out is None:
        raise Exception("Code is nonzero or output is empty")

<<<<<<< HEAD
def get_component_version_with_stack_selector(stack_selector_path, component_name):
  """
   For specific cases where we deal with HDP add on services from a management pack, the version
   needs to be determined by using the specific stack selector itself.
   :param stack_selector_path: /usr/bin/hdf-select
   Comes from the service which calls for this function.
   :param component_name: Component name as a string necessary to get the version
   :return: Returns a string if found, e.g., 2.2.1.0-2175, otherwise, returns None
   This function can be called by custom services, hence should not be removed
  """
  version = None
  out = None
  code = -1
  if not stack_selector_path:
    Logger.error("Stack selector path not provided")
  elif not os.path.exists(stack_selector_path):
    Logger.error("Stack selector path does not exist")
  elif not component_name:
    Logger.error("Component name not provided")
  else:
    tmpfile = tempfile.NamedTemporaryFile()

    get_stack_comp_version_cmd = ""
    try:
      # This is necessary because Ubuntu returns "stdin: is not a tty", see AMBARI-8088
      with open(tmpfile.name, 'r') as file:
        get_stack_comp_version_cmd = '{0} status {1} > {2}' .format(stack_selector_path, component_name, tmpfile.name)
        code, stdoutdata = shell.call(get_stack_comp_version_cmd, quiet=True)
        out = file.read()

      if code != 0 or out is None:
        raise Exception("Code is nonzero or output is empty")

=======
>>>>>>> 9d802b7c
      Logger.debug("Command: %s\nOutput: %s" % (get_stack_comp_version_cmd, str(out)))
      matches = re.findall(r"([\d\.]+\-\d+)", out)
      version = matches[0] if matches and len(matches) > 0 else None
    except Exception, e:
      Logger.error("Could not determine stack version for component %s by calling '%s'. Return Code: %s, Output: %s." %
                   (component_name, get_stack_comp_version_cmd, str(code), str(out)))
  return version

def get_versions_from_stack_root(stack_root):
  """
  Given a stack install root, returns a list of stack versions currently installed.
  The list of installed stack versions is determined purely based on the stack version directories
  found in the stack install root.
  Because each stack name may have different logic, the input is a generic dictionary.
  :param stack_root: Stack install root directory
  :return: Returns list of installed stack versions
  """
  if stack_root is None or not os.path.exists(stack_root):
    return []

  installed_stack_versions = [f for f in os.listdir(stack_root) if os.path.isdir(os.path.join(stack_root, f))
                              and re.match("([\d\.]+(-\d+)?)", f)]
  return installed_stack_versions<|MERGE_RESOLUTION|>--- conflicted
+++ resolved
@@ -105,42 +105,6 @@
       if code != 0 or out is None:
         raise Exception("Code is nonzero or output is empty")
 
-<<<<<<< HEAD
-def get_component_version_with_stack_selector(stack_selector_path, component_name):
-  """
-   For specific cases where we deal with HDP add on services from a management pack, the version
-   needs to be determined by using the specific stack selector itself.
-   :param stack_selector_path: /usr/bin/hdf-select
-   Comes from the service which calls for this function.
-   :param component_name: Component name as a string necessary to get the version
-   :return: Returns a string if found, e.g., 2.2.1.0-2175, otherwise, returns None
-   This function can be called by custom services, hence should not be removed
-  """
-  version = None
-  out = None
-  code = -1
-  if not stack_selector_path:
-    Logger.error("Stack selector path not provided")
-  elif not os.path.exists(stack_selector_path):
-    Logger.error("Stack selector path does not exist")
-  elif not component_name:
-    Logger.error("Component name not provided")
-  else:
-    tmpfile = tempfile.NamedTemporaryFile()
-
-    get_stack_comp_version_cmd = ""
-    try:
-      # This is necessary because Ubuntu returns "stdin: is not a tty", see AMBARI-8088
-      with open(tmpfile.name, 'r') as file:
-        get_stack_comp_version_cmd = '{0} status {1} > {2}' .format(stack_selector_path, component_name, tmpfile.name)
-        code, stdoutdata = shell.call(get_stack_comp_version_cmd, quiet=True)
-        out = file.read()
-
-      if code != 0 or out is None:
-        raise Exception("Code is nonzero or output is empty")
-
-=======
->>>>>>> 9d802b7c
       Logger.debug("Command: %s\nOutput: %s" % (get_stack_comp_version_cmd, str(out)))
       matches = re.findall(r"([\d\.]+\-\d+)", out)
       version = matches[0] if matches and len(matches) > 0 else None
