--- conflicted
+++ resolved
@@ -219,12 +219,6 @@
   We should still have the other implementations for such a cases.
   """
   
-<<<<<<< HEAD
-  # if we have more than this count of files to recursively chmod/chown
-  # webhdfs won't be used, but 'hadoop fs -chmod (or chown) -R ..' As it can really slow.
-  # (in one second ~17 files can be chmoded)
-  MAX_FILES_FOR_RECURSIVE_ACTION_VIA_WEBHDFS = 1000 
-=======
   """
   If we have more than this count of files to recursively chmod/chown
   webhdfs won't be used, but 'hadoop fs -chmod (or chown) -R ..' As it can really slow.
@@ -236,7 +230,6 @@
   contains a lot of files. LISTSTATUS of directory with 1000 files takes ~0.5 seconds.
   """
   MAX_DIRECTORIES_FOR_RECURSIVE_ACTION_VIA_WEBHDFS = 250
->>>>>>> fb628379
   
   def action_execute(self, main_resource):
     pass
@@ -363,21 +356,12 @@
     results = []
     
     if self.main_resource.resource.recursive_chown:
-<<<<<<< HEAD
-      self._fill_directories_list(self.main_resource.resource.target, results)
-      
-      # if we don't do this, we can end up waiting real long, having a big result list.
-      if len(results) > HdfsResourceWebHDFS.MAX_FILES_FOR_RECURSIVE_ACTION_VIA_WEBHDFS:
-        shell.checked_call(["hadoop", "fs", "-chown", "-R", format("{owner}:{group}"), self.main_resource.resource.target], user=self.main_resource.resource.user)
-        results = []
-=======
       content_summary = self.util.run_command(self.main_resource.resource.target, 'GETCONTENTSUMMARY', method='GET', assertable_result=False)
       
       if content_summary['ContentSummary']['fileCount'] <= HdfsResourceWebHDFS.MAX_FILES_FOR_RECURSIVE_ACTION_VIA_WEBHDFS and content_summary['ContentSummary']['directoryCount'] <= HdfsResourceWebHDFS.MAX_DIRECTORIES_FOR_RECURSIVE_ACTION_VIA_WEBHDFS:
         self._fill_directories_list(self.main_resource.resource.target, results)
       else: # avoid chmowning a lot of files and listing a lot dirs via webhdfs which can take a lot of time.
         shell.checked_call(["hadoop", "fs", "-chown", "-R", format("{owner}:{group}"), self.main_resource.resource.target], user=self.main_resource.resource.user)
->>>>>>> fb628379
 
     if self.main_resource.resource.change_permissions_for_parents:
       self._fill_in_parent_directories(self.main_resource.resource.target, results)
@@ -395,21 +379,12 @@
     results = []
     
     if self.main_resource.resource.recursive_chmod:
-<<<<<<< HEAD
-      self._fill_directories_list(self.main_resource.resource.target, results)
-      
-      # if we don't do this, we can end up waiting real long, having a big result list.
-      if len(results) > HdfsResourceWebHDFS.MAX_FILES_FOR_RECURSIVE_ACTION_VIA_WEBHDFS:
-        shell.checked_call(["hadoop", "fs", "-chmod", "-R", self.mode, self.main_resource.resource.target], user=self.main_resource.resource.user)
-        results = []
-=======
       content_summary = self.util.run_command(self.main_resource.resource.target, 'GETCONTENTSUMMARY', method='GET', assertable_result=False)
       
       if content_summary['ContentSummary']['fileCount'] <= HdfsResourceWebHDFS.MAX_FILES_FOR_RECURSIVE_ACTION_VIA_WEBHDFS and content_summary['ContentSummary']['directoryCount'] <= HdfsResourceWebHDFS.MAX_DIRECTORIES_FOR_RECURSIVE_ACTION_VIA_WEBHDFS:
         self._fill_directories_list(self.main_resource.resource.target, results)
       else: # avoid chmoding a lot of files and listing a lot dirs via webhdfs which can take a lot of time.
         shell.checked_call(["hadoop", "fs", "-chmod", "-R", self.mode, self.main_resource.resource.target], user=self.main_resource.resource.user)
->>>>>>> fb628379
       
     if self.main_resource.resource.change_permissions_for_parents:
       self._fill_in_parent_directories(self.main_resource.resource.target, results)
