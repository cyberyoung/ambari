<?xml version="1.0" encoding="UTF-8"?>

<!--
   Licensed to the Apache Software Foundation (ASF) under one or more
   contributor license agreements.  See the NOTICE file distributed with
   this work for additional information regarding copyright ownership.
   The ASF licenses this file to You under the Apache License, Version 2.0
   (the "License"); you may not use this file except in compliance with
   the License.  You may obtain a copy of the License at

       http://www.apache.org/licenses/LICENSE-2.0

   Unless required by applicable law or agreed to in writing, software
   distributed under the License is distributed on an "AS IS" BASIS,
   WITHOUT WARRANTIES OR CONDITIONS OF ANY KIND, either express or implied.
   See the License for the specific language governing permissions and
   limitations under the License.
-->

<project xmlns="http://maven.apache.org/POM/4.0.0" xmlns:xsi="http://www.w3.org/2001/XMLSchema-instance"
         xsi:schemaLocation="http://maven.apache.org/POM/4.0.0 http://maven.apache.org/maven-v4_0_0.xsd">
    <name>Ambari</name>
    <description>
      Ambari is a web-based tool for performing installation, management, and monitoring of Apache Hadoop clusters. The stack of components that are currently supported by
      Ambari includes Falcon, HBase, HCatalog, HDFS, Hive, MapReduce, Oozie, Pig, Scoop, Storm, Templeton, Tez, YARN and Zookeeper.
    </description>
    <url>http://ambari.apache.org</url>
    <modelVersion>4.0.0</modelVersion>

    <groupId>org.apache.ambari</groupId>
<<<<<<< HEAD
    <version>2.5.0</version>
=======
    <version>2.5.2</version>
>>>>>>> 9d802b7c
    <artifactId>ambari</artifactId>
    <packaging>pom</packaging>

    <properties>
        <buildtype>test</buildtype>
        <BUILD_NUMBER>${env.BUILD_NUMBER}</BUILD_NUMBER>
        <project.build.sourceEncoding>UTF-8</project.build.sourceEncoding> 
        <package.prefix>/usr</package.prefix>
        <package.conf.dir>/etc/ambari</package.conf.dir>
        <package.log.dir>/var/log/ambari</package.log.dir>
        <package.pid.dir>/var/run/ambari</package.pid.dir>
        <package.release>1</package.release>
        <package.type>tar.gz</package.type>
        <ambari.version>2.2.1</ambari.version>
        <final.name>${project.artifactId}-${ambari.version}</final.name>
    </properties>

    <licenses>
      <license>
        <name>Apache 2</name>
        <url>http://www.apache.org/licenses/LICENSE-2.0.txt</url>
        <distribution>repo</distribution>
      </license>
    </licenses>

    <scm>
      <connection>scm:svn:http://svn.apache.org/repos/asf/incubator/ambari</connection>
      <developerConnection>scm:svn:https://svn.apache.org/repos/asf/incubator/ambari</developerConnection>
      <tag>HEAD</tag>
      <url>http://svn.apache.org/repos/asf/incubator/ambari</url>
    </scm>

    <issueManagement>
        <system>Jira</system>
        <url>http://issues.apache.org/jira/browse/AMBARI</url>
    </issueManagement>

    <mailingLists>
        <mailingList>
            <name>User list</name>
            <subscribe>mailto:user-subscribe@ambari.apache.org
            </subscribe>
            <unsubscribe>mailto:user-unsubscribe@ambari.apache.org
            </unsubscribe>
            <post>mailto:user@ambari.apache.org</post>
            <archive>http://mail-archives.apache.org/mod_mbox/ambari-user/</archive>
        </mailingList>
        <mailingList>
            <name>Development list</name>
            <subscribe>mailto:dev-subscribe@ambari.apache.org
            </subscribe>
            <unsubscribe>mailto:dev-unsubscribe@ambari.apache.org
            </unsubscribe>
            <post>mailto:dev@ambari.apache.org</post>
            <archive>http://mail-archives.apache.org/mod_mbox/ambari-dev/</archive>
        </mailingList>
        <mailingList>
            <name>JIRA list</name>
            <subscribe>mailto:issues-subscribe@ambari.apache.org
            </subscribe>
            <unsubscribe>mailto:issues-unsubscribe@ambari.apache.org
            </unsubscribe>
            <post>mailto:issues@ambari.apache.org</post>
            <archive>http://mail-archives.apache.org/mod_mbox/ambari-issues/</archive>
        </mailingList>
        <mailingList>
            <name>Review Board list</name>
            <subscribe>mailto:reviews-subscribe@ambari.apache.org
            </subscribe>
            <unsubscribe>mailto:reviews-unsubscribe@ambari.apache.org
            </unsubscribe>
            <post>mailto:reviews@ambari.apache.org</post>
            <archive>http://mail-archives.apache.org/mod_mbox/ambari-reviews/</archive>
        </mailingList>
        <mailingList>
            <name>Commit list</name>
            <subscribe>mailto:commits-subscribe@ambari.apache.org
            </subscribe>
            <unsubscribe>mailto:commits-unsubscribe@ambari.apache.org
            </unsubscribe>
            <post>mailto:commits@ambari.apache.org</post>
            <archive>http://mail-archives.apache.org/mod_mbox/ambari-commits/</archive>
        </mailingList>
    </mailingLists>

    <developers>
        <developer>
            <id>ababiichuk</id>
            <name>Andrii Babiichuk</name>
            <email>ababiichuk@apache.org</email>
            <timezone>+2</timezone>
            <roles>
                <role>PMC</role>
            </roles>
            <organization>
                Hortonworks
            </organization>
        </developer>
        <developer>
            <id>abaranchuk</id>
            <name>Artem Baranchuk</name>
            <email>abaranchuk@apache.org</email>
            <timezone>+2</timezone>
            <roles>
                <role>Committer</role>
            </roles>
            <organization>
            </organization>
        </developer>
        <developer>
            <id>adenissov</id>
            <name>Alexander Denissov</name>
            <email>adenissov@apache.org</email>
            <timezone>-8</timezone>
            <roles>
                <role>Committer</role>
            </roles>
            <organization>
                Pivotal
            </organization>
        </developer>
        <developer>
            <id>adoroszlai</id>
            <name>Attila Doroszlai</name>
            <email>adoroszlai@apache.org</email>
            <timezone>+1</timezone>
            <roles>
                <role>Committer</role>
            </roles>
            <organization>
                Hortonworks
            </organization>
        </developer>
        <developer>
            <id>ajit</id>
            <name>Ajit Kumar</name>
            <email>ajit@apache.org</email>
            <timezone>-8</timezone>
            <roles>
                <role>Committer</role>
            </roles>
            <organization>
            </organization>
        </developer>
        <developer>
            <id>alejandro</id>
            <name>Alejandro Fernandez</name>
            <email>alejandro@apache.org</email>
            <timezone>-8</timezone>
            <roles>
                <role>PMC</role>
            </roles>
            <organization>
                Hortonworks
            </organization>
        </developer>
        <developer>
            <id>aonishuk</id>
            <name>Andrew Onischuk</name>
            <email>aonishuk@apache.org</email>
            <timezone>+2</timezone>
            <roles>
                <role>Committer</role>
            </roles>
            <organization>
                Hortonworks
            </organization>
        </developer>        
        <developer>
            <id>atkach</id>
            <name>Andrii Tkach</name>
            <email>atkach@apache.org</email>
            <timezone>+2</timezone>
            <roles>
                <role>PMC</role>
            </roles>
            <organization>
                Hortonworks
            </organization>
        </developer>
        <developer>
            <id>akovalenko</id>
            <name>Aleksandr Kovalenko</name>
            <email>akovalenko@apache.org</email>
            <timezone>+2</timezone>
            <roles>
                <role>PMC</role>
            </roles>
            <organization>
                Hortonworks
            </organization>
        </developer>
        <developer>
            <id>alexantonenko</id>
            <name>Alex Antonenko</name>
            <email>alexantonenko@apache.org</email>
            <timezone>+2</timezone>
            <roles>
                <role>PMC</role>
            </roles>
            <organization>
                Hortonworks
            </organization>
        </developer>
        <developer>
            <id>amagyar</id>
            <name>Attila Magyar</name>
            <email>amagyar@apache.org</email>
            <timezone>+1</timezone>
            <roles>
                <role>Committer</role>
            </roles>
            <organization>
                Hortonworks
            </organization>
        </developer>
        <developer>
            <id>avijayan</id>
            <name>Aravindan Vijayan</name>
            <email>avijayan@apache.org</email>
            <timezone>-8</timezone>
            <roles>
                <role>PMC</role>
            </roles>
            <organization>
                Hortonworks
            </organization>
        </developer>
        <developer>
            <id>benyoka</id>
            <name>Balazs Bence Sari</name>
            <email>benyoka@apache.org</email>
            <timezone>+1</timezone>
            <roles>
                <role>Committer</role>
            </roles>
            <organization>
                Hortonworks
            </organization>
        </developer>
        <developer>
            <id>berndf</id>
            <name>Bernd Fondermann</name>
            <email>berndf@apache.org</email>
            <timezone>+1</timezone>
            <roles>
                <role>PMC</role>
            </roles>
        </developer>
        <developer>
            <id>bhuvnesh2703</id>
            <name>Bhuvnesh Chaudhary</name>
            <email>bhuvnesh2703@apache.org</email>
            <timezone></timezone>
            <roles>
                <role>Committer</role>
            </roles>
            <organization>
                Pivotal
            </organization>
        </developer>
        <developer>
            <id>billie</id>
            <name>Billie Rinaldi</name>
            <email>billie@apache.org</email>
            <timezone>-8</timezone>
            <roles>
                <role>PMC</role>
            </roles>
            <organization>
                Hortonworks
            </organization>
        </developer>
        <developer>
            <id>bosco</id>
            <name>Don Bosco Durai</name>
            <email>bosco@apache.org</email>
            <timezone>-8</timezone>
            <roles>
                <role>Committer</role>
            </roles>
            <organization>
            </organization>
        </developer>
        <developer>
            <id>croberts</id>
            <name>Chad Roberts</name>
            <email>croberts@apache.org</email>
            <timezone></timezone>
            <roles>
                <role>PMC</role>
            </roles>
            <organization>
                Red Hat
            </organization>
        </developer>
        <developer>
            <id>dbhowmick</id>
            <name>Dipayan Bhowmick</name>
            <email>dbhowmick@apache.org</email>
            <timezone>+5.5</timezone>
            <roles>
                <role>Committer</role>
            </roles>
            <organization>
                Hortonworks
            </organization>
        </developer>
        <developer>
            <id>dbuzhor</id>
            <name>Buzhor Denys</name>
            <email>dbuzhor@apache.org</email>
            <timezone>+2</timezone>
            <roles>
                <role>Committer</role>
            </roles>
            <organization>
                Hortonworks
            </organization>
        </developer>
        <developer>            
            <id>ddas</id>
            <name>Devaraj Das</name>
            <email>ddas@hortonworks.com</email>
            <timezone>-8</timezone>
            <roles>
                <role>PMC</role>
            </roles>
            <organization>
                Hortonworks                
            </organization>            
        </developer>
        <developer>
            <id>dillidorai</id>
            <name>Dilli Dorai</name>
            <email>dillidorai@apache.org</email>
            <timezone>-8</timezone>
            <roles>
                <role>Committer</role>
            </roles>
            <organization>
                BlueTalon
            </organization>
        </developer>
        <developer>
            <id>dili</id>
            <name>Di Li</name>
            <email>dili@apache.org</email>
            <timezone>-8</timezone>
            <roles>
                <role>Committer</role>
            </roles>
            <organization>
                IBM
            </organization>
        </developer>
        <developer>
            <id>dmitriusan</id>
            <name>Dmitry Lysnichenko</name>
            <email>dmitriusan@apache.org</email>
            <timezone>+2</timezone>
            <roles>
                <role>PMC</role>
            </roles>
            <organization>
                Hortonworks
            </organization>
        </developer>
        <developer>
            <id>dsen</id>
            <name>Dmitry Sen</name>
            <email>dsen@apache.org</email>
            <timezone>+2</timezone>
            <roles>
                <role>PMC</role>
            </roles>
            <organization>
                Hortonworks
            </organization>
        </developer>
        <developer>
            <id>eboyd</id>
            <name>Erin A. Boyd</name>
            <email>eboyd@apache.org</email>
            <timezone>-8</timezone>
            <roles>
                <role>Committer</role>
            </roles>
            <organization>
                 Red Hat
            </organization>
        </developer>
        <developer>
            <id>echekanskiy</id>
            <name>Eugene Chekanskiy</name>
            <email>echekanskiy@apache.org</email>
            <timezone>+2</timezone>
            <roles>
                <role>Committer</role>
            </roles>
            <organization>
                 Hortonworks
            </organization>
        </developer>
        <developer>
            <id>eyang</id>
            <name>Eric Yang</name>
            <email>eyang@apache.org</email>
            <timezone>-8</timezone>
            <roles>
                <role>PMC</role>
            </roles>
            <organization>
                IBM
            </organization>
        </developer>
        <developer>
            <id>fbarca</id>
            <name>Florian Barca</name>
            <email>fbarca@apache.org</email>
            <timezone>-8</timezone>
            <roles>
                <role>Committer</role>
            </roles>
            <organization>
                
            </organization>
        </developer>
        <developer>
            <id>gautam</id>
            <name>Gautam Borad</name>
            <email>gautam@apache.org</email>
            <timezone>+5.5</timezone>
            <roles>
                <role>Committer</role>
            </roles>
            <organization>
                Hortonworks
            </organization>
        </developer>
        <developer>
            <id>gnagar</id>
            <name>Gaurav Nagar</name>
            <email>gnagar@apache.org</email>
            <timezone>+5.5</timezone>
            <roles>
                <role>Committer</role>
            </roles>
            <organization>
                Hortonworks
            </organization>
        </developer>
        <developer>
            <id>hapylestat</id>
            <name>Dmytro Grinenko</name>
            <email>hapylestat@apache.org</email>
            <timezone>+2</timezone>
            <roles>
                <role>Committer</role>
            </roles>
            <organization>
                Hortonworks
            </organization>
        </developer>        
        <developer>
            <id>hitesh</id>
            <name>Hitesh Shah</name>
            <email>hitesh@apache.org</email>
            <timezone>-8</timezone>
            <roles>
                <role>PMC</role>
            </roles>
            <organization>
            </organization>            
        </developer>          
        <developer>
            <id>jagane</id>
            <name>Jagane Sundar</name>
            <email>jagane@apache.org</email>
            <timezone>-8</timezone>
            <roles>
                <role>PMC</role>
            </roles>
            <organization>
                WANdisco                
            </organization>            
        </developer>
        <developer>
            <id>jaoki</id>
            <name>Jun Aoki</name>
            <email>jaoki@apache.org</email>
            <timezone>-8</timezone>
            <roles>
                <role>Committer</role>
            </roles>
            <organization>
                Pivotal
            </organization>
        </developer>
        <developer>
            <id>jaimin</id>
            <name>Jaimin Jetly</name>
            <email>jaimin@apache.org</email>
            <timezone>-8</timezone>
            <roles>
                <role>PMC</role>
            </roles>
            <organization>
                Hortonworks
            </organization>
        </developer>
        <developer>
            <id>jitendra</id>
            <name>Jitendra Pandey</name>
            <email>jitendra@apache.org</email>
            <timezone>-8</timezone>
            <roles>
                <role>PMC</role>
            </roles>
            <organization>
                Hortonworks                
            </organization>            
        </developer>
        <developer>
            <id>jluniya</id>
            <name>Jayush Luniya</name>
            <email>jluniya@apache.org</email>
            <timezone>-8</timezone>
            <roles>
                <role>PMC</role>
            </roles>
            <organization>
                Hortonworks
            </organization>
        </developer>
        <developer>
            <id>jmarron</id>
            <name>Juanjo Marron</name>
            <email>jmarron@apache.org</email>
            <timezone>-8</timezone>
            <roles>
                <role>Committer</role>
            </roles>
            <organization>
                IBM
            </organization>
        </developer>
        <developer>
            <id>jonathanhurley</id>
            <name>Jonathan Hurley</name>
            <email>jonathanhurley@apache.org</email>
            <timezone>-8</timezone>
            <roles>
                <role>PMC</role>
            </roles>
            <organization>
                Hortonworks
            </organization>
        </developer>
        <developer>
            <id>jspeidel</id>
            <name>John Speidel</name>
            <email>jspeidel@apache.org</email>
            <timezone>-8</timezone>
            <roles>
                <role>PMC</role>
            </roles>
            <organization>
            </organization>
        </developer>
        <developer>
            <id>kzhang</id>
            <name>Kan Zhang</name>
            <email>kzhang@apache.org</email>
            <timezone>-8</timezone>
            <roles>
                <role>PMC</role>
            </roles>
            <organization>
                IBM                
            </organization>            
        </developer>
        <developer>
            <id>lavjain</id>
            <name>Lav Jain</name>
            <email>lavjain@apache.org</email>
            <timezone>-8</timezone>
            <roles>
                <role>Committer</role>
            </roles>
            <organization>
                Pivotal
            </organization>
        </developer>
        <developer>
            <id>lpuskas</id>
            <name>Laszlo Puskas</name>
            <email>lpuskas@apache.org</email>
            <timezone>+1</timezone>
            <roles>
                <role>Committer</role>
            </roles>
            <organization>
                Hortonworks
            </organization>
        </developer>
        <developer>
            <id>mahadev</id>
            <name>Mahadev Konar</name>
            <email>mahadev@apache.org</email>
            <timezone>-8</timezone>
            <roles>
                <role>PMC</role>
            </roles>
            <organization>
                Hortonworks
            </organization>
        </developer>
        <developer>
            <id>mradhakrishnan</id>
            <name>Madhuvanthi Radhakrishnan</name>
            <email>mradhakrishnan@apache.org</email>
            <timezone>-8</timezone>
            <roles>
                <role>Committer</role>
            </roles>
            <organization>
                Hortonworks                
            </organization>            
        </developer>
        <developer>
            <id>matyix</id>
            <name>Janos Matyas</name>
            <email>matyix@apache.org</email>
            <timezone>+2</timezone>
            <roles>
                <role>Committer</role>
            </roles>
            <organization>
                Hortonworks
            </organization>
        </developer>
        <developer>
            <id>magyari_sandor</id>
            <name>Sandor Magyari</name>
            <email>magyari_sandor@apache.org</email>
            <timezone></timezone>
            <roles>
                <role>Committer</role>
            </roles>
            <organization>
                Hortonworks
            </organization>
        </developer>
        <developer>
            <id>mgergely</id>
            <name>Miklos Gergely</name>
            <email>mgergely@apache.org</email>
            <timezone></timezone>
            <roles>
                <role>Committer</role>
            </roles>
            <organization>
                Hortonworks
            </organization>
        </developer>
        <developer>
            <id>mithmatt</id>
            <name>Mithun Mathew</name>
            <email>mithmatt@apache.org</email>
            <timezone></timezone>
            <roles>
                <role>Committer</role>
            </roles>
            <organization>
                Uber
            </organization>
        </developer>
        <developer>
            <id>mpapirkovskyy</id>
            <name>Myroslav Papyrkovskyy</name>
            <email>mpapirkovskyy@apache.org</email>
            <timezone>+2</timezone>
            <roles>
                <role>PMC</role>
            </roles>
            <organization>
                Hortonworks
            </organization>
        </developer>
        <developer>
            <id>mugdha</id>
            <name>Mugdha Varadkar</name>
            <email>mugdha@apache.org</email>
            <timezone>+5.5</timezone>
            <roles>
                <role>Committer</role>
            </roles>
            <organization>
                Hortonworks
            </organization>
        </developer>
        <developer>
            <id>ncole</id>
            <name>Nate Cole</name>
            <email>ncole@apache.org</email>
            <timezone>-8</timezone>
            <roles>
                <role>PMC</role>
            </roles>
            <organization>
                Hortonworks
            </organization>
        </developer>
        <developer>
            <id>nishant</id>
            <name>Nishant Bangarwa</name>
            <email>nishant@apache.org</email>
            <timezone>+5.5</timezone>
            <roles>
                <role>Committer</role>
            </roles>
            <organization>
                Hortonworks
            </organization>
        </developer>
        <developer>
            <id>nitiraj</id>
            <name>Nitiraj Rathore</name>
            <email>nitiraj@apache.org</email>
            <timezone>+5.5</timezone>
            <roles>
                <role>Committer</role>
            </roles>
            <organization>
                Hortonworks
            </organization>
        </developer>
        <developer>
            <id>odiachenko</id>
            <name>Oleksandr Diachenko</name>
            <email>odiachenko@apache.org</email>
            <timezone>-8</timezone>
            <roles>
                <role>PMC</role>
            </roles>
            <organization>
                Pivotal
            </organization>
        </developer>
        <developer>
            <id>oleewere</id>
            <name>Oliver Szabo</name>
            <email>oleewere@apache.org</email>
            <timezone>+2</timezone>
            <roles>
                <role>Committer</role>
            </roles>
            <organization>
                Hortonworks
            </organization>
        </developer>
        <developer>
            <id>omalley</id>
            <name>Owen O'Malley</name>
            <email>omalley@apache.org</email>
            <timezone>-8</timezone>
            <roles>
                <role>PMC</role>
            </roles>
            <organization>
                Hortonworks
            </organization>
        </developer>
        <developer>
            <id>onechiporenko</id>
            <name>Oleg Nechiporenko</name>
            <email>onechiporenko@apache.org</email>
            <timezone>+2</timezone>
            <roles>
                <role>PMC</role>
            </roles>
            <organization>
                Hortonworks
            </organization>
        </developer>
        <developer>
            <id>pallavkul</id>
            <name>Pallav Kulshreshtha</name>
            <email>pallavkul@apache.org</email>
            <timezone>+5.5</timezone>
            <roles>
                <role>Committer</role>
            </roles>
            <organization>
                Hortonworks
            </organization>
        </developer>
        <developer>
            <id>ppriya</id>
            <name>Padma Priya</name>
            <email>ppriya@apache.org</email>
            <timezone></timezone>
            <roles>
                <role>Committer</role>
            </roles>
            <organization>
                Hortonworks
            </organization>
        </developer>
        <developer>
            <id>prajwal</id>
            <name>Prajwal Rao</name>
            <email>prajwal@apache.org</email>
            <timezone>-8</timezone>
            <roles>
                <role>Committer</role>
            </roles>
            <organization>
                ITRenew Inc
            </organization>
        </developer>
        <developer>
            <id>ramya</id>
            <name>Ramya Sunil</name>
            <email>ramya@apache.org</email>
            <timezone>-8</timezone>
            <roles>
                <role>PMC</role>
            </roles>
            <organization>
                Hortonworks                
            </organization>            
        </developer>        
        <developer>
            <id>reznor</id>
            <name>Varun Kapoor</name>
            <email>reznor@apache.org</email>
            <timezone>-8</timezone>
            <roles>
                <role>PMC</role>
            </roles>
            <organization>
                - 
            </organization>            
        </developer>
        <developer>
            <id>rkamath</id>
            <name>Renjith Kamath</name>
            <email>rkamath@apache.org</email>
            <timezone>-8</timezone>
            <roles>
                <role>Committer</role>
            </roles>
            <organization>
                Hortonworks
            </organization>
        </developer>
        <developer>
            <id>rzang</id>
            <name>Richard Zang</name>
            <email>rzang@apache.org</email>
            <timezone>-8</timezone>
            <roles>
                <role>PMC</role>
            </roles>
            <organization>
                Hortonworks
            </organization>
        </developer>
        <developer>
            <id>rlevas</id>
            <name>Robert Levas</name>
            <email>rlevas@apache.org</email>
            <timezone>-8</timezone>
            <roles>
                <role>PMC</role>
            </roles>
            <organization>
                Hortonworks
            </organization>
        </developer>
        <developer>
            <id>rnettleton</id>
            <name>Bob Nettleton</name>
            <email>rnettleton@apache.org</email>
            <timezone>-8</timezone>
            <roles>
                <role>PMC</role>
            </roles>
            <organization>
                Hortonworks
            </organization>
        </developer>
        <developer>
            <id>sangeetar</id>
            <name>Sangeeta Ravindran</name>
            <email>sangeetar@apache.org</email>
            <timezone>-8</timezone>
            <roles>
                <role>Committer</role>
            </roles>
            <organization>
                IBM
            </organization>
        </developer>
        <developer>
            <id>screeley</id>
            <name>Scott Creeley</name>
            <email>screeley@apache.org</email>
            <timezone>-8</timezone>
            <roles>
                <role>Committer</role>
            </roles>
            <organization>
                Red Hat
            </organization>
        </developer>
        <developer>
            <id>smohanty</id>
            <name>Sumit Mohanty</name>
            <email>smohanty@apache.org</email>
            <timezone>-8</timezone>
            <roles>
                <role>PMC</role>
            </roles>
            <organization>
                Hortonworks
            </organization>
        </developer>
        <developer>
            <id>smnaha</id>
            <name>Nahappan Somasundaram</name>
            <email>smnaha@apache.org</email>
            <timezone>-8</timezone>
            <roles>
                <role>Committer</role>
            </roles>
            <organization>
                Hortonworks
            </organization>
        </developer>
        <developer>
            <id>sposetti</id>
            <name>Jeff Sposetti</name>
            <email>sposetti@apache.org</email>
            <timezone>-8</timezone>
            <roles>
                <role>PMC</role>
            </roles>
            <organization>
                Hortonworks
            </organization>
        </developer>
        <developer>
            <id>stoader</id>
            <name>Sebastian Toader</name>
            <email>stoader@apache.org</email>
            <timezone></timezone>
            <roles>
                <role>Committer</role>
            </roles>
            <organization>
                Hortonworks
            </organization>
        </developer>
        <developer>
            <id>swagle</id>
            <name>Siddharth Wagle</name>
            <email>swagle@apache.org</email>
            <timezone>-8</timezone>
            <roles>
                <role>PMC</role>
            </roles>
            <organization>
                Hortonworks
            </organization>
        </developer>
        <developer>
            <id>sriharsha</id>
            <name>Sriharsha Chintalapani</name>
            <email>sriharsha@apache.org</email>
            <timezone>-8</timezone>
            <roles>
                <role>Committer</role>
            </roles>
            <organization>
                Hortonworks
            </organization>
        </developer>
        <developer>
            <id>srimanth</id>
            <name>Srimanth Gunturi</name>
            <email>srimanth@apache.org</email>
            <timezone>-8</timezone>
            <roles>
                <role>PMC</role>
            </roles>
            <organization>
            </organization>
        </developer>
        <developer>
            <id>subin</id>
            <name>Subin Modeel</name>
            <email>subin@apache.org</email>
            <timezone>-8</timezone>
            <roles>
                <role>PMC</role>
            </roles>
            <organization>
                Red Hat
            </organization>
        </developer>
        <developer>
            <id>swapan</id>
            <name>Swapan Shridhar</name>
            <email>swapan@apache.org</email>
            <timezone>-8</timezone>
            <roles>
                <role>Committer</role>
            </roles>
            <organization>
                Hortonworks
            </organization>
        </developer>
        <developer>
            <id>tbeerbower</id>
            <name>Thomas Beerbower</name>
            <email>tbeerbower@apache.org</email>
            <timezone>-8</timezone>
            <roles>
                <role>PMC</role>
            </roles>
            <organization> 
            </organization>
        </developer>
        <developer>
            <id>tthorpe</id>
            <name>Tim Thorpe</name>
            <email>tthorpe@apache.org</email>
            <timezone>-5</timezone>
            <roles>
                <role>Committer</role>
            </roles>
            <organization>
               IBM
            </organization>
        </developer>
        <developer>
            <id>vbrodetskyi</id>
            <name>Vitaly Brodetskyi</name>
            <email>vbrodetskyi@apache.org</email>
            <timezone>+2</timezone>
            <roles>
                <role>Committer</role>
            </roles>
            <organization>
                Hortonworks
            </organization>
        </developer>
        <developer>
            <id>vikram</id>
            <name>Vikram Dixit</name>
            <email>vikram@apache.org</email>
            <timezone>-8</timezone>
            <roles>
                <role>PMC</role>
            </roles>
            <organization>
            </organization>
        </developer>
        <developer>
            <id>vivekratnavel</id>
            <name>Vivek Ratnavel Subramanian</name>
            <email>vivekratnavel@apache.org</email>
            <timezone>-8</timezone>
            <roles>
                <role>Committer</role>
            </roles>
            <organization>
                Hortonworks
            </organization>
        </developer>        
        <developer>
            <id>vgogate</id>
            <name>Vitthal Suhas Gogate</name>
            <email>vgogate@apache.org</email>
            <timezone>-8</timezone>
            <roles>
                <role>PMC</role>
            </roles>
            <organization>
                Pivotal
            </organization>           
        </developer>
        <developer>
            <id>vinodkv</id>
            <name>Vinod Kumar Vavilapalli</name>
            <email>vinodkv@apache.org</email>
            <timezone>-8</timezone>
            <roles>
                <role>PMC</role>
            </roles>
            <organization>
                Hortonworks                
            </organization>
        </developer>       
        <developer>
            <id>vsairam</id>
            <name>Venkata Sairam Lanka</name>
            <email>vsairam@apache.org</email>
            <timezone>+5.5</timezone>
            <roles>
                <role>Committer</role>
            </roles>
            <organization>
                Hortonworks
            </organization>
        </developer>
        <developer>
            <id>xiwang</id>
            <name>Xi Wang</name>
            <email>xiwang@apache.org</email>
            <timezone>-8</timezone>
            <roles>
                <role>PMC</role>
            </roles>
            <organization>
                Hortonworks
            </organization>
        </developer> 
        <developer>
            <id>yusaku</id>
            <name>Yusaku Sako</name>
            <email>yusaku@apache.org</email>
            <timezone>-8</timezone>
            <roles>
                <role>PMC Chair</role>
            </roles>
            <organization>
                Hortonworks
            </organization>
        </developer>
        <developer>
            <id>zhewang</id>
            <name>Joe Wang</name>
            <email>zhewang@apache.org</email>
            <timezone>-8</timezone>
            <roles>
                <role>Committer</role>
            </roles>
            <organization>
            </organization>
        </developer>
      </developers>
      <contributors>
        <contributor>
          <name>Newton Alex</name>
          <organization>Pivotal</organization>
        </contributor>
        <contributor>
          <name>Saman Alvi</name>
          <organization>Pivotal</organization>
        </contributor>
        <contributor>
          <name>Jos Backus</name>
          <organization>eBay</organization>
        </contributor>
        <contributor>
          <name>Sandeep Baldawa</name>
          <organization></organization>
        </contributor>
        <contributor>
          <name>Daniel Ballard</name>
          <organization>Pivotal</organization>
        </contributor>
        <contributor>
          <name>Zachary Blanco</name>
          <organization>Rutgers University</organization>
        </contributor>
        <contributor>
          <name>Nadav Caspi</name>
          <organization></organization>
        </contributor>
        <contributor>
          <name>Chelsea Chang</name>
          <organization>Microsoft</organization>
        </contributor>
        <contributor>
          <name>Chun Chen</name>
          <organization></organization>
        </contributor>
        <contributor>
          <name>Bradley Childs</name>
          <organization>Red Hat</organization>
        </contributor>
        <contributor>
          <name>Alexander Denissov</name>
          <organization>Pivotal</organization>
        </contributor>
        <contributor>
          <name>Nick Dimiduk</name>
          <organization>Hortonworks</organization>
        </contributor>
        <contributor>
          <name>Ellen Evans</name>
          <organization></organization>
        </contributor>
        <contributor>
          <name>Matthew Farrellee</name>
          <organization>Red Hat</organization>
        </contributor>
        <contributor>
          <name>Ahmed Fathalla</name>
          <organization></organization>
        </contributor>
        <contributor>
          <name>Andrew Grande</name>
          <organization>Hortonworks</organization>
        </contributor>
        <contributor>
          <name>Ximo Guanter</name>
          <organization></organization>
        </contributor>
        <contributor>
          <name>Arpit Gupta</name>
          <organization>Hortonworks</organization>
        </contributor>
        <contributor>
          <name>Sumit Gupta</name>
          <organization>Hortonworks</organization>
        </contributor>
        <contributor>
          <name>Jonathan Halterman</name>
          <organization>HP</organization>
        </contributor>
        <contributor>
          <name>Michael Harp</name>
          <organization>Teradata</organization>
        </contributor>
        <contributor>
          <name>Greg Hill</name>
          <organization>Rackspace</organization>
        </contributor>
        <contributor>
          <name>Krisztian Horvath</name>
          <organization>Hortonworks</organization>
        </contributor>
        <contributor>
          <name>Saurabh Jain</name>
          <organization></organization>
        </contributor>
        <contributor>
          <name>Ritesh Jaltare</name>
          <organization>Pivotal</organization>
        </contributor>
        <contributor>
          <name>Shawn Kern</name>
          <organization></organization>
        </contributor>
        <contributor>
          <name>Giridharan Kesavan</name>
          <organization>Hortonworks</organization>
        </contributor>
        <contributor>
          <name>Olivier Lamy</name>
          <organization></organization>
        </contributor>
        <contributor>
          <name>Brandon Li</name>
          <organization></organization>
        </contributor>
        <contributor>
          <name>Chuan Liu</name>
          <organization>Microsoft</organization>
        </contributor>
        <contributor>
          <name>Adamos Loizou</name>
          <organization></organization>
        </contributor>
        <contributor>
          <name>Jeff Markham</name>
          <organization>Hortonworks</organization>
        </contributor>
        <contributor>
          <name>Jonathan Maron</name>
          <organization>Hortonworks</organization>
        </contributor>
        <contributor>
          <name>Trevor McKay</name>
          <organization>Red Hat</organization>
        </contributor>
        <contributor>
          <name>David McWhorter</name>
          <organization></organization>
        </contributor>
        <contributor>
          <name>Rodrigo Meneses</name>
          <organization>Pivotal</organization>
        </contributor>
        <contributor>
          <name>Ivan Mitic</name>
          <organization>Microsoft</organization>
        </contributor>
        <contributor>
          <name>Mostafa Mokhtar</name>
          <organization>Hortonworks</organization>
        </contributor>
        <contributor>
          <name>Shantanu Mundkur</name>
          <organization></organization>
        </contributor>
        <contributor>
          <name>Thejas Nair</name>
          <organization>Hortonworks</organization>
        </contributor>
        <contributor>
          <name>Selvamohan Neethiraj</name>
          <organization>Hortonworks</organization>
        </contributor>
        <contributor>
          <name>Richard Pelavin</name>
          <organization></organization>
        </contributor>
        <contributor>
          <name>Anthony Penniston</name>
          <organization>Pivotal</organization>
        </contributor>
        <contributor>
          <name>Velmurugan Periasamy</name>
          <organization>Hortonworks</organization>
        </contributor>
        <contributor>
          <name>Rishi Pidva</name>
          <organization>Pivotal</organization>
        </contributor>
        <contributor>
          <name>ViVek Raghuwanshi</name>
          <organization></organization>
        </contributor>
        <contributor>
          <name>Steve Ratay</name>
          <organization>Teradata</organization>
        </contributor>
        <contributor>
          <name>Luciano Resende</name>
          <organization></organization>
        </contributor>
        <contributor>
          <name>Ananya Sen</name>
          <organization></organization>
        </contributor>
        <contributor>
          <name>Ashish Singh</name>
          <organization>Hortonworks</organization>
        </contributor>
        <contributor>
          <name>Sreenath Somarajapuram</name>
          <organization>Hortonworks</organization>
        </contributor>
        <contributor>
          <name>Mahesh Kumar Vasanthu Somashekar</name>
          <organization>Pivotal</organization>
        </contributor>
        <contributor>
          <name>Suresh Srinivas</name>
          <organization>Hortonworks</organization>
        </contributor>
        <contributor>
          <name>Vijay Srinivasaraghavan</name>
          <organization>EMC</organization>
        </contributor>
        <contributor>
          <name>Vivek Ratnavel Subramanian</name>
          <organization>Hortonworks</organization>
        </contributor>
        <contributor>
          <name>Pramod Thangali</name>
          <organization>Hortonworks</organization>
        </contributor>
        <contributor>
          <name>Thulasi</name>
          <organization>Pivotal</organization>
        </contributor>
        <contributor>
          <name>Sunitha Velpula</name>
          <organization>Hortonworks</organization>
        </contributor>
        <contributor>
          <name>Ram Venkatesh</name>
          <organization>Hortonworks</organization>
        </contributor>
        <contributor>
          <name>Ivan Wang</name>
          <organization>Pivotal</organization>
        </contributor>
        <contributor>
          <name>Adam Westerman</name>
          <organization></organization>
        </contributor>
        <contributor>
          <name>Eron Wright</name>
          <organization>EMC</organization>
        </contributor>
        <contributor>
          <name>Pengcheng Xu</name>
          <organization>Carnegie Mellon University</organization>
        </contributor>
        <contributor>
          <name>Ted Yu</name>
          <organization>Hortonworks</organization>
        </contributor>
        <contributor>
          <name>Zhan Zhang</name>
          <organization>Hortonworks</organization>
        </contributor>
        <contributor>
          <name>Cabir Zounaidou</name>
          <organization>Hortonworks</organization>
        </contributor>
        <contributor>
          <name>Dharmesh Makwana</name>
          <organization></organization>
        </contributor>
        <contributor>
          <name>Hayat Behlim</name>
          <organization></organization>
        </contributor>
      </contributors>

    <organization>
        <name>Apache Software Foundation</name>
        <url>http://www.apache.org/</url>
    </organization>

    <build>
      <resources>
        <resource>
          <directory>src/main/resources</directory>
          <filtering>true</filtering>
        </resource>
      </resources>
      <pluginManagement>
        <plugins>
          <plugin>
            <groupId>org.apache.maven.plugins</groupId>
            <artifactId>maven-resources-plugin</artifactId>
            <version>2.4.3</version>
            <configuration>
              <encoding>UTF-8</encoding>
            </configuration>
          </plugin>
          <plugin>
            <groupId>org.apache.maven.plugins</groupId>
            <artifactId>maven-site-plugin</artifactId>
            <version>3.3</version>
            <configuration>
              <outputDirectory>./target</outputDirectory>
            </configuration>
          </plugin>
        </plugins>
      </pluginManagement>
    </build>

    <reporting>
      <excludeDefaults>true</excludeDefaults>
      <plugins>
        <plugin>
          <groupId>org.apache.maven.plugins</groupId>
          <artifactId>maven-project-info-reports-plugin</artifactId>
          <version>2.4</version>
          <reportSets>
            <reportSet>
              <reports>
                <report>project-team</report>
                <report>mailing-list</report>
                <report>issue-tracking</report>
                <report>license</report>
<!-- for now
                <report>modules</report>
                <report>dependencies</report>
                <report>cim</report>
                <report>scm</report>
-->
               </reports>
             </reportSet>
          </reportSets>
        </plugin>
      </plugins>
    </reporting>
    
  <distributionManagement>
    <site>
      <id>apache-website</id>
      <name>Apache website</name>
      <url>scpexe://people.apache.org/www/incubator.apache.org/ambari</url>
    </site>
  </distributionManagement>

</project><|MERGE_RESOLUTION|>--- conflicted
+++ resolved
@@ -28,11 +28,7 @@
     <modelVersion>4.0.0</modelVersion>
 
     <groupId>org.apache.ambari</groupId>
-<<<<<<< HEAD
-    <version>2.5.0</version>
-=======
     <version>2.5.2</version>
->>>>>>> 9d802b7c
     <artifactId>ambari</artifactId>
     <packaging>pom</packaging>
 
