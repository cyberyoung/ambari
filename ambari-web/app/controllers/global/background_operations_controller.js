/**
 * Licensed to the Apache Software Foundation (ASF) under one
 * or more contributor license agreements.  See the NOTICE file
 * distributed with this work for additional information
 * regarding copyright ownership.  The ASF licenses this file
 * to you under the Apache License, Version 2.0 (the
 * "License"); you may not use this file except in compliance
 * with the License.  You may obtain a copy of the License at
 *
 *     http://www.apache.org/licenses/LICENSE-2.0
 *
 * Unless required by applicable law or agreed to in writing, software
 * distributed under the License is distributed on an "AS IS" BASIS,
 * WITHOUT WARRANTIES OR CONDITIONS OF ANY KIND, either express or implied.
 * See the License for the specific language governing permissions and
 * limitations under the License.
 */

var App = require('app');

App.BackgroundOperationsController = Em.Controller.extend({
  name: 'backgroundOperationsController',

  /**
   * Whether we need to refresh background operations or not
   */
  isWorking : false,

  runningOperationsCount : function() {
    return this.get('services').filterProperty('isRunning').length;
  }.property('services.@each.isRunning'),

  /**
   * List of requests
   */
  services: Em.A([]),
  serviceTimestamp: null,

  /**
   * Number of operation to load
   */
  operationsCount: 10,

  /**
   * Possible levels:
   * OPS_LIST
   * HOSTS_LIST
   * TASKS_LIST
   * TASK_DETAILS
   */
  levelInfo: Em.Object.create({
    name: "OPS_LIST",
    requestId: null,
    taskId: null
  }),

  handleRequestsUpdates: function () {
    if (this.get('isWorking')) {
      this.requestMostRecent(() => {
        App.StompClient.subscribe('/events/requests', this.updateRequests.bind(this));
      });
    } else {
      App.StompClient.unsubscribe('/events/requests');
    }
  }.observes('isWorking'),

  updateRequests: function(event) {
    const request = this.get('services').findProperty('id', event.requestId);
    const context = this.parseRequestContext(event.requestContext);
    const visibleOperationsCount = this.get('operationsCount');
    const map = this.generateTasksMapOfRequest(event, request);
    const updatedState = {
      progress: Math.floor(event.progressPercent),
      status: event.requestStatus,
      isRunning: this.isRunning(event.requestStatus),
      startTime: App.dateTimeWithTimeZone(event.startTime),
      endTime: event.endTime > 0 ? App.dateTimeWithTimeZone(event.endTime) : event.endTime,
      previousTaskStatusMap: map.currentTaskStatusMap,
      hostsMap: map.hostsMap
    };

    if (request) {
      request.setProperties(updatedState);
    } else {
      this.get('services').unshift(Em.Object.create(updatedState, {
        id: event.requestId,
        name: context.requestContext,
        displayName: context.requestContext,
        tasks: event.Tasks
      }));
      if (this.get('services').length >= visibleOperationsCount) {
        this.set('isShowMoreAvailable', true);
        this.get('services').pop();
      }
    }
    this.set('serviceTimestamp', App.dateTime());
    this.propertyDidChange('services');
  },

  /**
   *
   * @param {object} event
   * @param {Em.Object} request
   * @returns {{}}
   */
  generateTasksMapOfRequest: function(event, request) {
    const hostsMap = request ? request.get('hostsMap') : {};
    const previousTaskStatusMap = request ? request.get('previousTaskStatusMap') : {};
    const currentTaskStatusMap = {};
    event.Tasks.forEach((task) => {
      const host = hostsMap[task.hostName];
      if (host) {
        const existedTask = host.logTasks.findProperty('Tasks.id', task.id);
        if (existedTask) {
          existedTask.Tasks.status = task.status;
        } else {
          host.logTasks.push(this.convertTaskFromEventToApi(task));
        }
        host.isModified = (host.isModified) ? true : previousTaskStatusMap[task.id] !== task.status;
      } else {
        hostsMap[task.hostName] = {
          name: task.hostName,
          publicName: task.hostName,
          logTasks: [this.convertTaskFromEventToApi(task)],
          isModified: previousTaskStatusMap[task.id] !== task.status
        };
      }
      currentTaskStatusMap[task.id] = task.status;
    }, this);
    return {
      currentTaskStatusMap,
      hostsMap
    }
  },

  convertTaskFromEventToApi: function(task) {
    return {
      Tasks: {
        status: task.status,
        host_name: task.hostName,
        id: task.id,
        request_id: task.requestId
      }
    }
  },

  handleTaskUpdates: function() {
    const levelInfo = this.get('levelInfo');
    if (!levelInfo.get('requestId') || !levelInfo.get('taskId')) {
      return;
    }
    const request = this.get('services').findProperty('id', levelInfo.get('requestId'));
    const taskStatus = request.get('previousTaskStatusMap')[levelInfo.get('taskId')];
    if (levelInfo.get('name') === 'TASK_DETAILS' && !this.isFinished(taskStatus)) {
      App.StompClient.subscribe(`/events/tasks/${levelInfo.get('taskId')}`, (updatedTask) => {
        this.updateTask(updatedTask);
        if (this.isFinished(updatedTask.status)) {
          App.StompClient.unsubscribe(`/events/tasks/${updatedTask.id}`);
        }
      });
    }
  }.observes('levelInfo.name'),

  updateTask: function(updatedTask) {
    const request = this.get('services').findProperty('id', updatedTask.requestId);
    const host = request.get('hostsMap')[updatedTask.hostName];
    const task = host.logTasks.findProperty('Tasks.id', updatedTask.id);
    task.Tasks.status = updatedTask.status;
    task.Tasks.stdout = updatedTask.stdout;
    task.Tasks.stderr = updatedTask.stderr;
    task.Tasks.structured_out = updatedTask.structured_out;
    task.Tasks.output_log = updatedTask.outLog;
    task.Tasks.error_log = updatedTask.errorLog;
    this.set('serviceTimestamp', App.dateTime());
  },

  /**
   * Get requests data from server
   * @param callback
   */
  requestMostRecent: function (callback) {
    var queryParams = this.getQueryParams();
    App.ajax.send({
      'name': queryParams.name,
      'sender': this,
      'success': queryParams.successCallback,
      'callback': callback,
      'data': queryParams.data
    });
    return !this.isInitLoading();
  },

  /**
   * indicate whether data for current level has already been loaded or not
   * @return {Boolean}
   */
  isInitLoading: function () {
    var levelInfo = this.get('levelInfo');
    var request = this.get('services').findProperty('id', levelInfo.get('requestId'));

    if (levelInfo.get('name') === 'HOSTS_LIST') {
      return Boolean(request && !request.get('hostsLevelLoaded'));
    }
    return false;
  },
  /**
   * construct params of ajax query regarding displayed level
   */
  getQueryParams: function () {
    var levelInfo = this.get('levelInfo');
    var count = this.get('operationsCount');
    var result = {
      name: 'background_operations.get_most_recent',
      successCallback: 'callBackForMostRecent',
      data: {
        'operationsCount': count
      }
    };
    if (levelInfo.get('name') === 'TASK_DETAILS') {
      result.name = 'background_operations.get_by_task';
      result.successCallback = 'callBackFilteredByTask';
      result.data = {
        'taskId': levelInfo.get('taskId'),
        'requestId': levelInfo.get('requestId')
      };
    } else if (levelInfo.get('name') === 'TASKS_LIST' || levelInfo.get('name') === 'HOSTS_LIST') {
      result.name = 'background_operations.get_by_request';
      result.successCallback = 'callBackFilteredByRequest';
      result.data = {
        'requestId': levelInfo.get('requestId')
      };
    }
    return result;
  },

  /**
   * Push hosts and their tasks to request
   * @param data
   */
  callBackFilteredByRequest: function (data) {
    var requestId = data.Requests.id;
    var requestInputs = data.Requests.inputs;
    var request = this.get('services').findProperty('id', requestId);
    var hostsMap = {};
    var previousTaskStatusMap = request.get('previousTaskStatusMap');
    var currentTaskStatusMap = {};
    data.tasks.forEach(function (task) {
      var host = hostsMap[task.Tasks.host_name];
      task.Tasks.request_id = requestId;
      task.Tasks.request_inputs = requestInputs;
      if (host) {
        host.logTasks.push(task);
        host.isModified = true;
      } else {
        hostsMap[task.Tasks.host_name] = {
          name: task.Tasks.host_name,
          publicName: task.Tasks.host_name,
          logTasks: [task],
          isModified: true
        };
      }
      currentTaskStatusMap[task.Tasks.id] = task.Tasks.status;
    }, this);
    request.set('previousTaskStatusMap', currentTaskStatusMap);
    request.set('hostsMap', hostsMap);
    request.set('hostsLevelLoaded', true);
    this.set('serviceTimestamp', App.dateTime());
  },
  /**
   * Update task, with uploading two additional properties: stdout and stderr
   * @param data
   * @param ajaxQuery
   * @param params
   */
  callBackFilteredByTask: function (data, ajaxQuery, params) {
    var request = this.get('services').findProperty('id', data.Tasks.request_id);
    var host = request.get('hostsMap')[data.Tasks.host_name];
    var task = host.logTasks.findProperty('Tasks.id', data.Tasks.id);
    task.Tasks.status = data.Tasks.status;
    task.Tasks.stdout = data.Tasks.stdout;
    task.Tasks.stderr = data.Tasks.stderr;

    // Put some command information to task object
    task.Tasks.command = data.Tasks.command;
    task.Tasks.custom_command_name = data.Tasks.custom_command_name;
    task.Tasks.structured_out = data.Tasks.structured_out;

    task.Tasks.output_log = data.Tasks.output_log;
    task.Tasks.error_log = data.Tasks.error_log;
    this.set('serviceTimestamp', App.dateTime());
  },

  /**
   * returns true if it's upgrade equest
   * use this flag to exclude upgrade requests from bgo
   * @param {object} request
   * @returns {boolean}
   */
  isUpgradeRequest: function(request) {
    var context = Em.get(request, 'Requests.request_context');
    return context ? /(upgrading|downgrading)/.test(context.toLowerCase()) : false;
  },
  /**
   * Prepare, received from server, requests for host component popup
   * @param data
   */
  callBackForMostRecent: function (data) {
    var currentRequestIds = [];
    var countIssued = this.get('operationsCount');
    var countGot = data.itemTotal;
    var restoreUpgradeState = false;

    data.items.forEach(function (request) {
      if (this.isUpgradeRequest(request)) {
        if (!App.get('upgradeIsRunning')) {
          restoreUpgradeState = true;
        }
        return;
      }
      var rq = this.get("services").findProperty('id', request.Requests.id);
<<<<<<< HEAD
      var isRunning = this.isRunning(request.Requests.request_status);
=======
      var isRunning = request.Requests.request_status === 'IN_PROGRESS';
>>>>>>> 9d802b7c
      var requestParams = this.parseRequestContext(request.Requests.request_context);
      const requestState = {
        progress: Math.floor(request.Requests.progress_percent),
        status: request.Requests.request_status,
        isRunning: isRunning,
        startTime: App.dateTimeWithTimeZone(request.Requests.start_time),
        endTime: request.Requests.end_time > 0 ? App.dateTimeWithTimeZone(request.Requests.end_time) : request.Requests.end_time
      };
      this.assignScheduleId(request, requestParams);
      currentRequestIds.push(request.Requests.id);

      if (rq) {
        rq.setProperties(requestState);
      } else {
        rq = Em.Object.create(requestState, {
          id: request.Requests.id,
          name: requestParams.requestContext,
          displayName: requestParams.requestContext,
          hostsMap: {},
          tasks: [],
          dependentService: requestParams.dependentService,
          sourceRequestScheduleId: request.Requests.request_schedule && request.Requests.request_schedule.schedule_id,
          previousTaskStatusMap: {},
          contextCommand: requestParams.contextCommand
        });
        this.get("services").unshift(rq);
        //To sort DESC by request id
        this.set("services", this.get("services").sortProperty('id').reverse());
      }
    }, this);
    if (restoreUpgradeState) {
      App.router.get('clusterController').restoreUpgradeState();
    }
    this.removeOldRequests(currentRequestIds);
<<<<<<< HEAD
    this.set('isShowMoreAvailable', countGot >= countIssued);
=======
    this.set("allOperationsCount", runningServices);
    this.set('isShowMoreAvailable', countGot > countIssued);
>>>>>>> 9d802b7c
    this.set('serviceTimestamp', App.dateTimeWithTimeZone());
  },

  isShowMoreAvailable: null,

  /**
   * remove old requests
   * as API returns 10, or  20 , or 30 ...etc latest request, the requests that absent in response should be removed
   * @param currentRequestIds
   */
  removeOldRequests: function (currentRequestIds) {
    var services = this.get('services');

    for (var i = 0, l = services.length; i < l; i++) {
      if (!currentRequestIds.contains(services[i].id)) {
        services.splice(i, 1);
        i--;
        l--;
      }
    }
  },

  /**
<<<<<<< HEAD
   * identify whether request or task is running by status
   * @param status
   * @return {Boolean}
   */
  isRunning: function (status) {
    return ['IN_PROGRESS', 'QUEUED', 'PENDING'].contains(status);
  },

  /**
   * identify whether request or task is finished by status
   * @param status
   * @return {Boolean}
   */
  isFinished: function (status) {
    return ['FAILED', 'ABORTED', 'COMPLETED'].contains(status);
  },

  /**
=======
>>>>>>> 9d802b7c
   * identify whether there is only one host in request
   * @param inputs
   * @return {Boolean}
   */
  isOneHost: function (inputs) {
    if (!inputs) {
      return false;
    }
    inputs = JSON.parse(inputs);
    if (inputs && inputs.included_hosts) {
      return inputs.included_hosts.split(',').length < 2;
    }
    return false
  },
  /**
   * assign schedule_id of request to null if it's Recommission operation
   * @param request
   * @param requestParams
   */
  assignScheduleId: function (request, requestParams) {
    var oneHost = this.isOneHost(request.Requests.inputs);
    if (request.Requests.request_schedule && oneHost && /Recommission/.test(requestParams.requestContext)) {
      request.Requests.request_schedule.schedule_id = null;
    }
  },

  /**
   * parse request context and if keyword "_PARSE_" is present then format it
   * @param {string} requestContext
   * @return {Object}
   */
  parseRequestContext: function (requestContext) {
    var context = {};
    if (requestContext) {
      if (requestContext.indexOf(App.BackgroundOperationsController.CommandContexts.PREFIX) !== -1) {
        context = this.getRequestContextWithPrefix(requestContext);
      } else {
        context.requestContext = requestContext;
      }
    } else {
      context.requestContext = Em.I18n.t('requestInfo.unspecified');
    }
    return context;
  },

  /**
   *
   * @param {string} requestContext
   * @returns {{requestContext: *, dependentService: *, contextCommand: *}}
   */
  getRequestContextWithPrefix: function (requestContext) {
    var contextSplits = requestContext.split('.'),
        parsedRequestContext,
        contextCommand = contextSplits[1],
        service = contextSplits[2];

    switch (contextCommand) {
      case "STOP":
      case "START":
        if (service === 'ALL_SERVICES') {
          parsedRequestContext = Em.I18n.t("requestInfo." + contextCommand.toLowerCase()).format(Em.I18n.t('common.allServices'));
        } else {
          parsedRequestContext = Em.I18n.t("requestInfo." + contextCommand.toLowerCase()).format(App.format.role(service, true));
        }
        break;
      case "ROLLING-RESTART":
        parsedRequestContext = Em.I18n.t("rollingrestart.rest.context").format(App.format.role(service, true), contextSplits[3], contextSplits[4]);
        break;
    }
    return {
      requestContext: parsedRequestContext,
      dependentService: service,
      contextCommand: contextCommand
    }
  },

  popupView: null,

  /**
   * Onclick handler for background operations number located right to logo
   */
  showPopup: function () {
    // load the checkbox on footer first, then show popup.
    var self = this;
    App.router.get('userSettingsController').dataLoading('show_bg').done(function (initValue) {
      App.updater.immediateRun('requestMostRecent');

      App.HostPopup.set("breadcrumbs", [ App.HostPopup.get("rootBreadcrumb") ]);

      if (self.get('popupView') && App.HostPopup.get('isBackgroundOperations')) {
        self.set('popupView.isNotShowBgChecked', !initValue);
        self.set('popupView.isOpen', true);
        var el = $(self.get('popupView.element'));
        el.appendTo('#wrapper');
        el.find('.modal').show();
      } else {
        self.set('popupView', App.HostPopup.initPopup("", self, true));
        self.set('popupView.isNotShowBgChecked', !initValue);
      }
    });
  },

  /**
   * Called on logout
   */
  clear: function () {
    // set operations count to default value
    this.set('operationsCount', 10);
  }

});

/**
 * Each background operation has a context in which it operates.
 * Generally these contexts are fixed messages. However, we might
 * want to associate semantics to this context - like showing, disabling
 * buttons when certain operations are in progress.
 *
 * To make this possible we have command contexts where the context
 * is not a human readable string, but a pattern indicating the command
 * it is running. When UI shows these, they are translated into human
 * readable strings.
 *
 * General pattern of context names is "_PARSE_.{COMMAND}.{ID}[.{Additional-Data}...]"
 */
App.BackgroundOperationsController.CommandContexts = {
  PREFIX : "_PARSE_",
  /**
   * Stops all services
   */
  STOP_ALL_SERVICES : "_PARSE_.STOP.ALL_SERVICES",
  /**
   * Starts all services
   */
  START_ALL_SERVICES : "_PARSE_.START.ALL_SERVICES",
  /**
   * Starts service indicated by serviceID.
   * @param {String} serviceID Parameter {0}. Example: HDFS
   */
  START_SERVICE : "_PARSE_.START.{0}",
  /**
   * Stops service indicated by serviceID.
   * @param {String} serviceID Parameter {0}. Example: HDFS
   */
  STOP_SERVICE : "_PARSE_.STOP.{0}",
  /**
   * Performs rolling restart of componentID in batches.
   * This context is the batchNumber batch out of totalBatchCount batches.
   * @param {String} componentID Parameter {0}. Example "DATANODE"
   * @param {Number} batchNumber Parameter {1}. Batch number of this batch. Example 3.
   * @param {Number} totalBatchCount Parameter {2}. Total number of batches. Example 10.
   */
  ROLLING_RESTART : "_PARSE_.ROLLING-RESTART.{0}.{1}.{2}"
};<|MERGE_RESOLUTION|>--- conflicted
+++ resolved
@@ -43,13 +43,13 @@
 
   /**
    * Possible levels:
-   * OPS_LIST
+   * REQUESTS_LIST
    * HOSTS_LIST
    * TASKS_LIST
    * TASK_DETAILS
    */
   levelInfo: Em.Object.create({
-    name: "OPS_LIST",
+    name: 'REQUESTS_LIST',
     requestId: null,
     taskId: null
   }),
@@ -318,11 +318,7 @@
         return;
       }
       var rq = this.get("services").findProperty('id', request.Requests.id);
-<<<<<<< HEAD
       var isRunning = this.isRunning(request.Requests.request_status);
-=======
-      var isRunning = request.Requests.request_status === 'IN_PROGRESS';
->>>>>>> 9d802b7c
       var requestParams = this.parseRequestContext(request.Requests.request_context);
       const requestState = {
         progress: Math.floor(request.Requests.progress_percent),
@@ -357,12 +353,7 @@
       App.router.get('clusterController').restoreUpgradeState();
     }
     this.removeOldRequests(currentRequestIds);
-<<<<<<< HEAD
     this.set('isShowMoreAvailable', countGot >= countIssued);
-=======
-    this.set("allOperationsCount", runningServices);
-    this.set('isShowMoreAvailable', countGot > countIssued);
->>>>>>> 9d802b7c
     this.set('serviceTimestamp', App.dateTimeWithTimeZone());
   },
 
@@ -386,7 +377,6 @@
   },
 
   /**
-<<<<<<< HEAD
    * identify whether request or task is running by status
    * @param status
    * @return {Boolean}
@@ -405,8 +395,6 @@
   },
 
   /**
-=======
->>>>>>> 9d802b7c
    * identify whether there is only one host in request
    * @param inputs
    * @return {Boolean}
