/**
 * Licensed to the Apache Software Foundation (ASF) under one
 * or more contributor license agreements.  See the NOTICE file
 * distributed with this work for additional information
 * regarding copyright ownership.  The ASF licenses this file
 * to you under the Apache License, Version 2.0 (the
 * "License"); you may not use this file except in compliance
 * with the License.  You may obtain a copy of the License at
 *
 *     http://www.apache.org/licenses/LICENSE-2.0
 *
 * Unless required by applicable law or agreed to in writing, software
 * distributed under the License is distributed on an "AS IS" BASIS,
 * WITHOUT WARRANTIES OR CONDITIONS OF ANY KIND, either express or implied.
 * See the License for the specific language governing permissions and
 * limitations under the License.
 */

var stringUtils = require('utils/string_utils');
var numberUtils = require('utils/number_utils');
var blueprintUtils = require('utils/blueprint');

App.AssignMasterOnStep7Controller = Em.Controller.extend(App.BlueprintMixin, App.AssignMasterComponents, {

  name: "assignMasterOnStep7Controller",

  useServerValidation: false,

  showInstalledMastersFirst: false,

  configWidgetContext: {},

  configActionComponent: {},

  content: function () {
    return this.get('configWidgetContext.controller.content') || {};
  }.property('configWidgetContext.controller.content'),

  popup: null,

  mastersToCreate: [],

  markSavedComponentsAsInstalled: true,

  /**
   * Array of master component names, that should be addable
   * Are used in HA wizards to add components, that are not addable for other wizards
   * @type {Array}
   * @override
   */
  mastersAddableInHA: Em.computed.alias('App.components.isMasterAddableOnlyOnHA'),

  /**
   * Marks component add/delete action to be performed ahead.
   * @param context {Object} Context of the calling function
   * @param action {String} ADD|DELETE
   * @param hostComponent {Object}
   * @public
   * @method {execute}
   */
  execute: function (context, action, hostComponent) {
    this.set('configWidgetContext', context);
    this.set('content', context.get('controller.content'));
    this.set('configActionComponent', hostComponent);
    
    switch (action) {
      case 'ADD':
        if (hostComponent.componentName === "HIVE_SERVER_INTERACTIVE") {
          this.getPendingBatchRequests(hostComponent);  
        } else {
          this.showPopup(hostComponent);
        }
        break;
      case 'DELETE':
        this.set('mastersToCreate', [hostComponent.componentName]);
        this.removeMasterComponent();
        break;
    }
  },

  getPendingBatchRequests: function(hostComponent) {
    var self = this;
    // Send Ajax request to get status of pending batch requests
    App.ajax.send({
      name : 'request_schedule.get.pending',
      sender: self,
      error : 'pendingBatchRequestsAjaxError',
      success: 'pendingBatchRequestsAjaxSuccess',
      data: {
        hostComponent: hostComponent
      }
    });
  },

  pendingBatchRequestsAjaxError: function(data) {
    var error = Em.I18n.t('services.service.actions.run.yarnRefreshQueues.error');
    if (data && data.responseText) {
      try {
        var json = JSON.parse(data.responseText);
        error += json.message;
      } catch (err) {}
    }
    App.showAlertPopup(Em.I18n.t('services.service.actions.run.yarnRefreshQueues.error'), error, null);
  },

  pendingBatchRequestsAjaxSuccess : function(data, opt, params) {
    var self = this;
    if (this.shouldShowAlertOnBatchRequest(data)) {
      App.showAlertPopup(Em.I18n.t('services.service.actions.hsi.alertPopup.header'),
        Em.I18n.t('services.service.actions.hsi.alertPopup.body'), function() {
        var configWidgetContext = self.get('configWidgetContext');
        var config = configWidgetContext.get('config');
        configWidgetContext.toggleProperty('controller.forceUpdateBoundaries');
        var value = config.get('initialValue');
        config.set('value', value);
        configWidgetContext.setValue(value);
        configWidgetContext.sendRequestRorDependentConfigs(config);
        this.hide();
      });
    } else {
      this.showPopup(params.hostComponent);
    }
  },

  shouldShowAlertOnBatchRequest: function(data) {
    var showAlert = false;
    if (data.hasOwnProperty('items') && data.items.length > 0) {
      data.items.forEach( function(_item) {
        _item.RequestSchedule.batch.batch_requests.forEach( function(batchRequest) {
          // Check if a DELETE request on HIVE_SERVER_INTERACTIVE is in progress
          if (batchRequest.request_type === "DELETE" && batchRequest.request_uri.indexOf("HIVE_SERVER_INTERACTIVE") > -1) {
            showAlert = true;
          }
        });
      });
    }
    return showAlert;
  },
  
  showPopup: function(hostComponent) {
    var missingDependentServices = this.getAllMissingDependentServices();
    var isNonWizardPage = !this.get('content.controllerName');
    if (missingDependentServices.length && isNonWizardPage) {
      this.showInstallServicesPopup(missingDependentServices);
    } else {
      this.set('mastersToCreate', [hostComponent.componentName]);
      this.showAssignComponentPopup();
    }  
  },
  
  /**
   * Used to set showAddControl/showRemoveControl flag
   * @param componentName
   * @override
   */
  updateComponent: function(componentName) {
    this._super(componentName);

    if (!this.get('mastersToCreate').contains(componentName)) {
      this.get("selectedServicesMasters").filterProperty("component_name", componentName).forEach(function(c) {
        c.set('showAddControl', false);
        c.set('showRemoveControl', false);
      });
    }
  },

  /**
   * Assign Master page will be displayed in the popup
   * @private
   * @method
   */
  showAssignComponentPopup: function () {
    var self = this;
    // Master component hosts should be loaded only when content.controller name is not defined i.e non-wizard pages
    if (!this.get('content.controllerName')) {
      this.loadMasterComponentHosts();
    }
    var mastersToCreate = this.get('mastersToCreate');
    var masterToCreateDisplayName = App.format.role(mastersToCreate[0]);
    var configWidgetContext = this.get('configWidgetContext');
    var config = this.get('configWidgetContext.config');
    var popup = App.ModalPopup.show({
      classNames: ['wizard-modal-wrapper', 'add-service-wizard-modal'],
      modalDialogClasses: ['modal-xlg'],
      header: Em.I18n.t('assign.master.popup.header').format(masterToCreateDisplayName),
      bodyClass: App.AssignMasterOnStep7View.extend({
        controller: self
      }),
      primary: Em.I18n.t('common.select'),
      onPrimary: function () {
        self.submit();
      },
      onSecondary: function() {
        this.showWarningPopup();
      },
      onClose: function () {
        this.showWarningPopup();
      },
      showWarningPopup: function() {
        var mainPopupContext = this;
        App.ModalPopup.show({
          encodeBody: false,
          header: Em.I18n.t('common.warning'),
          primaryClass: 'btn-warning',
          body: Em.I18n.t('assign.master.popup.cancel.body').format(masterToCreateDisplayName),
          onPrimary: function () {
            configWidgetContext.toggleProperty('controller.forceUpdateBoundaries');
            var value = config.get('initialValue');
            config.set('value', value);
            configWidgetContext.setValue(value);
            configWidgetContext.sendRequestRorDependentConfigs(config);
            this.hide();
            mainPopupContext.hide();
          }
        });
      },
      didInsertElement: function () {
        this._super();
        this.fitHeight();
        self.set('configWidgetContext.controller.saveInProgress', false);
      }
    });
    this.set('popup', popup);
  },

  /**
   * Displays the popup to install required service dependencies for being added component with this config change
   * @param missingDependentServices {String[]}   Array of service display names
   */
  showInstallServicesPopup: function (missingDependentServices) {
    var displayServices = stringUtils.getFormattedStringFromArray(missingDependentServices);
    var configWidgetContext = this.get('configWidgetContext');
    var config = this.get('configWidgetContext.config');
    var configDisplayName = config.get('displayName').toLowerCase();
    return App.ModalPopup.show({
      header: Em.I18n.t('installer.step7.missing.service.header'),
      body: Em.I18n.t('installer.step7.missing.service.body').format(displayServices, configDisplayName),
      primaryClass: 'btn-danger',
      onPrimary: function () {
        configWidgetContext.toggleProperty('controller.forceUpdateBoundaries');
        var value = config.get('initialValue');
        config.set('value', value);
        configWidgetContext.setValue(value);
        configWidgetContext.sendRequestRorDependentConfigs(config);
        this._super();
      },
      secondary: null,
      showCloseButton: false,
      didInsertElement: function () {
        this._super();
        configWidgetContext.set('controller.saveInProgress', false);
      }
    });
  },

  /**
   * This method is used while installing or adding a service
   * Removes the masterComponent that was previously being tracked to be added to the cluster
   * @private
   * @method {removeMasterComponent}
   */
  removeMasterComponent: function () {
    var componentsToDelete = this.get('mastersToCreate');
    var componentsFromConfigs = this.get('content.componentsFromConfigs');
    if (this.get('content.controllerName')) {
      var masterComponentHosts = this.get('content.masterComponentHosts');
      var recommendationsHostGroups = this.get('content.recommendationsHostGroups');
      componentsToDelete.forEach(function (_componentName) {
        masterComponentHosts = masterComponentHosts.rejectProperty('component', _componentName);
        recommendationsHostGroups.blueprint.host_groups.forEach(function(hostGroup){
          hostGroup.components = hostGroup.components.rejectProperty('name', _componentName);
        }, this);
        componentsFromConfigs = componentsFromConfigs.without(_componentName);
      }, this);
      this.get('content').set('masterComponentHosts', masterComponentHosts);
      this.set('content.componentsFromConfigs', componentsFromConfigs);
      this.set('content.recommendationsHostGroups', recommendationsHostGroups);
    } else {
      this.clearComponentsToBeAdded(componentsToDelete[0]);
      var hostComponent = App.HostComponent.find().findProperty('componentName', componentsToDelete[0]);
      if (hostComponent) {
        App.set('componentToBeDeleted', Em.Object.create({
          componentName: componentsToDelete[0],
          hostName: hostComponent.get('hostName')
        }));
      }
    }
    var configActionComponent = this.get('configActionComponent');
    this.get('configWidgetContext.config').set('configActionComponent', configActionComponent);
  },

  /**
   * Load active host list to <code>hosts</code> variable
   * @override
   * @method renderHostInfo
   */
  renderHostInfo: function () {
    var parentController = this.get('content.controllerName');
    if (parentController) {
      return this._super();
    } else {
      var dfd = $.Deferred();
      var hosts = App.Host.find().toArray();
      var result = [];
      for (var p = 0; p < hosts.length; p++) {
        result.push(Em.Object.create({
          host_name: hosts[p].get('hostName'),
          cpu: hosts[p].get('cpu'),
          memory: hosts[p].get('memory'),
          maintenance_state: hosts[p].get('maintenance_state'),
          disk_info: hosts[p].get('diskInfo'),
          host_info: Em.I18n.t('installer.step5.hostInfo').fmt(hosts[p].get('hostName'), numberUtils.bytesToSize(hosts[p].get('memory'), 1, 'parseFloat', 1024), hosts[p].get('cpu'))
        }));
      }

      this.set("hosts", result);
      this.sortHosts(result);
      this.set('isHostsLoaded', true);
      dfd.resolve();
      return dfd.promise();
    }
  },

  /**
   *  This method is called on Service->config page and is responsible to load the "Assign Master popup"
   *  with the installed master component hosts.
   * @private
   * @method {loadMasterComponentHosts}
   */
  loadMasterComponentHosts: function () {
    var stackMasterComponents = App.get('components.masters').uniq();
    var masterComponentHosts = [];
    App.HostComponent.find().filter(function (component) {
      return stackMasterComponents.contains(component.get('componentName'));
    }).forEach(function (item) {
      masterComponentHosts.push({
        component: item.get('componentName'),
        hostName: item.get('hostName'),
        isInstalled: true,
        serviceId: item.get('service.id'),
        display_name: item.get('displayName')
      })
    });
    this.set("masterComponentHosts", masterComponentHosts);
  },

  /**
   * Returns array of dependent services that are yet not installed in the cluster
   * @private
   * @method getAllMissingDependentServices
   * @return  missingDependentServices {Array}
   */
  getAllMissingDependentServices: function () {
    var configActionComponentName = this.get('configActionComponent').componentName;
    var componentStackService = App.StackServiceComponent.find(configActionComponentName).get('stackService');
    var dependentServices = componentStackService.get('requiredServices');

    return dependentServices.filter(function (item) {
      return !App.Service.find().findProperty('serviceName', item);
    }).map(function (item) {
      return App.StackService.find(item).get('displayName');
    });
  },

  /**
   * This method saves masterComponent layout that is used on subsequent "Review" and "Install start and Test services" pages.
   * @private
   * @method {saveMasterComponentHosts}
   */
  saveMasterComponentHosts: function() {
    var controller = App.router.get(this.get('content.controllerName'));
    var componentsFromConfigs = this.get('content.componentsFromConfigs');
    controller.saveMasterComponentHosts(this, true);
    controller.loadMasterComponentHosts(true);
    componentsFromConfigs = componentsFromConfigs.concat(this.get('mastersToCreate'));
    this.set('content.componentsFromConfigs', componentsFromConfigs);
  },

  /**
   * This method saves host group layout that is used for blueprint validation call made while transitioning to "Review" page.
   * @private
   * @method {saveRecommendationsHostGroups}
   */
  saveRecommendationsHostGroups: function() {
    var recommendationsHostGroups = this.get('content.recommendationsHostGroups');
    var mastersToCreate = this.get('mastersToCreate');
    mastersToCreate.forEach(function(componentName) {
      var hostName = this.getSelectedHostName(componentName);
      if (hostName && recommendationsHostGroups) {
        var hostGroups = recommendationsHostGroups.blueprint_cluster_binding.host_groups;
        var isHostPresent = false;
        var i = 0;
        while (i < hostGroups.length) {
          var hosts = hostGroups[i].hosts;
          isHostPresent = hosts.someProperty('fqdn', hostName);
          if (isHostPresent) break;
          i++;
        }
        if (isHostPresent) {
          var hostGroupName = hostGroups[i].name;
          var hostGroup = recommendationsHostGroups.blueprint.host_groups.findProperty('name', hostGroupName);
          var addHostComponentInGroup = !hostGroup.components.someProperty('name', componentName);
          if (addHostComponentInGroup) {
            hostGroup.components.pushObject({name: componentName});
          }
        }
      }
    }, this);
    this.set('content.recommendationsHostGroups', recommendationsHostGroups);
  },

  /**
   * Get the fqdn hostname as selected by the user for the component.
   * @param componentName
   * @return {String}
   */
  getSelectedHostName: function(componentName) {
    var selectedServicesMasters = this.get('selectedServicesMasters');
    return selectedServicesMasters.findProperty('component_name', componentName).selectedHost;
  },

  /**
   * set App.componentToBeAdded to use it on subsequent validation call while saving configuration
   * @param componentName {String}
   * @param hostName {String}
   * @method {setGlobalComponentToBeAdded}
   */
  setGlobalComponentToBeAdded: function(componentName, hostName) {
    var componentToBeAdded = Em.Object.create({
       componentName: componentName,
       hostNames: [hostName]
    });
    App.set('componentToBeAdded', componentToBeAdded);
  },

  /**
   * clear 'componentToBeDeleted' object
   * @param componentName {String}
   * @public
   * @method {clearComponentsToBeDeleted}
   */
  clearComponentsToBeDeleted: function(componentName) {
    var componentsToBeDeleted = App.get('componentToBeDeleted');
    if (!App.isEmptyObject(componentsToBeDeleted) && componentsToBeDeleted.get('componentName') === componentName) {
      App.set('componentToBeDeleted', {});
    }
  },

  /**
   * clear 'componentToBeAdded' object
   * @param componentName  {String}
   */
  clearComponentsToBeAdded: function(componentName) {
    var componentsToBeAdded = App.get('componentToBeAdded');
    if (!App.isEmptyObject(componentsToBeAdded) && componentsToBeAdded.get('componentName') === componentName) {
      App.set('componentToBeAdded', {});
    }
  },

  /**
   * Submit button click handler
   * @method submit
   */
  submit: function () {
    var self = this;
    App.get('router.mainAdminKerberosController').getKDCSessionState(function() {
      self.get('popup').hide();
      var context = self.get('configWidgetContext');
      context.toggleProperty('controller.forceUpdateBoundaries');
      var configActionComponent = self.get('configActionComponent');
      var componentHostName = self.getSelectedHostName(configActionComponent.componentName);
      var config = self.get('configWidgetContext.config');

      // TODO remove after stack advisor is able to handle this case
      // workaround for hadoop.proxyuser.{{hiveUser}}.hosts after adding Hive Server Interactive from Install Wizard
      var serviceConfigs = context.get('controller.stepConfigs').findProperty('serviceName', context.get('controller.selectedService.serviceName')).get('configs');
      var dependencies = context.get('config.configAction.dependencies');

      if (self.get('content.controllerName')) {
        self.saveMasterComponentHosts();
        self.saveRecommendationsHostGroups();

        // TODO remove after stack advisor is able to handle this case
        // workaround for hadoop.proxyuser.{{hiveUser}}.hosts after adding Hive Server Interactive from Install Wizard
        var miscConfigs = context.get('controller.stepConfigs').findProperty('serviceName', 'MISC').get('configs');
        serviceConfigs = serviceConfigs.concat(miscConfigs);
      } else {
        self.setGlobalComponentToBeAdded(configActionComponent.componentName, componentHostName);
        self.clearComponentsToBeDeleted(configActionComponent.componentName);
      }

      configActionComponent.hostName = componentHostName;
      config.set('configActionComponent', configActionComponent);
      /* TODO uncomment after stack advisor is able to handle this case
       var oldValueKey = context.get('controller.wizardController.name') === 'installerController' ? 'initialValue' : 'savedValue';
       context.get('controller').loadConfigRecommendations([{
        type: App.config.getConfigTagFromFileName(config.get('fileName')),
        name: config.get('name'),
        old_value: config.get(oldValueKey)
      }]);
      */
      self.resolveDependencies(dependencies, serviceConfigs, context);
    });
  },

  /**
   * TODO remove after stack advisor is able to handle this case
   * workaround for hadoop.proxyuser.{{hiveUser}}.hosts after adding Hive Server Interactive
   * @param {object} dependencies
   * @param {array} serviceConfigs
   * @param {Em.Object} context
   */
  resolveDependencies: function(dependencies, serviceConfigs, context) {
    if (dependencies) {
      var foreignKeys = this.getDependenciesForeignKeys(dependencies, serviceConfigs);

      if (dependencies.properties && dependencies.initializer) {
        var initializer = App.get(dependencies.initializer.name);
        var setup = Em.getProperties(foreignKeys, dependencies.initializer.setupKeys);
        initializer.setup(setup);
        var blueprintObject = {};
        dependencies.properties.forEach(function (property) {
          var propertyObject = Em.getProperties(property, ['name', 'fileName']);
          if (property.nameTemplate) {
            var name = property.nameTemplate;
            Em.keys(foreignKeys).forEach(function (key) {
              name = name.replace('{{' + key + '}}', foreignKeys[key]);
            });
            propertyObject.name = name;
          }
          if (!blueprintObject[property.fileName]) {
            blueprintObject[property.fileName] = {
              properties: {}
            };
          }
          var result = initializer.initialValue(propertyObject, {
            masterComponentHosts: this.getMasterComponents(dependencies, context)
          });

          var propertiesMap = blueprintObject[propertyObject.fileName].properties;
          propertiesMap[propertyObject.name] = result.value;

          if (property.isHostsList) {
            var service = App.config.get('serviceByConfigTypeMap')[propertyObject.fileName];
            if (service) {
              var serviceName = service.get('serviceName');
              var configs = serviceName === context.get('controller.selectedService.serviceName') ? serviceConfigs :
                context.get('controller.stepConfigs').findProperty('serviceName', serviceName).get('configs');
              var originalFileName = App.config.getOriginalFileName(propertyObject.fileName);
              var currentProperty = configs.find(function (configProperty) {
                return configProperty.get('filename') === originalFileName && configProperty.get('name') === propertyObject.name;
              });
              if (currentProperty) {
                propertiesMap[propertyObject.name] = currentProperty.get('value');
                App.config.updateHostsListValue(propertiesMap, propertyObject.fileName, propertyObject.name, propertyObject.value, property.isHostsArray);
              }
            }
          }
          this.saveRecommendations(context, blueprintObject);
          initializer.cleanup();
        }, this);
      }
    }
  },

  /**
   *
   * @param {Em.Object} context
   * @param {object} blueprintObject
   */
  saveRecommendations: function(context, blueprintObject) {
    var oldValueKey = context.get('controller.wizardController.name') === 'installerController' ? 'initialValue' : 'savedValue';
    var config = this.get('configWidgetContext.config');

    context.get('controller').loadRecommendationsSuccess({
      resources: [
        {
          recommendations: {
            blueprint: {
              configurations: blueprintObject
            }
          }
        }
      ]
    }, null, {
      dataToSend: {
        changed_configurations: [{
          type: App.config.getConfigTagFromFileName(config.get('fileName')),
          name: config.get('name'),
          old_value: config.get(oldValueKey)
        }]
      }
    });
  },

  /**
   *
   * @param dependencies
   * @param serviceConfigs
   * @returns {{}}
   */
  getDependenciesForeignKeys: function(dependencies, serviceConfigs) {
    var foreignKeys = {};
    if (dependencies.foreignKeys) {
      dependencies.foreignKeys.forEach(function (dependency) {
        var matchingProperty = serviceConfigs.find(function (property) {
          return property.get('filename') === App.config.getOriginalFileName(dependency.fileName) && property.get('name') === dependency.propertyName;
        });
        if (matchingProperty) {
          foreignKeys[dependency.key] = matchingProperty.get('value');
        }
      });
    }
    return foreignKeys;
  },

  /**
   *
   * @param dependencies
   * @param context
   * @returns {Array}
   */
  getMasterComponents: function(dependencies, context) {
    var masterComponents = [];
    if (this.get('content.controllerName')) {
      var savedMasterComponents = context.get('controller.content.masterComponentHosts').filter(function (componentObject) {
        return dependencies.initializer.componentNames.contains(componentObject.component);
      });
      masterComponents = savedMasterComponents.map(function (componentObject) {
        var masterComponent = Em.getProperties(componentObject, ['component', 'hostName']);
        masterComponent.isInstalled = true;
        return masterComponent;
      });
    } else {
      var hostsMap = blueprintUtils.getComponentForHosts();
      Em.keys(hostsMap).forEach(function (hostName) {
        hostsMap[hostName].forEach(function (componentName) {
          if (dependencies.initializer.componentNames.contains(componentName)) {
            masterComponents.push({
              component: componentName,
              hostName: hostName,
              isInstalled: true
            });
          }
        });
      });
    }
    return masterComponents;
<<<<<<< HEAD
  }
=======
  },

  getHosts: function () {
    var result,
      parentController = this.get('content.controllerName');
    if (parentController) {
      result = this._super();
    } else {
      result = this.get('hosts').mapProperty('host_name');
    }
    return result;
  },

  clearStepOnExit: Em.K
>>>>>>> 9d802b7c
});<|MERGE_RESOLUTION|>--- conflicted
+++ resolved
@@ -136,7 +136,7 @@
     }
     return showAlert;
   },
-  
+
   showPopup: function(hostComponent) {
     var missingDependentServices = this.getAllMissingDependentServices();
     var isNonWizardPage = !this.get('content.controllerName');
@@ -646,9 +646,6 @@
       });
     }
     return masterComponents;
-<<<<<<< HEAD
-  }
-=======
   },
 
   getHosts: function () {
@@ -663,5 +660,4 @@
   },
 
   clearStepOnExit: Em.K
->>>>>>> 9d802b7c
 });