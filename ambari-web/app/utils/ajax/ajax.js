--- conflicted
+++ resolved
@@ -1353,11 +1353,7 @@
     }
   },
   'cluster.load_cluster_name': {
-<<<<<<< HEAD
-    'real': '/clusters?fields=Clusters/security_type,Clusters/cluster_id',
-=======
-    'real': '/clusters?fields=Clusters/security_type,Clusters/version',
->>>>>>> 9d802b7c
+    'real': '/clusters?fields=Clusters/security_type,Clusters/version,Clusters/cluster_id',
     'mock': '/data/clusters/info.json'
   },
   'cluster.load_last_upgrade': {
@@ -2321,11 +2317,7 @@
     mock: '/data/users/privileges_{userName}.json'
   },
   'router.login.clusters': {
-<<<<<<< HEAD
-    'real': '/clusters?fields=Clusters/provisioning_state,Clusters/security_type,Clusters/cluster_id',
-=======
-    'real': '/clusters?fields=Clusters/provisioning_state,Clusters/security_type,Clusters/version',
->>>>>>> 9d802b7c
+    'real': '/clusters?fields=Clusters/provisioning_state,Clusters/security_type,Clusters/version,Clusters/cluster_id',
     'mock': '/data/clusters/info.json'
   },
   'router.login.message': {
