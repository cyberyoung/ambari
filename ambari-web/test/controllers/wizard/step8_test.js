/**
 * Licensed to the Apache Software Foundation (ASF) under one
 * or more contributor license agreements.  See the NOTICE file
 * distributed with this work for additional information
 * regarding copyright ownership.  The ASF licenses this file
 * to you under the Apache License, Version 2.0 (the
 * "License"); you may not use this file except in compliance
 * with the License.  You may obtain a copy of the License at
 *
 *     http://www.apache.org/licenses/LICENSE-2.0
 *
 * Unless required by applicable law or agreed to in writing, software
 * distributed under the License is distributed on an "AS IS" BASIS,
 * WITHOUT WARRANTIES OR CONDITIONS OF ANY KIND, either express or implied.
 * See the License for the specific language governing permissions and
 * limitations under the License.
 */

var App = require('app');
require('utils/ajax/ajax_queue');
require('controllers/main/service/info/configs');
require('controllers/wizard/step8_controller');
var installerStep8Controller;
var testHelpers = require('test/helpers');

var configs = Em.A([
  Em.Object.create({filename: 'hdfs-site.xml', name: 'p1', value: 'v1'}),
  Em.Object.create({filename: 'hdfs-site.xml', name: 'p2', value: 'v2'}),
  Em.Object.create({filename: 'hue-site.xml', name: 'p1', value: 'v1'}),
  Em.Object.create({filename: 'hue-site.xml', name: 'p2', value: 'v2'}),
  Em.Object.create({filename: 'mapred-site.xml', name: 'p1', value: 'v1'}),
  Em.Object.create({filename: 'mapred-site.xml', name: 'p2', value: 'v2'}),
  Em.Object.create({filename: 'yarn-site.xml', name: 'p1', value: 'v1'}),
  Em.Object.create({filename: 'yarn-site.xml', name: 'p2', value: 'v2'}),
  Em.Object.create({filename: 'capacity-scheduler.xml', name: 'p1', value: 'v1'}),
  Em.Object.create({filename: 'capacity-scheduler.xml', name: 'p2', value: 'v2'}),
  Em.Object.create({filename: 'mapred-queue-acls.xml', name: 'p1', value: 'v1'}),
  Em.Object.create({filename: 'mapred-queue-acls.xml', name: 'p2', value: 'v2'}),
  Em.Object.create({filename: 'hbase-site.xml', name: 'p1', value: 'v1'}),
  Em.Object.create({filename: 'hbase-site.xml', name: 'p2', value: 'v2'}),
  Em.Object.create({filename: 'oozie-site.xml', name: 'p1', value: 'v1'}),
  Em.Object.create({filename: 'oozie-site.xml', name: 'p2', value: 'v2'}),
  Em.Object.create({filename: 'hive-site.xml', name: 'p1', value: 'v1'}),
  Em.Object.create({filename: 'hive-site.xml', name: 'p2', value: 'v2'}),
  Em.Object.create({filename: 'pig-properties.xml', name: 'p1', value: 'v1'}),
  Em.Object.create({filename: 'webhcat-site.xml', name: 'p1', value: 'v1'}),
  Em.Object.create({filename: 'webhcat-site.xml', name: 'p2', value: 'v2'}),
  Em.Object.create({filename: 'tez-site.xml', name: 'p1', value: 'v1'}),
  Em.Object.create({filename: 'tez-site.xml', name: 'p2', value: 'v2'}),
  Em.Object.create({filename: 'falcon-startup.properties.xml', name: 'p1', value: 'v1'}),
  Em.Object.create({filename: 'falcon-startup.properties.xml', name: 'p2', value: 'v2'}),
  Em.Object.create({filename: 'falcon-runtime.properties.xml', name: 'p1', value: 'v1'}),
  Em.Object.create({filename: 'falcon-runtime.properties.xml', name: 'p2', value: 'v2'}),
  Em.Object.create({filename: 'cluster-env.xml', name: 'p1', value: 'v1'}),
]);

var services = Em.A([
        Em.Object.create({
          serviceName: 's1',
          isSelected: true,
          isInstalled: false,
          displayNameOnSelectServicePage: 's01',
          isClientOnlyService: false,
          serviceComponents: Em.A([
            Em.Object.create({
              isClient: true
            })
          ]),
          configTypes: {
            site1 : [],
            site2 : []
          },
          isHiddenOnSelectServicePage: false
        }),
        Em.Object.create({
          serviceName: 's2',
          isSelected: true,
          isInstalled: false,
          displayNameOnSelectServicePage: 's02',
          serviceComponents: Em.A([
            Em.Object.create({
              isMaster: true
            })
          ]),
          configTypes: {
            site3 : []
          },
          isHiddenOnSelectServicePage: false
        }),
        Em.Object.create({
          serviceName: 's3',
          isSelected: true,
          isInstalled: false,
          displayNameOnSelectServicePage: 's03',
          serviceComponents: Em.A([
            Em.Object.create({
              isHAComponentOnly: true
            })
          ]),
          configTypes: {},
          isHiddenOnSelectServicePage: false
        }),
        Em.Object.create({
          serviceName: 's4',
          isSelected: true,
          isInstalled: false,
          displayNameOnSelectServicePage: 's03',
          isClientOnlyService: true,
          serviceComponents: Em.A([
            Em.Object.create({
              isClient: true
            })
          ]),
          configTypes: {},
          isHiddenOnSelectServicePage: false
        })
]);

function getController() {
  return App.WizardStep8Controller.create({
    configs: configs,
    content: {controllerName: ''}
  });
}

describe('App.WizardStep8Controller', function () {

  beforeEach(function () {
    installerStep8Controller = getController();
  });

  App.TestAliases.testAsComputedFilterBy(getController(), 'installedServices', 'content.services', 'isInstalled', true);

  App.TestAliases.testAsComputedEqual(getController(), 'isManualKerberos', 'App.router.mainAdminKerberosController.kdc_type', 'none');

  App.TestAliases.testAsComputedAlias(getController(), 'clusterName', 'content.cluster.name', 'string');

  describe('#createSelectedServicesData', function () {

    var tests = Em.A([
      {selectedServices: Em.A(['MAPREDUCE2']), e: 2},
      {selectedServices: Em.A(['MAPREDUCE2', 'YARN']), e: 5},
      {selectedServices: Em.A(['MAPREDUCE2', 'YARN', 'HBASE']), e: 7},
      {selectedServices: Em.A(['MAPREDUCE2', 'YARN', 'HBASE', 'OOZIE']), e: 9},
      {selectedServices: Em.A(['MAPREDUCE2', 'YARN', 'HBASE', 'OOZIE', 'HIVE']), e: 12},
      {selectedServices: Em.A(['MAPREDUCE2', 'YARN', 'HBASE', 'OOZIE', 'HIVE']), e: 13},
      {selectedServices: Em.A(['MAPREDUCE2', 'YARN', 'HBASE', 'OOZIE', 'HIVE', 'HUE']), e: 14},
      {selectedServices: Em.A(['MAPREDUCE2', 'YARN', 'HBASE', 'OOZIE', 'HIVE', 'HUE', 'PIG']), e: 15},
      {selectedServices: Em.A(['MAPREDUCE2', 'YARN', 'HBASE', 'OOZIE', 'HIVE', 'HUE', 'PIG', 'FALCON']), e: 17},
      {selectedServices: Em.A(['MAPREDUCE2', 'YARN', 'HBASE', 'OOZIE', 'HIVE', 'HUE', 'PIG', 'FALCON', 'STORM']), e: 18},
      {selectedServices: Em.A(['MAPREDUCE2', 'YARN', 'HBASE', 'OOZIE', 'HIVE', 'HUE', 'PIG', 'FALCON', 'STORM', 'TEZ']), e: 19},
      {selectedServices: Em.A(['MAPREDUCE2', 'YARN', 'HBASE', 'OOZIE', 'HIVE', 'HUE', 'PIG', 'FALCON', 'STORM', 'TEZ', 'ZOOKEEPER']), e: 21}
    ]);

    tests.forEach(function (test) {
      it(test.selectedServices.join(','), function () {
        var mappedServices = test.selectedServices.map(function (serviceName) {
          return Em.Object.create({isSelected: true, isInstalled: false, serviceName: serviceName});
        });
        installerStep8Controller = App.WizardStep8Controller.create({
          content: {controllerName: 'addServiceController', services: mappedServices},
          configs: configs
        });
        var serviceData = installerStep8Controller.createSelectedServicesData();
        expect(serviceData.mapProperty('ServiceInfo.service_name')).to.eql(test.selectedServices.toArray());
        installerStep8Controller.clearStep();
      });
    });

  });

  describe('#getRegisteredHosts', function () {

    var tests = Em.A([
      {
        hosts: {
          h1: Em.Object.create({bootStatus: 'REGISTERED', name: 'h1'}),
          h2: Em.Object.create({bootStatus: 'OTHER', name: 'h2'})
        },
        e: ['h1'],
        m: 'Two hosts, one registered'
      },
      {
        hosts: {
          h1: Em.Object.create({bootStatus: 'OTHER', name: 'h1'}),
          h2: Em.Object.create({bootStatus: 'OTHER', name: 'h2'})
        },
        e: [],
        m: 'Two hosts, zero registered'
      },
      {
        hosts: {
          h1: Em.Object.create({bootStatus: 'REGISTERED', name: 'h1'}),
          h2: Em.Object.create({bootStatus: 'REGISTERED', name: 'h2'})
        },
        e: ['h1', 'h2'],
        m: 'Two hosts, two registered'
      }
    ]);

    tests.forEach(function (test) {
      it(test.m, function () {
        installerStep8Controller.set('content', Em.Object.create({hosts: test.hosts}));
        var registeredHosts = installerStep8Controller.getRegisteredHosts();
        expect(registeredHosts.mapProperty('hostName').toArray()).to.eql(test.e);
      });
    });

  });

  describe('#createRegisterHostData', function () {

    var tests = Em.A([
      {
        hosts: {
          h1: Em.Object.create({bootStatus: 'REGISTERED', name: 'h1', isInstalled: false}),
          h2: Em.Object.create({bootStatus: 'REGISTERED', name: 'h2', isInstalled: false})
        },
        e: ['h1', 'h2'],
        m: 'two registered, two isInstalled false'
      },
      {
        hosts: {
          h1: Em.Object.create({bootStatus: 'OTHER', name: 'h1', isInstalled: false}),
          h2: Em.Object.create({bootStatus: 'REGISTERED', name: 'h2', isInstalled: false})
        },
        e: ['h2'],
        m: 'one registered, two isInstalled false'
      },
      {
        hosts: {
          h1: Em.Object.create({bootStatus: 'OTHER', name: 'h1', isInstalled: true}),
          h2: Em.Object.create({bootStatus: 'REGISTERED', name: 'h2', isInstalled: false})
        },
        e: ['h2'],
        m: 'one registered, one isInstalled false'
      },
      {
        hosts: {
          h1: Em.Object.create({bootStatus: 'REGISTERED', name: 'h1', isInstalled: true}),
          h2: Em.Object.create({bootStatus: 'REGISTERED', name: 'h2', isInstalled: false})
        },
        e: ['h2'],
        m: 'two registered, one isInstalled false'
      },
      {
        hosts: {
          h1: Em.Object.create({bootStatus: 'OTHER', name: 'h1', isInstalled: false}),
          h2: Em.Object.create({bootStatus: 'OTHER', name: 'h2', isInstalled: false})
        },
        e: [],
        m: 'zero registered, two isInstalled false'
      },
      {
        hosts: {
          h1: Em.Object.create({bootStatus: 'REGISTERED', name: 'h1', isInstalled: true}),
          h2: Em.Object.create({bootStatus: 'REGISTERED', name: 'h2', isInstalled: true})
        },
        e: [],
        m: 'two registered, zeto insInstalled false'
      }
    ]);

    tests.forEach(function (test) {
      it(test.m, function () {
        installerStep8Controller.set('content', Em.Object.create({hosts: test.hosts}));
        var registeredHostData = installerStep8Controller.createRegisterHostData();
        expect(registeredHostData.mapProperty('Hosts.host_name').toArray()).to.eql(test.e);
      });
    });

  });

  describe('#loadServices', function () {

    beforeEach(function () {
      var selectedServices = services.filterProperty('isSelected');
      var slaveComponentHosts = Em.A([
        Em.Object.create({
          componentName: 'CLIENT',
          hostName: 'h1',
          hosts: Em.A([
            Em.Object.create({hostName: 'h1', isInstalled: true}),
            Em.Object.create({hostName: 'h2', isInstalled: false})
          ])
        })
      ]);
      var content = Em.Object.create({
        services: services,
        selectedServices: selectedServices,
        slaveComponentHosts: slaveComponentHosts,
        hosts: Em.A([
          Em.Object.create({hostName: 'h1', isInstalled: true}),
          Em.Object.create({hostName: 'h2', isInstalled: false})
        ]),
        masterComponentHosts: []
      });
      installerStep8Controller.set('content', content);
      installerStep8Controller.set('services', Em.A([]));
      installerStep8Controller.reopen({selectedServices: selectedServices});
      installerStep8Controller.loadServices();
    });

    it('should load services', function () {
      var expected = [
        {
          "service_name": "s1",
          "display_name": "s01",
          "service_components": []
        },
        {
          "service_name": "s2",
          "display_name": "s02",
          "service_components": []
        },
        {
          "service_name": "s3",
          "display_name": "s03",
          "service_components": []
        },
        {
          "service_name": "s4",
          "display_name": "s03",
          "service_components": [
            {
              "component_name": "CLIENT",
              "display_name": "Clients",
              "component_value": "2 hosts"
            }
          ]
        }
      ];
      var result = JSON.parse(JSON.stringify(installerStep8Controller.get('services')));
      expect(result).to.be.eql(expected);
    });
  });

  describe('#removeClientsFromList', function () {

    beforeEach(function () {
      installerStep8Controller.set('content', Em.Object.create({
        hosts: Em.Object.create({
          h1: Em.Object.create({
            hostName: 'h1',
            isInstalled: true,
            hostComponents: Em.A([Em.Object.create({HostRoles: Em.Object.create({component_name: "h1"})})])
          }),
          h2: Em.Object.create({
            hostName: 'h2',
            isInstalled: true,
            hostComponents: Em.A([Em.Object.create({HostRoles: Em.Object.create({component_name: "h2"})})])
          })
        })
      }));
    });

    it('should remove h1', function () {
      var hostList = Em.A(['h1','h2']);
      installerStep8Controller.removeClientsFromList('h1', hostList);
      expect(JSON.parse(JSON.stringify(hostList))).to.eql(["h2"]);
    });
  });

  describe('#createSlaveAndClientsHostComponents', function () {

    beforeEach(function () {
      installerStep8Controller.set('content', Em.Object.create({
        masterComponentHosts: Em.A([
          Em.Object.create({
            componentName: 'CLIENT',
            component: 'HBASE_MASTER',
            hostName: 'h1'
          })
        ]),
        slaveComponentHosts: Em.A([
          Em.Object.create({
            componentName: 'CLIENT',
            hostName: 'h1',
            hosts: Em.A([
              Em.Object.create({hostName: 'h1', isInstalled: true}),
              Em.Object.create({hostName: 'h2', isInstalled: false})
            ])
          }),
          Em.Object.create({
            componentName: 'CLIENT1',
            hostName: 'h1',
            hosts: Em.A([
              Em.Object.create({hostName: 'h1', isInstalled: true}),
              Em.Object.create({hostName: 'h2', isInstalled: false})
            ])

          })
        ]),
        clients: Em.A([
          Em.Object.create({
            isInstalled: false
          })
        ]),
        services: Em.A([
          Em.Object.create({
            isInstalled: true,
            serviceName: "name",
            isClient: true
          })
        ]),
        hosts: Em.Object.create({
          h1: Em.Object.create({
            hostName: 'h1',
            isInstalled: true,
            hostComponents: Em.A([Em.Object.create({})])
          }),
          h2: Em.Object.create({
            hostName: 'h2',
            isInstalled: false,
            hostComponents: Em.A([Em.Object.create({})])
          })
        }),
        additionalClients: Em.A([{hostNames: "name", componentName: "client"}])
      }));
      installerStep8Controller.set('ajaxRequestsQueue', App.ajaxQueue.create());
      installerStep8Controller.get('ajaxRequestsQueue').clear();
    });

    it('should return non install object', function () {
      installerStep8Controller.createSlaveAndClientsHostComponents();
      expect(installerStep8Controller.get('content.clients')[0].isInstalled).to.be.false;
    });
  });

  describe('#createAdditionalClientComponents', function () {

    beforeEach(function () {
      installerStep8Controller.set('content', Em.Object.create({
        masterComponentHosts: Em.A([
          Em.Object.create({
            componentName: 'CLIENT',
            component: 'HBASE_MASTER',
            hostName: 'h1'
          })
        ]),
        slaveComponentHosts: Em.A([
          Em.Object.create({
            componentName: 'CLIENT',
            hostName: 'h1',
            hosts: Em.A([
              Em.Object.create({hostName: 'h1', isInstalled: true}),
              Em.Object.create({hostName: 'h2', isInstalled: false})
            ])
          })
        ]),
        clients: Em.A([
          Em.Object.create({
            isInstalled: false
          })
        ]),
        services: Em.A([
          Em.Object.create({
            isInstalled: true,
            serviceName: "name",
            isClient: true
          })
        ]),
        hosts: Em.Object.create({
          h1: Em.Object.create({
            hostName: 'h1',
            isInstalled: true,
            hostComponents: Em.A([Em.Object.create({})])
          }),
          h2: Em.Object.create({
            hostName: 'h2',
            isInstalled: false,
            hostComponents: Em.A([Em.Object.create({})])
          })
        }),
        additionalClients: Em.A([{hostNames: "name", componentName: "client"}])
      }));
      installerStep8Controller.set('ajaxRequestsQueue', App.ajaxQueue.create());
      installerStep8Controller.get('ajaxRequestsQueue').clear();
      installerStep8Controller.createAdditionalClientComponents();
    });

    it('should bes equal to content.cluster.name', function () {

      var result = [
        {
          "hostNames": "name",
          "componentName": "client"
        }
      ];
      var expected = installerStep8Controller.get('content.additionalClients');
      expect(JSON.parse(JSON.stringify(expected))).to.eql(result);
    });
  });

  describe('#assignComponentHosts', function () {
    it('should return host name', function () {
      var component = Em.Object.create({
        isMaster: true,
        componentName: 'HBASE_MASTER',
        hostName: 'h1'
      });
      installerStep8Controller.set('content', Em.Object.create({
        masterComponentHosts:Em.A([
          Em.Object.create({component: 'HBASE_MASTER', hostName: 'h1'})
      ])}));
      var res = installerStep8Controller.assignComponentHosts(component);
      expect(res).to.equal("h1");
    });
    it('should return number of hosts', function () {
      var component = Em.Object.create({
        componentName: 'HBASE_MASTER',
        isClient: false,
        hostName: 'h1'
      });
      installerStep8Controller.set('content', Em.Object.create({
        slaveComponentHosts:Em.A([
          Em.Object.create({
            componentName: 'HBASE_MASTER',
            hostName: 'h1',
            hosts: [
              {hostName: 'h1'},
              {hostName: 'h2'}
            ]
          })
      ])}));
      var res = installerStep8Controller.assignComponentHosts(component);
      expect(res).to.equal("2 hosts");
    });
  });

  describe('#loadClusterInfo', function () {
    beforeEach(function () {
      sinon.stub(App.Stack, 'find', function(){
        return Em.A([
          Em.Object.create({isSelected: false, hostName: 'h1'}),
          Em.Object.create({
            isSelected: true,
            hostName: 'h2',
            operatingSystems: Em.A([Em.Object.create({
              name:'windows',
              isSelected: true,
              repositories: Em.A([Em.Object.create({
                baseUrl: "url",
                osType: "2",
                repoId: "3"
              })])
            })])
          }),
          Em.Object.create({isSelected: false, hostName: 'h3'})
        ]);
      });
    });
    afterEach(function () {
      App.Stack.find.restore();
    });
    it('should return config with display_name', function () {
      installerStep8Controller.set('clusterInfo', Em.A([]));
      installerStep8Controller.loadClusterInfo();
      var res = [{
        "config_name":"cluster",
        "display_name":"Cluster Name"
      },{
        "config_name":"hosts",
        "display_name":"Total Hosts",
        "config_value":"0 (0 new)"
      }];
      var calcRes = JSON.parse(JSON.stringify(installerStep8Controller.get('clusterInfo')));
      expect(calcRes).to.eql(res);
    });
  });

  describe('#loadStep', function () {
    beforeEach(function () {
      sinon.stub(installerStep8Controller, 'clearStep', Em.K);
      sinon.stub(installerStep8Controller, 'formatProperties', Em.K);
      sinon.stub(installerStep8Controller, 'loadConfigs', Em.K);
      sinon.stub(installerStep8Controller, 'loadClusterInfo', Em.K);
      sinon.stub(installerStep8Controller, 'loadServices', Em.K);
      installerStep8Controller.set('content', {controllerName: 'installerController'});
    });
    afterEach(function () {
      installerStep8Controller.clearStep.restore();
      installerStep8Controller.formatProperties.restore();
      installerStep8Controller.loadConfigs.restore();
      installerStep8Controller.loadClusterInfo.restore();
      installerStep8Controller.loadServices.restore();
    });
    it('should call clearStep', function () {
      installerStep8Controller.loadStep();
      expect(installerStep8Controller.clearStep.calledOnce).to.equal(true);
    });
    it('should call loadClusterInfo', function () {
      installerStep8Controller.loadStep();
      expect(installerStep8Controller.loadClusterInfo.calledOnce).to.equal(true);
    });
    it('should call loadServices', function () {
      installerStep8Controller.loadStep();
      expect(installerStep8Controller.loadServices.calledOnce).to.equal(true);
    });
    it('should call formatProperties if content.serviceConfigProperties is true', function () {
      installerStep8Controller.set('content.serviceConfigProperties', true);
      installerStep8Controller.loadStep();
      expect(installerStep8Controller.loadServices.calledOnce).to.equal(true);
    });
    it('should call loadConfigs if content.serviceConfigProperties is true', function () {
      installerStep8Controller.set('content.serviceConfigProperties', true);
      installerStep8Controller.loadStep();
      expect(installerStep8Controller.loadConfigs.calledOnce).to.equal(true);
    });
    it('should set isSubmitDisabled to false', function () {
      installerStep8Controller.loadStep();
      expect(installerStep8Controller.get('isSubmitDisabled')).to.equal(false);
    });
    it('should set isBackBtnDisabled to false', function () {
      installerStep8Controller.loadStep();
      expect(installerStep8Controller.get('isBackBtnDisabled')).to.equal(false);
    });
  });

  describe('#getRegisteredHosts', function() {
    Em.A([
        {
          hosts: {},
          m: 'no content.hosts',
          e: []
        },
        {
          hosts: {
            h1:{bootStatus: ''},
            h2:{bootStatus: ''}
          },
          m: 'no registered hosts',
          e: []
        },
        {
          hosts: {
            h1:{bootStatus: 'REGISTERED', hostName: '', name: 'n1'},
            h2:{bootStatus: 'REGISTERED', hostName: '', name: 'n2'}
          },
          m: 'registered hosts available',
          e: ['n1', 'n2']
        }
      ]).forEach(function(test) {
        it(test.m, function() {
          installerStep8Controller.set('content', {hosts: test.hosts});
          var hosts = installerStep8Controller.getRegisteredHosts();
          expect(hosts.mapProperty('hostName')).to.eql(test.e);
        });
      });
  });

  describe('#loadRepoInfo', function() {

    beforeEach(function () {
      var stubForGet = sinon.stub(App, 'get');
      stubForGet.withArgs('currentStackName').returns('HDP');
      stubForGet.withArgs('currentStackVersionNumber').returns('2.3');
      sinon.stub(App.StackVersion, 'find', function() {
        return [
          Em.Object.create({state: 'NOT_CURRENT', stack: 'HDP', version: '2.3', repositoryVersion: {repositoryVersion: '2.3.0.0-2208'}})
        ];
      });
    });

    afterEach(function () {
      App.get.restore();
      App.StackVersion.find.restore();
    });
    it('should use current StackVersion', function() {
      installerStep8Controller.loadRepoInfo();
      var args = testHelpers.findAjaxRequest('name', 'cluster.load_repo_version');
      expect(args[0].data).to.eql({stackName: 'HDP', repositoryVersion: '2.3.0.0-2208'});
    });
  });

  describe('#loadRepoInfoSuccessCallback', function () {
    beforeEach(function () {
      installerStep8Controller.set('clusterInfo', Em.Object.create({}));
    });

    it('should assert error if no data returned from server', function () {
      expect(function () {
        installerStep8Controller.loadRepoInfoSuccessCallback({items: []});
      }).to.throw(Error);
    });

    Em.A([
      {
        m: 'Normal JSON',
        e: {
          base_url: ['baseurl1', 'baseurl2'],
          os_type: ['redhat6', 'suse11'],
          repo_id: ['HDP-2.3', 'HDP-UTILS-1.1.0.20']
        },
        items: [
          {
            repository_versions: [
              {
                operating_systems: [
                  {
                    OperatingSystems: {
                      ambari_managed_repositories: true
                    },
                    repositories: [
                      {
                        Repositories: {
                          base_url: 'baseurl1',
                          os_type: 'redhat6',
                          repo_id: 'HDP-2.3'
                        }
                      }
                    ]
                  },
                  {
                    OperatingSystems: {
                      ambari_managed_repositories: true
                    },
                    repositories: [
                      {
                        Repositories: {
                          base_url: 'baseurl2',
                          os_type: 'suse11',
                          repo_id: 'HDP-UTILS-1.1.0.20'
                        }
                      }
                    ]
                  }
                ]
              }
            ]
          }
        ]
      }
    ]).forEach(function (test) {

      it(test.m, function () {
        installerStep8Controller.loadRepoInfoSuccessCallback({items: test.items});
        expect(installerStep8Controller.get('clusterInfo.repoInfo').mapProperty('base_url')).to.eql(test.e.base_url);
        expect(installerStep8Controller.get('clusterInfo.repoInfo').mapProperty('os_type')).to.eql(test.e.os_type);
        expect(installerStep8Controller.get('clusterInfo.repoInfo').mapProperty('repo_id')).to.eql(test.e.repo_id);
      });

    });

    /*Em.A([
        {
          items: [
            {
              repositories: [
                {
                  Repositories: {
                    os_type: 'redhat5',
                    base_url: 'url1'
                  }
                }
              ],
              OperatingSystems: {
                is_type: ''
              }
            }
          ],
          m: 'only redhat5',
          e: {
            base_url: ['url1'],
            os_type: ['redhat5']
          }
        },
        {
          items: [
            {
              repositories: [
                {
                  Repositories: {
                    os_type: 'redhat5',
                    base_url: 'url1'
                  }
                }
              ],
              OperatingSystems: {
                is_type: ''
              }
            },
            {
              repositories: [
                {
                  Repositories: {
                    os_type: 'redhat6',
                    base_url: 'url2'
                  }
                }
              ],
              OperatingSystems: {
                is_type: ''
              }
            }
          ],
          m: 'redhat5, redhat6',
          e: {
            base_url: ['url1', 'url2'],
            os_type: ['redhat5', 'redhat6']
          }
        },
        {
          items: [
            {
              repositories: [
                {
                  Repositories: {
                    os_type: 'redhat5',
                    base_url: 'url1'
                  }
                }
              ],
              OperatingSystems: {
                is_type: ''
              }
            },
            {
              repositories: [
                {
                  Repositories: {
                    os_type: 'redhat6',
                    base_url: 'url2'
                  }
                }
              ],
              OperatingSystems: {
                is_type: ''
              }
            },
            {
              repositories: [
                {
                  Repositories: {
                    os_type: 'sles11',
                    base_url: 'url3'
                  }
                }
              ],
              OperatingSystems: {
                is_type: ''
              }
            }
          ],
          m: 'redhat5, redhat6, sles11',
          e: {
            base_url: ['url1', 'url2', 'url3'],
            os_type: ['redhat5', 'redhat6', 'sles11']
          }
        }
      ]).forEach(function (test) {
        it(test.m, function () {
          installerStep8Controller.loadRepoInfoSuccessCallback({items: test.items});
          expect(installerStep8Controller.get('clusterInfo.repoInfo').mapProperty('base_url')).to.eql(test.e.base_url);
          expect(installerStep8Controller.get('clusterInfo.repoInfo').mapProperty('os_type')).to.eql(test.e.os_type);
        });
      });*/
  });

  describe('#loadRepoInfoErrorCallback', function() {
    it('should set [] to repoInfo', function() {
      installerStep8Controller.set('clusterInfo', Em.Object.create({repoInfo: [{}, {}]}));
      installerStep8Controller.loadRepoInfoErrorCallback({});
      expect(installerStep8Controller.get('clusterInfo.repoInfo.length')).to.be.equal(0);
    });
  });

  describe('#loadHbaseMasterValue', function () {
    Em.A([
        {
          masterComponentHosts: [{component: 'HBASE_MASTER', hostName: 'h1'}],
          component: Em.Object.create({component_name: 'HBASE_MASTER'}),
          m: 'one host',
          e: 'h1'
        },
        {
          masterComponentHosts: [{component: 'HBASE_MASTER', hostName: 'h1'}, {component: 'HBASE_MASTER', hostName: 'h2'}, {component: 'HBASE_MASTER', hostName: 'h3'}],
          component: Em.Object.create({component_name: 'HBASE_MASTER'}),
          m: 'many hosts',
          e: 'h1 ' + Em.I18n.t('installer.step8.other').format(2)
        }
      ]).forEach(function (test) {
        it(test.m, function() {
          installerStep8Controller.set('content', {masterComponentHosts: test.masterComponentHosts});
          installerStep8Controller.loadHbaseMasterValue(test.component);
          expect(test.component.component_value).to.equal(test.e);
        });
      });
  });

  describe('#loadZkServerValue', function() {
    Em.A([
        {
          masterComponentHosts: [{component: 'ZOOKEEPER_SERVER'}],
          component: Em.Object.create({component_name: 'ZOOKEEPER_SERVER'}),
          m: '1 host',
          e: '1 host'
        },
        {
          masterComponentHosts: [{component: 'ZOOKEEPER_SERVER'},{component: 'ZOOKEEPER_SERVER'},{component: 'ZOOKEEPER_SERVER'}],
          component: Em.Object.create({component_name: 'ZOOKEEPER_SERVER'}),
          m: 'many hosts',
          e: '3 hosts'
        }
      ]).forEach(function (test) {
        it(test.m, function () {
          installerStep8Controller.set('content', {masterComponentHosts: test.masterComponentHosts});
          installerStep8Controller.loadZkServerValue(test.component);
          expect(test.component.component_value).to.equal(test.e);
        });
      });
  });

  describe('#loadDbValue', function() {

    beforeEach(function() {
      installerStep8Controller.set('wizardController', Em.Object.create({
        getDBProperty: Em.K
      }));
    });

    afterEach(function() {
    });

    var tests = [
    {
       it: "Hive test for Existing Oracle Database",
       serviceConfigProperties: [
         {name: 'hive_database', value: 'Existing Oracle Database'}
       ],
       serviceName: 'HIVE',
       result: 'Existing Oracle Database'
     },
     {
       it: "Oozie test for New Derby Database",
       serviceConfigProperties: [
         {name: 'oozie_database', value: 'New Derby Database'}
       ],
       serviceName: 'OOZIE',
       result: 'New Derby Database'
     }
    ];

    tests.forEach(function(test) {
      it(test.it, function() {
        installerStep8Controller.set('content.serviceConfigProperties', test.serviceConfigProperties);
        var dbComponent = installerStep8Controller.loadDbValue(test.serviceName);
        expect(dbComponent).to.equal(test.result);
      });
    });
  });

  describe('#submit', function() {
    beforeEach(function() {
      sinon.stub(installerStep8Controller, 'submitProceed', Em.K);
      sinon.stub(installerStep8Controller, 'showRestartWarnings').returns($.Deferred().resolve().promise());
      sinon.stub(App.get('router.mainAdminKerberosController'), 'getKDCSessionState', Em.K);
    });
    afterEach(function() {
      installerStep8Controller.submitProceed.restore();
      installerStep8Controller.showRestartWarnings.restore();
      App.set('isKerberosEnabled', false);
      App.get('router.mainAdminKerberosController').getKDCSessionState.restore();
    });
    it('AddServiceController Kerberos enabled', function () {
      installerStep8Controller.reopen({
        isSubmitDisabled: false,
        content: {controllerName: 'addServiceController'}
      });
      installerStep8Controller.submit();
      expect(App.get('router.mainAdminKerberosController').getKDCSessionState.called).to.equal(true);
    });
    it('shouldn\'t do nothing if isSubmitDisabled is true', function() {
      installerStep8Controller.reopen({isSubmitDisabled: true});
      installerStep8Controller.submit();
      expect(App.get('router.mainAdminKerberosController').getKDCSessionState.called).to.equal(false);
      expect(installerStep8Controller.submitProceed.called).to.equal(false);
    });
  });

  describe('#getExistingClusterNamesSuccessCallBack', function() {
    it('should set clusterNames received from server', function() {
      var data = {
          items:[
            {Clusters: {cluster_name: 'c1'}},
            {Clusters: {cluster_name: 'c2'}},
            {Clusters: {cluster_name: 'c3'}}
          ]
        },
        clasterNames = ['c1','c2','c3'];
      installerStep8Controller.getExistingClusterNamesSuccessCallBack(data);
      expect(installerStep8Controller.get('clusterNames')).to.eql(clasterNames);
    });
  });

  describe('#getExistingClusterNamesErrorCallback', function() {
    it('should set [] to clusterNames', function() {
      installerStep8Controller.set('clusterNames', ['c1', 'c2']);
      installerStep8Controller.getExistingClusterNamesErrorCallback();
      expect(installerStep8Controller.get('clusterNames')).to.eql([]);
    });
  });

  describe('#deleteClusters', function() {

    describe('should call App.ajax.send for each provided clusterName', function() {
      var clusterNames = ['h1', 'h2', 'h3'];
      var args;
      beforeEach(function () {
        installerStep8Controller.deleteClusters(clusterNames);
        args = testHelpers.filterAjaxRequests('name', 'common.delete.cluster');
      });

      it('args', function () {
        expect(args).to.have.property('length').equal(clusterNames.length);
      });

      clusterNames.forEach(function(n, i) {
        it(n, function () {
          expect(args[i][0].data).to.eql({name: n, isLast: i === clusterNames.length - 1});
        });
      });
    });

    it('should clear cluster delete error popup body views', function () {
      installerStep8Controller.deleteClusters([]);
      expect(installerStep8Controller.get('clusterDeleteErrorViews')).to.eql([]);
    });

  });

  describe('#ajaxQueueFinished', function() {

    beforeEach(function () {
      sinon.stub(App.router, 'send', Em.K);
    });

    afterEach(function () {
      App.router.send.restore();
    });

    it('should call App.router.next', function() {
      installerStep8Controller.ajaxQueueFinished();
      expect(App.router.send.calledWith('next')).to.equal(true);
    });
  });

  describe('#addRequestToAjaxQueue', function() {

    describe('testMode = false', function() {
      it('should add request', function() {
        var clusterName = 'c1';
        installerStep8Controller.reopen({clusterName: clusterName});
        installerStep8Controller.set('ajaxRequestsQueue', App.ajaxQueue.create());
        installerStep8Controller.get('ajaxRequestsQueue').clear();
        installerStep8Controller.addRequestToAjaxQueue({name:'name', data:{}});
        var request = installerStep8Controller.get('ajaxRequestsQueue.queue.firstObject');
        expect(request.error).to.equal('ajaxQueueRequestErrorCallback');
        expect(request.data.cluster).to.equal(clusterName);
      });
    });
  });

  describe('#ajaxQueueRequestErrorCallback', function() {
    var obj = Em.Object.create({
      registerErrPopup: Em.K,
      setStepsEnable: Em.K
    });
    beforeEach(function() {
      sinon.stub(App.router, 'get', function() {
        return obj;
      });
      sinon.spy(obj, 'registerErrPopup');
      sinon.spy(obj, 'setStepsEnable');
    });
    afterEach(function() {
      App.router.get.restore();
      obj.registerErrPopup.restore();
      obj.setStepsEnable.restore();
    });
    it('should set hasErrorOccurred true', function () {
      installerStep8Controller.set('hasErrorOccurred', false);
      installerStep8Controller.ajaxQueueRequestErrorCallback({responseText: '{"message": ""}'});
      expect(installerStep8Controller.get('hasErrorOccurred')).to.equal(true);
    });
    it('should set isSubmitDisabled false', function () {
      installerStep8Controller.set('isSubmitDisabled', true);
      installerStep8Controller.ajaxQueueRequestErrorCallback({responseText: '{"message": ""}'});
      expect(installerStep8Controller.get('isSubmitDisabled')).to.equal(false);
    });
    it('should set isBackBtnDisabled false', function () {
      installerStep8Controller.set('isBackBtnDisabled', true);
      installerStep8Controller.ajaxQueueRequestErrorCallback({responseText: '{"message": ""}'});
      expect(installerStep8Controller.get('isBackBtnDisabled')).to.equal(false);
    });
    it('should call setStepsEnable', function () {
      installerStep8Controller.ajaxQueueRequestErrorCallback({responseText: '{"message": ""}'});
      expect(obj.setStepsEnable.calledOnce).to.equal(true);
    });
    it('should call registerErrPopup', function () {
      installerStep8Controller.ajaxQueueRequestErrorCallback({responseText: '{"message": ""}'});
      expect(obj.registerErrPopup.calledOnce).to.equal(true);
    });
  });

  describe('#removeInstalledServicesConfigurationGroups', function() {
    beforeEach(function() {
      sinon.stub(installerStep8Controller, 'deleteConfigurationGroup', Em.K);
    });
    afterEach(function() {
      installerStep8Controller.deleteConfigurationGroup.restore();
    });
    it('should call App.config.deleteConfigGroup for each received group', function() {
      var groups = [{}, {}, {}];
      installerStep8Controller.removeInstalledServicesConfigurationGroups(groups);
      expect(installerStep8Controller.deleteConfigurationGroup.callCount).to.equal(groups.length);
    });
  });

  describe('#getExistingClusterNames', function() {

    it('should do ajax request', function() {
      installerStep8Controller.getExistingClusterNames();
      var args = testHelpers.findAjaxRequest('name', 'wizard.step8.existing_cluster_names');
      expect(args).exists;
    });
  });

  describe('Queued requests', function() {

    beforeEach(function() {
      installerStep8Controller.clearStep();
      sinon.spy(installerStep8Controller, 'addRequestToAjaxQueue');
    });

    afterEach(function() {
      installerStep8Controller.addRequestToAjaxQueue.restore();
    });

    describe('#createCluster', function() {
      before(function () {
        sinon.stub(App.Stack, 'find').returns([
          Em.Object.create({
            id: "HDP-2.3-2.3.4.0-1234",
            isSelected: false,
            repositoryVersion: "2.3.4.0-1234"
          }),
          Em.Object.create({
            id: "HDP-2.3-2.3.4.1-1234",
            isSelected: false,
            repositoryVersion: "2.3.4.1-1234"
          }),
          Em.Object.create({
            id: "HDP-2.3-2.3.4.4-1234",
            isSelected: true,
            repositoryVersion: "2.3.4.4-1234"
          })
        ]);
      });
      after(function () {
        App.Stack.find.restore();
      });

      it('App.currentStackVersion should be changed if localRepo selected', function() {
        App.set('currentStackVersion', 'HDP-2.3');
        installerStep8Controller.reopen({content: {controllerName: 'installerController', installOptions: {localRepo: true}}});
        var data = {
          data: JSON.stringify({ "Clusters": {"version": 'HDPLocal-2.3', "repository_version": "2.3.4.4-1234"}})
        };
        installerStep8Controller.createCluster();
        expect(installerStep8Controller.addRequestToAjaxQueue.args[0][0].data.data).to.equal(data.data);
      });

      it('App.currentStackVersion shouldn\'t be changed if localRepo ins\'t selected', function() {
        App.set('currentStackVersion', 'HDP-2.3');
        installerStep8Controller.reopen({content: {controllerName: 'installerController', installOptions: {localRepo: false}}});
        var data = {
          data: JSON.stringify({ "Clusters": {"version": 'HDP-2.3', "repository_version": "2.3.4.4-1234"}})
        };
        installerStep8Controller.createCluster();
        expect(installerStep8Controller.addRequestToAjaxQueue.args[0][0].data.data).to.eql(data.data);
      });
    });

    describe('#createSelectedServices', function() {

      var data;

      beforeEach(function () {
        sinon.stub(installerStep8Controller, 'createSelectedServicesData', function () {
          return data;
        });
      });

      afterEach(function () {
        installerStep8Controller.createSelectedServicesData.restore();
      });

      it('shouldn\'t do nothing if no data', function() {
        data = [];
        installerStep8Controller.createSelectedServices();
        expect(installerStep8Controller.addRequestToAjaxQueue.called).to.equal(false);
      });

      it('should call addRequestToAjaxQueue with computed data', function() {
        data = [
          {"ServiceInfo": { "service_name": 's1' }},
          {"ServiceInfo": { "service_name": 's2' }},
          {"ServiceInfo": { "service_name": 's3' }}
        ];
        installerStep8Controller.createSelectedServices();
        expect(installerStep8Controller.addRequestToAjaxQueue.args[0][0].data.data).to.equal(JSON.stringify(data));
      });

    });

    describe('#registerHostsToCluster', function() {
      var data;
      beforeEach(function () {
        sinon.stub(installerStep8Controller, 'createRegisterHostData', function () {
          return data;
        });
      });

      afterEach(function () {
        installerStep8Controller.createRegisterHostData.restore();
      });

      it('shouldn\'t do nothing if no data', function() {
        data = [];
        installerStep8Controller.registerHostsToCluster();
        expect(installerStep8Controller.addRequestToAjaxQueue.called).to.equal(false);
      });
      it('should call addRequestToAjaxQueue with computed data', function() {
        data = [
          {"Hosts": { "host_name": 'h1'}},
          {"Hosts": { "host_name": 'h3'}}
        ];
        installerStep8Controller.registerHostsToCluster();
        expect(installerStep8Controller.addRequestToAjaxQueue.args[0][0].data.data).to.equal(JSON.stringify(data));
      });
    });

    describe('#registerHostsToComponent', function() {

      it('shouldn\'t do request if no hosts provided', function() {
        installerStep8Controller.registerHostsToComponent([]);
        expect(installerStep8Controller.addRequestToAjaxQueue.called).to.equal(false);
      });

      it('should do request if hostNames are provided', function() {
        var hostNames = ['h1', 'h2'],
          componentName = 'c1';
        installerStep8Controller.registerHostsToComponent(hostNames, componentName);
        var data = JSON.parse(installerStep8Controller.addRequestToAjaxQueue.args[0][0].data.data);
        expect(data.RequestInfo.query).to.equal('Hosts/host_name=h1|Hosts/host_name=h2');
        expect(data.Body.host_components[0].HostRoles.component_name).to.equal('c1');
      });

    });

    describe('#applyConfigurationsToCluster', function() {
      it('should call addRequestToAjaxQueue', function() {
        var serviceConfigTags = [
            {
              type: 'hdfs',
              tag: 'tag1',
              properties: {
                'prop1': 'value1'
              }
            }
          ],
          data = '['+JSON.stringify({
            Clusters: {
              desired_config: [serviceConfigTags[0]]
            }
          })+']';
        installerStep8Controller.reopen({
          installedServices: [
              Em.Object.create({
                isSelected: true,
                isInstalled: false,
                configTypesRendered: {hdfs:'tag1'}
              })
            ], selectedServices: []
        });
        installerStep8Controller.applyConfigurationsToCluster(serviceConfigTags);
        expect(installerStep8Controller.addRequestToAjaxQueue.args[0][0].data.data).to.equal(data);
      });
    });

    describe('#newServiceComponentErrorCallback', function() {

      it('should add request for new component', function() {
        var serviceName = 's1',
          componentName = 'c1';
        installerStep8Controller.newServiceComponentErrorCallback({}, {}, '', {}, {serviceName: serviceName, componentName: componentName});
        var data = JSON.parse(installerStep8Controller.addRequestToAjaxQueue.args[0][0].data.data);
        expect(installerStep8Controller.addRequestToAjaxQueue.args[0][0].data.serviceName).to.equal(serviceName);
        expect(data.components[0].ServiceComponentInfo.component_name).to.equal(componentName);
      });

    });

    describe('#createAdditionalHostComponents', function() {

      beforeEach(function() {
        sinon.stub(installerStep8Controller, 'registerHostsToComponent', Em.K);
      });

      afterEach(function() {
        installerStep8Controller.registerHostsToComponent.restore();
      });

      describe('should add components with isRequiredOnAllHosts == true (1)', function() {

        beforeEach(function () {
          installerStep8Controller.reopen({
            getRegisteredHosts: function() {
              return [{hostName: 'h1'}, {hostName: 'h2'}];
            },
            content: {
              services: [
                Em.Object.create({
                  serviceName: 'GANGLIA', isSelected: true, isInstalled: false, serviceComponents: [
                    Em.Object.create({
                      componentName: 'GANGLIA_MONITOR',
                      isRequiredOnAllHosts: true
                    }),
                    Em.Object.create({
                      componentName: 'GANGLIA_SERVER',
                      isRequiredOnAllHosts: false
                    })
                  ]
                })
              ]
            }
          });
          installerStep8Controller.createAdditionalHostComponents();
        });

        it('registerHostsToComponent is called once', function () {
          expect(installerStep8Controller.registerHostsToComponent.calledOnce).to.equal(true);
        });
        it('hosts are ["h1", "h2"]', function () {
          expect(installerStep8Controller.registerHostsToComponent.args[0][0]).to.eql(['h1', 'h2']);
        });
        it('component is GANGLIA_MONITOR', function () {
          expect(installerStep8Controller.registerHostsToComponent.args[0][1]).to.equal('GANGLIA_MONITOR');
        });

      });

      describe('should add components with isRequiredOnAllHosts == true (2)', function() {

        beforeEach(function () {
          installerStep8Controller.reopen({
            getRegisteredHosts: function() {
              return [{hostName: 'h1', isInstalled: true}, {hostName: 'h2', isInstalled: false}];
            },
            content: {
              services: [
                Em.Object.create({
                  serviceName: 'GANGLIA', isSelected: true, isInstalled: true, serviceComponents: [
                    Em.Object.create({
                      componentName: 'GANGLIA_MONITOR',
                      isRequiredOnAllHosts: true
                    }),
                    Em.Object.create({
                      componentName: 'GANGLIA_SERVER',
                      isRequiredOnAllHosts: false
                    })
                  ]
                })
              ]
            }
          });
          installerStep8Controller.createAdditionalHostComponents();
        });

        it('registerHostsToComponent is called once', function () {
          expect(installerStep8Controller.registerHostsToComponent.calledOnce).to.equal(true);
        });
        it('hosts are ["h2"]', function () {
          expect(installerStep8Controller.registerHostsToComponent.args[0][0]).to.eql(['h2']);
        });
        it('component is GANGLIA_MONITOR', function () {
          expect(installerStep8Controller.registerHostsToComponent.args[0][1]).to.equal('GANGLIA_MONITOR');
        });

      });

      var newDatabases = [
        {
          name: 'New MySQL Database',
          component: 'MYSQL_SERVER',
          expectedHosts: ['h2']
        },
        {
          name: 'New PostgreSQL Database',
          component: 'POSTGRESQL_SERVER',
          expectedHosts: ['h2']
        }
      ];

      newDatabases.forEach(function (db) {
        describe('should add {0}'.format(db.component), function() {

          beforeEach(function () {
            installerStep8Controller.reopen({
              getRegisteredHosts: function() {
                return [{hostName: 'h1'}, {hostName: 'h2'}];
              },
              content: {
                masterComponentHosts: [
                  {component: 'HIVE_METASTORE', hostName: 'h1'},
                  {component: 'HIVE_SERVER', hostName: 'h2'}
                ],
                services: [
                  Em.Object.create({serviceName: 'HIVE', isSelected: true, isInstalled: false, serviceComponents: []})
                ],
                serviceConfigProperties: [
                  {name: 'hive_database', value: db.name}
                ]
              }
            });
            installerStep8Controller.createAdditionalHostComponents();
          });

          it('registerHostsToComponent is called once', function () {
            expect(installerStep8Controller.registerHostsToComponent.calledOnce).to.equal(true);
          });
          it('hosts are ' + db.expectedHosts, function () {
            expect(installerStep8Controller.registerHostsToComponent.args[0][0]).to.eql(db.expectedHosts);
          });
          it('component is ' + db.component, function () {
            expect(installerStep8Controller.registerHostsToComponent.args[0][1]).to.equal(db.component);
          });
        });

      });

    });

  describe('#createAdditionalHostComponentsOnAllHosts', function () {

      beforeEach(function() {
        sinon.stub(installerStep8Controller, 'registerHostsToComponent', Em.K);
      });

      afterEach(function() {
        installerStep8Controller.registerHostsToComponent.restore();
      });

      describe('should add components with isRequiredOnAllHosts == true (1)', function() {

        beforeEach(function () {
          installerStep8Controller.reopen({
            getRegisteredHosts: function() {
              return [{hostName: 'h1'}, {hostName: 'h2'}];
            },
            content: {
              services: Em.A([
                Em.Object.create({
                  serviceName: 'ANYSERVICE', isSelected: true, isInstalled: false, serviceComponents: [
                    // set isRequiredOnAllHosts = true for slave and client
                    Em.Object.create({
                      componentName: 'ANYSERVICE_MASTER',
                      isMaster: true,
                      isRequiredOnAllHosts: false
                    }),
                    Em.Object.create({
                      componentName: 'ANYSERVICE_SLAVE',
                      isSlave: true,
                      isRequiredOnAllHosts: true
                    }),
                    Em.Object.create({
                      componentName: 'ANYSERVICE_SLAVE2',
                      isSlave: true,
                      isRequiredOnAllHosts: true
                    }),
                    Em.Object.create({
                      componentName: 'ANYSERVICE_CLIENT',
                      isClient: true,
                      isRequiredOnAllHosts: true
                    })
                  ]
                })
              ]),
              masterComponentHosts: Em.A([
                Em.Object.create({
                  componentName: 'ANYSERVICE_MASTER',
                  component: 'ANYSERVICE_MASTER',
                  hosts: Em.A([
                    Em.Object.create({hostName: 'h1', isInstalled: true})
                  ])
                })
              ]),
              slaveComponentHosts: Em.A([
                Em.Object.create({
                  componentName: 'ANYSERVICE_SLAVE',
                  hosts: Em.A([
                    Em.Object.create({hostName: 'h1', isInstalled: false}),
                    Em.Object.create({hostName: 'h2', isInstalled: false})
                  ])
                }),
                Em.Object.create({
                  componentName: 'ANYSERVICE_SLAVE2',
                  hosts: Em.A([
                    Em.Object.create({hostName: 'h1', isInstalled: false}),
                    Em.Object.create({hostName: 'h2', isInstalled: false})
                  ])
                }),
                Em.Object.create({
                  componentName: 'CLIENT',
                  hosts: Em.A([
                    Em.Object.create({hostName: 'h1', isInstalled: false}),
                    Em.Object.create({hostName: 'h2', isInstalled: false})
                  ])
                })
              ]),
              clients: Em.A([
                Em.Object.create({
                  component_name: 'ANYSERVICE_CLIENT',
                  isInstalled: false,
                  hosts: Em.A([
                    Em.Object.create({hostName: 'h1', isInstalled: false}),
                    Em.Object.create({hostName: 'h2', isInstalled: false})
                  ])
                })
              ])
            }
          });
          installerStep8Controller.set('ajaxRequestsQueue', App.ajaxQueue.create());
          installerStep8Controller.get('ajaxRequestsQueue').clear();
          installerStep8Controller.createAdditionalHostComponents();
        });

        // Any component with isRequiredOnAllHosts = true implies that
        // registerHostsToComponent would be done via
        // createAdditionalHostComponents() BUT NOT
        // createMasterHostComponents() or createSlaveAndClientsHostComponents()
        // or createAdditionalClientComponents()
        it('registerHostsToComponent 1st call', function () {
          expect(installerStep8Controller.registerHostsToComponent.args[0][0]).to.eql(['h1', 'h2']);
          expect(installerStep8Controller.registerHostsToComponent.args[0][1]).to.equal('ANYSERVICE_SLAVE');
        });
        it('registerHostsToComponent 2nd call', function () {
          expect(installerStep8Controller.registerHostsToComponent.args[1][0]).to.eql(['h1', 'h2']);
          expect(installerStep8Controller.registerHostsToComponent.args[1][1]).to.equal('ANYSERVICE_SLAVE2');
        });
        it('registerHostsToComponent 3rd call', function () {
          expect(installerStep8Controller.registerHostsToComponent.args[2][0]).to.eql(['h1', 'h2']);
          expect(installerStep8Controller.registerHostsToComponent.args[2][1]).to.equal('ANYSERVICE_CLIENT');
        });
      });

      describe('should add components with isRequiredOnAllHosts == true (2)', function() {

        beforeEach(function () {
          installerStep8Controller.reopen({
            getRegisteredHosts: function() {
              return [{hostName: 'h1'}, {hostName: 'h2'}];
            },
            content: {
              services: Em.A([
                Em.Object.create({
                  serviceName: 'ANYSERVICE', isSelected: true, isInstalled: false, serviceComponents: [
                    // set isRequiredOnAllHosts = true for master
                    Em.Object.create({
                      componentName: 'ANYSERVICE_MASTER',
                      isMaster: true,
                      isRequiredOnAllHosts: true
                    }),
                    Em.Object.create({
                      componentName: 'ANYSERVICE_SLAVE',
                      isSlave: true,
                      isRequiredOnAllHosts: false
                    }),
                    Em.Object.create({
                      componentName: 'ANYSERVICE_SLAVE2',
                      isSlave: true,
                      isRequiredOnAllHosts: false
                    }),
                    Em.Object.create({
                      componentName: 'ANYSERVICE_CLIENT',
                      isClient: true,
                      isRequiredOnAllHosts: false
                    })
                  ]
                })
              ]),
              masterComponentHosts: Em.A([
                Em.Object.create({
                  componentName: 'ANYSERVICE_MASTER',
                  component: 'ANYSERVICE_MASTER',
                  hosts: Em.A([
                    Em.Object.create({hostName: 'h1', isInstalled: true})
                  ])
                })
              ]),
              slaveComponentHosts: Em.A([
                Em.Object.create({
                  componentName: 'ANYSERVICE_SLAVE',
                  hosts: Em.A([
                    Em.Object.create({hostName: 'h1', isInstalled: false}),
                    Em.Object.create({hostName: 'h2', isInstalled: false})
                  ])
                }),
                Em.Object.create({
                  componentName: 'ANYSERVICE_SLAVE2',
                  hosts: Em.A([
                    Em.Object.create({hostName: 'h1', isInstalled: false}),
                    Em.Object.create({hostName: 'h2', isInstalled: false})
                  ])
                }),
                Em.Object.create({
                  componentName: 'CLIENT',
                  hosts: Em.A([
                    Em.Object.create({hostName: 'h1', isInstalled: false}),
                    Em.Object.create({hostName: 'h2', isInstalled: false})
                  ])
                })
              ]),
              clients: Em.A([
                Em.Object.create({
                  component_name: 'ANYSERVICE_CLIENT',
                  isInstalled: false,
                  hosts: Em.A([
                    Em.Object.create({hostName: 'h1', isInstalled: false}),
                    Em.Object.create({hostName: 'h2', isInstalled: false})
                  ])
                })
              ])
            }
          });
          installerStep8Controller.set('ajaxRequestsQueue', App.ajaxQueue.create());
          installerStep8Controller.get('ajaxRequestsQueue').clear();
          installerStep8Controller.createMasterHostComponents();
          installerStep8Controller.createAdditionalHostComponents();
        });

        // master component with isRequiredOnAllHosts = true implies that
        // registerHostsToComponent would be done via
        // createAdditionalHostComponents() BUT NOT
        // createMasterHostComponents()
        it('registerHostsToComponent 1st call', function () {
          expect(installerStep8Controller.registerHostsToComponent.args[0][0]).to.eql(['h1', 'h2']);
          expect(installerStep8Controller.registerHostsToComponent.args[0][1]).to.equal('ANYSERVICE_MASTER');
          expect(installerStep8Controller.registerHostsToComponent.callCount).to.equal(1);
        });
      });

      describe('should not add components with isRequiredOnAllHosts == false (3)', function() {

        beforeEach(function () {
          installerStep8Controller.reopen({
            getRegisteredHosts: function() {
              return [{hostName: 'h1'}, {hostName: 'h2'}];
            },
            content: {
              services: Em.A([
                Em.Object.create({
                  serviceName: 'ANYSERVICE', isSelected: true, isInstalled: false, serviceComponents: [
                    // set isRequiredOnAllHosts = false for all components
                    Em.Object.create({
                      componentName: 'ANYSERVICE_MASTER',
                      isMaster: true,
                      isRequiredOnAllHosts: false
                    }),
                    Em.Object.create({
                      componentName: 'ANYSERVICE_SLAVE',
                      isSlave: true,
                      isRequiredOnAllHosts: false
                    }),
                    Em.Object.create({
                      componentName: 'ANYSERVICE_SLAVE2',
                      isSlave: true,
                      isRequiredOnAllHosts: false
                    }),
                    Em.Object.create({
                      componentName: 'ANYSERVICE_CLIENT',
                      isClient: true,
                      isRequiredOnAllHosts: false
                    })
                  ]
                })
              ]),
              masterComponentHosts: Em.A([
                Em.Object.create({
                  componentName: 'ANYSERVICE_MASTER',
                  component: 'ANYSERVICE_MASTER',
                  hosts: Em.A([
                    Em.Object.create({hostName: 'h1', isInstalled: true})
                  ])
                })
              ]),
              slaveComponentHosts: Em.A([
                Em.Object.create({
                  componentName: 'ANYSERVICE_SLAVE',
                  hosts: Em.A([
                    Em.Object.create({hostName: 'h1', isInstalled: false}),
                    Em.Object.create({hostName: 'h2', isInstalled: false})
                  ])
                }),
                Em.Object.create({
                  componentName: 'ANYSERVICE_SLAVE2',
                  hosts: Em.A([
                    Em.Object.create({hostName: 'h1', isInstalled: false}),
                    Em.Object.create({hostName: 'h2', isInstalled: false})
                  ])
                }),
                Em.Object.create({
                  componentName: 'CLIENT',
                  hosts: Em.A([
                    Em.Object.create({hostName: 'h1', isInstalled: false}),
                    Em.Object.create({hostName: 'h2', isInstalled: false})
                  ])
                })
              ]),
              clients: Em.A([
                Em.Object.create({
                  component_name: 'ANYSERVICE_CLIENT',
                  isInstalled: false,
                  hosts: Em.A([
                    Em.Object.create({hostName: 'h1', isInstalled: false}),
                    Em.Object.create({hostName: 'h2', isInstalled: false})
                  ])
                })
              ])
            }
          });
          installerStep8Controller.set('ajaxRequestsQueue', App.ajaxQueue.create());
          installerStep8Controller.get('ajaxRequestsQueue').clear();
          installerStep8Controller.createAdditionalHostComponents();
        });

        it('registerHostsToComponent is not called', function () {
          // isRequiredOnAllHosts = false for all components, implies that
          // registerHostsToComponent would be done via
          // createMasterHostComponents() or createSlaveAndClientsHostComponents()
          // or createAdditionalClientComponents()
          // BUT NOT createAdditionalHostComponents()
          expect(installerStep8Controller.registerHostsToComponent.callCount).to.equal(0);
        });

      });

  });

    describe('#createNotification', function () {

      beforeEach(function () {
        installerStep8Controller.clearStep();
        installerStep8Controller.set('content', {controllerName: 'installerController'});
        installerStep8Controller.set('configs', [
          {name: 'create_notification', value: 'yes', serviceName: 'MISC', filename: 'alert_notification'},
          {name: 'ambari.dispatch.recipients', value: 'to@f.c', serviceName: 'MISC', filename: 'alert_notification'},
          {name: 'mail.smtp.host', value: 'h', serviceName: 'MISC', filename: 'alert_notification'},
          {name: 'mail.smtp.port', value: '25', serviceName: 'MISC', filename: 'alert_notification'},
          {name: 'mail.smtp.from', value: 'from@f.c', serviceName: 'MISC', filename: 'alert_notification'},
          {name: 'mail.smtp.starttls.enable', value: true, serviceName: 'MISC', filename: 'alert_notification'},
          {name: 'mail.smtp.startssl.enable', value: false, serviceName: 'MISC', filename: 'alert_notification'},
          {name: 'smtp_use_auth', value: 'true', serviceName: 'MISC', filename: 'alert_notification'},
          {name: 'ambari.dispatch.credential.username', value: 'usr', serviceName: 'MISC', filename: 'alert_notification'},
          {name: 'ambari.dispatch.credential.password', value: 'pwd', serviceName: 'MISC', filename: 'alert_notification'},
          {name: 'some_p', value: 'some_v', serviceName: 'MISC', filename: 'alert_notification'}
        ]);
        installerStep8Controller.get('ajaxRequestsQueue').clear();
      });

      it('should add request to queue', function () {
        installerStep8Controller.createNotification();
        expect(installerStep8Controller.get('ajaxRequestsQueue.queue.length')).to.equal(1);
        installerStep8Controller.get('ajaxRequestsQueue').runNextRequest();
        var args = testHelpers.findAjaxRequest('name', 'alerts.create_alert_notification');
        expect(args).exists;
      });

      describe('sent data should be valid', function () {
        var data;
        beforeEach(function () {
          installerStep8Controller.createNotification();
          data = installerStep8Controller.get('ajaxRequestsQueue.queue')[0].data.data.AlertTarget;
        });

        it('global is true', function () {
          expect(data.global).to.be.true;
        });
        it('notification_type is EMAIL', function () {
          expect(data.notification_type).to.equal('EMAIL');
        });
        it('alert_states are valid', function () {
          expect(data.alert_states).to.eql(['OK', 'WARNING', 'CRITICAL', 'UNKNOWN']);
        });
        it('ambari.dispatch.recipients is valid', function () {
          expect(data.properties['ambari.dispatch.recipients']).to.eql(['to@f.c']);
        });
        it('mail.smtp.host is valid', function () {
          expect(data.properties['mail.smtp.host']).to.equal('h');
        });
        it('mail.smtp.port is valid', function () {
          expect(data.properties['mail.smtp.port']).to.equal('25');
        });
        it('mail.smtp.from is valid', function () {
          expect(data.properties['mail.smtp.from']).to.equal('from@f.c');
        });
        it('mail.smtp.starttls.enable is true', function () {
          expect(data.properties['mail.smtp.starttls.enable']).to.equal(true);
        });
        it('mail.smtp.startssl.enable is false', function () {
          expect(data.properties['mail.smtp.startssl.enable']).to.equal(false);
        });
        it('ambari.dispatch.credential.username is valid', function () {
          expect(data.properties['ambari.dispatch.credential.username']).to.equal('usr');
        });
        it('ambari.dispatch.credential.password is valid', function () {
          expect(data.properties['ambari.dispatch.credential.password']).to.equal('pwd');
        });
        it('custom property is valid', function () {
          expect(data.properties.some_p).to.equal('some_v');
        });

      });

    });

  });

  App.TestAliases.testAsComputedEqualProperties(getController(), 'isAllClusterDeleteRequestsCompleted', 'clusterDeleteRequestsCompleted', 'clusterNames.length');

  describe('#deleteClusterSuccessCallback', function () {

    beforeEach(function () {
      sinon.stub(installerStep8Controller, 'showDeleteClustersErrorPopup', Em.K);
      sinon.stub(installerStep8Controller, 'getExistingVersions', Em.K);
      installerStep8Controller.setProperties({
        clusterDeleteRequestsCompleted: 0,
        clusterNames: ['c0', 'c1'],
        clusterDeleteErrorViews: []
      });
      installerStep8Controller.deleteClusterSuccessCallback();
    });

    afterEach(function () {
      installerStep8Controller.showDeleteClustersErrorPopup.restore();
      installerStep8Controller.getExistingVersions.restore();
    });

    describe('no failed requests', function () {
      it('before Delete Cluster request', function () {
        expect(installerStep8Controller.get('clusterDeleteRequestsCompleted')).to.equal(1);
        expect(installerStep8Controller.showDeleteClustersErrorPopup.called).to.be.false;
        expect(installerStep8Controller.getExistingVersions.called).to.be.false;
      });
      it('after Delete Cluster request', function () {
        installerStep8Controller.deleteClusterSuccessCallback();
        expect(installerStep8Controller.get('clusterDeleteRequestsCompleted')).to.equal(2);
        expect(installerStep8Controller.showDeleteClustersErrorPopup.called).to.be.false;
        expect(installerStep8Controller.getExistingVersions.calledOnce).to.be.true;
      });
    });

    it('one request failed', function () {
      installerStep8Controller.deleteClusterErrorCallback({}, null, null, {});
      expect(installerStep8Controller.get('clusterDeleteRequestsCompleted')).to.equal(2);
      expect(installerStep8Controller.showDeleteClustersErrorPopup.calledOnce).to.be.true;
      expect(installerStep8Controller.getExistingVersions.called).to.be.false;
    });

  });

  describe('#deleteClusterErrorCallback', function () {

    var request = {
        status: 500,
        responseText: '{"message":"Internal Server Error"}'
      },
      ajaxOptions = 'error',
      error = 'Internal Server Error',
      opt = {
        url: 'api/v1/clusters/c0',
        type: 'DELETE'
      };

    beforeEach(function () {
      installerStep8Controller.setProperties({
        clusterDeleteRequestsCompleted: 0,
        clusterNames: ['c0', 'c1'],
        clusterDeleteErrorViews: []
      });
      sinon.stub(installerStep8Controller, 'showDeleteClustersErrorPopup', Em.K);
      installerStep8Controller.deleteClusterErrorCallback(request, ajaxOptions, error, opt);
    });

    afterEach(function () {
      installerStep8Controller.showDeleteClustersErrorPopup.restore();
    });

    describe('should show error popup only if all requests are completed', function () {
      it('Before Delete Cluster request fail', function () {
        expect(installerStep8Controller.get('clusterDeleteRequestsCompleted')).to.equal(1);
        expect(installerStep8Controller.showDeleteClustersErrorPopup.called).to.be.false;
      });
      it('After Delete Cluster request is failed', function () {
        installerStep8Controller.deleteClusterErrorCallback(request, ajaxOptions, error, opt);
        expect(installerStep8Controller.get('clusterDeleteRequestsCompleted')).to.equal(2);
        expect(installerStep8Controller.showDeleteClustersErrorPopup.calledOnce).to.be.true;
      });
    });

    describe('should create error popup body view', function () {
      it('One failed request', function () {
        expect(installerStep8Controller.get('clusterDeleteErrorViews')).to.have.length(1);
      });
      it('failed request url is valid', function () {
        expect(installerStep8Controller.get('clusterDeleteErrorViews.firstObject.url')).to.equal('api/v1/clusters/c0');
      });
      it('failed request type is valid', function () {
        expect(installerStep8Controller.get('clusterDeleteErrorViews.firstObject.type')).to.equal('DELETE');
      });
      it('failed request status is valid', function () {
        expect(installerStep8Controller.get('clusterDeleteErrorViews.firstObject.status')).to.equal(500);
      });
      it('failed request message is valid', function () {
        expect(installerStep8Controller.get('clusterDeleteErrorViews.firstObject.message')).to.equal('Internal Server Error');
      });
    });

  });

  describe('#showDeleteClustersErrorPopup', function () {

    beforeEach(function () {
      installerStep8Controller.setProperties({
        isSubmitDisabled: true,
        isBackBtnDisabled: true
      });
      sinon.stub(App.ModalPopup, 'show', Em.K);
      installerStep8Controller.showDeleteClustersErrorPopup();
    });

    afterEach(function () {
      App.ModalPopup.show.restore();
    });

    it('should show error popup and unlock navigation', function () {
      expect(installerStep8Controller.get('isSubmitDisabled')).to.be.false;
      expect(installerStep8Controller.get('isBackBtnDisabled')).to.be.false;
      expect(App.ModalPopup.show.calledOnce).to.be.true;
    });

  });

  describe('#_startDeploy', function () {

    var stubbedNames = ['createCluster', 'createSelectedServices', 'createConfigurations',
        'applyConfigurationsToCluster', 'createComponents', 'registerHostsToCluster', 'createConfigurationGroups',
        'createMasterHostComponents', 'createSlaveAndClientsHostComponents', 'createAdditionalClientComponents',
        'createAdditionalHostComponents'],
      cases = [
        {
          controllerName: 'installerController',
          notExecuted: ['createAdditionalClientComponents'],
          fileNamesToUpdate: [],
          title: 'Installer, no configs to update'
        },
        {
          controllerName: 'addHostController',
          notExecuted: ['createConfigurations', 'applyConfigurationsToCluster', 'createAdditionalClientComponents'],
          title: 'Add Host Wizard'
        },
        {
          controllerName: 'addServiceController',
          notExecuted: ['updateConfigurations'],
          fileNamesToUpdate: [],
          title: 'Add Service Wizard, no configs to update'
        },
        {
          controllerName: 'addServiceController',
          notExecuted: [],
          fileNamesToUpdate: [''],
          title: 'Add Service Wizard, some configs to be updated'
        }
      ];

    beforeEach(function () {
      sinon.stub(App, 'get').withArgs('isKerberosEnabled').returns(false);
      sinon.stub(App.Stack, 'find').returns([
        Em.Object.create({
          id: "HDP-2.3-2.3.4.4-1234",
          isSelected: true,
          repositoryVersion: "2.3.4.4-1234"
        })
      ]);
      stubbedNames.forEach(function (name) {
        sinon.stub(installerStep8Controller, name, Em.K);
      });
      installerStep8Controller.setProperties({
        serviceConfigTags: [],
        content: {
          controllerName: null
        }
      });
    });

    afterEach(function () {
      App.get.restore();
      App.Stack.find.restore();
      stubbedNames.forEach(function (name) {
        installerStep8Controller[name].restore();
      });
      installerStep8Controller.get.restore();
    });

    cases.forEach(function (item) {
      describe(item.title, function () {

        beforeEach(function () {
          sinon.stub(installerStep8Controller, 'get', function (key) {
            if (key === 'ajaxRequestsQueue') {
              return {start: Em.K};
            }
            if (key === 'ajaxRequestsQueue.queue.length') {
              return 1;
            }
            if (key === 'wizardController') {
              return {
                getDBProperty: function () {
                  return item.fileNamesToUpdate;
                }
              };
            }
            return Em.get(this, key);
          });
          installerStep8Controller.set('content.controllerName', item.controllerName);
          installerStep8Controller._startDeploy();
        });

        stubbedNames.forEach(function (name) {
          it(name, function () {
            expect(installerStep8Controller[name].called).to.equal(!item.notExecuted.contains(name));
          });
        });

      });
    });

  });

  describe('#getClientsMap', function () {

    var cases = [
      {
        flag: 'isMaster',
        result: {
          c8: ['c1', 'c2'],
          c9: ['c1', 'c2']
        },
        title: 'dependencies for masters'
      },
      {
        flag: 'isSlave',
        result: {
          c8: ['c5', 'c6'],
          c9: ['c5', 'c6']
        },
        title: 'dependencies for slaves'
      },
      {
        flag: 'isClient',
        result: {
          c8: ['c9', 'c10'],
          c9: ['c9', 'c10']
        },
        title: 'dependencies for clients'
      },
      {
        flag: null,
        result: {
          c8: ['c1', 'c2', 'c5', 'c6', 'c9', 'c10'],
          c9: ['c1', 'c2', 'c5', 'c6', 'c9', 'c10']
        },
        title: 'dependencies for all components'
      }
    ];

    before(function () {
      sinon.stub(App.StackServiceComponent, 'find').returns([
        Em.Object.create({
          componentName: 'c0',
          isMaster: true,
          dependencies: [
            {
              componentName: 'c1'
            },
            {
              componentName: 'c2'
            },
            {
              componentName: 'c4'
            },
            {
              componentName: 'c5'
            }
          ]
        }),
        Em.Object.create({
          componentName: 'c1',
          isMaster: true,
          dependencies: [
            {
              componentName: 'c4'
            },
            {
              componentName: 'c5'
            },
            {
              componentName: 'c8'
            },
            {
              componentName: 'c9'
            }
          ]
        }),
        Em.Object.create({
          componentName: 'c2',
          isMaster: true,
          dependencies: [
            {
              componentName: 'c1'
            },
            {
              componentName: 'c2'
            },
            {
              componentName: 'c8'
            },
            {
              componentName: 'c9'
            }
          ]
        }),
        Em.Object.create({
          componentName: 'c3',
          isMaster: true,
          dependencies: []
        }),
        Em.Object.create({
          componentName: 'c4',
          isSlave: true,
          dependencies: [
            {
              componentName: 'c1'
            },
            {
              componentName: 'c2'
            },
            {
              componentName: 'c4'
            },
            {
              componentName: 'c5'
            }
          ]
        }),
        Em.Object.create({
          componentName: 'c5',
          isSlave: true,
          dependencies: [
            {
              componentName: 'c4'
            },
            {
              componentName: 'c5'
            },
            {
              componentName: 'c8'
            },
            {
              componentName: 'c9'
            }
          ]
        }),
        Em.Object.create({
          componentName: 'c6',
          isSlave: true,
          dependencies: [
            {
              componentName: 'c1'
            },
            {
              componentName: 'c2'
            },
            {
              componentName: 'c8'
            },
            {
              componentName: 'c9'
            }
          ]
        }),
        Em.Object.create({
          componentName: 'c7',
          isSlave: true,
          dependencies: []
        }),
        Em.Object.create({
          componentName: 'c8',
          isClient: true,
          dependencies: [
            {
              componentName: 'c1'
            },
            {
              componentName: 'c2'
            },
            {
              componentName: 'c4'
            },
            {
              componentName: 'c5'
            }
          ]
        }),
        Em.Object.create({
          componentName: 'c9',
          isClient: true,
          dependencies: [
            {
              componentName: 'c4'
            },
            {
              componentName: 'c5'
            },
            {
              componentName: 'c8'
            },
            {
              componentName: 'c9'
            }
          ]
        }),
        Em.Object.create({
          componentName: 'c10',
          isClient: true,
          dependencies: [
            {
              componentName: 'c1'
            },
            {
              componentName: 'c2'
            },
            {
              componentName: 'c8'
            },
            {
              componentName: 'c9'
            }
          ]
        }),
        Em.Object.create({
          componentName: 'c11',
          isClient: true,
          dependencies: []
        })
      ]);
    });

    after(function () {
      App.StackServiceComponent.find.restore();
    });

    cases.forEach(function (item) {
      it(item.title, function () {
        expect(installerStep8Controller.getClientsMap(item.flag)).to.eql(item.result);
      });
    });

  });

  describe('#showLoadingIndicator', function() {

    beforeEach(function () {
      sinon.spy(App.ModalPopup, 'show');
    });

    afterEach(function () {
      App.ModalPopup.show.restore();
    });

    it('if popup doesn\'t exist should create another', function() {
      installerStep8Controller.set('isSubmitDisabled', true);
      installerStep8Controller.showLoadingIndicator();
      expect(App.ModalPopup.show.calledOnce).to.equal(true);
    });

  });

  describe('#updateKerberosDescriptor', function () {

    var requestData = {artifactName: 'kerberos_descriptor',
      data: {
        artifact_data: 1234
      }
    };

    beforeEach(function () {
      sinon.stub(installerStep8Controller, 'addRequestToAjaxQueue', Em.K);
      sinon.stub(installerStep8Controller, 'get').withArgs('wizardController').returns(Em.Object.create({
        getDBProperty: function(key) {
          if (key === 'kerberosDescriptorConfigs') return 1234;
          if (key === 'isClusterDescriptorExists') return true;
          return App.db.get(this.get('dbNamespace'), key);
        }
      }));
    });

    afterEach(function () {
      installerStep8Controller.addRequestToAjaxQueue.restore();
      installerStep8Controller.get.restore();
    });

    it('should send request instantly', function () {
      installerStep8Controller.updateKerberosDescriptor(true);
      var args = testHelpers.findAjaxRequest('name', 'admin.kerberos.cluster.artifact.update');
      expect(args[0]).exists;
      expect(args[0].data).to.be.eql(requestData);
      expect(installerStep8Controller.addRequestToAjaxQueue.called).to.be.false;
    });

    it('should add request to the queue', function () {
      installerStep8Controller.updateKerberosDescriptor(false);
      var args = testHelpers.findAjaxRequest('name', 'admin.kerberos.cluster.artifact.update');
      expect(args).not.exists;
      expect(installerStep8Controller.addRequestToAjaxQueue.calledOnce).to.be.true;
      expect(installerStep8Controller.addRequestToAjaxQueue.args[0][0].data).to.be.eql(requestData);
    });

  });

  describe('#generateBlueprint', function () {
<<<<<<< HEAD
=======

>>>>>>> 90abffd7
     beforeEach(function () {
       var configs = Em.A([
         Em.Object.create({filename: 'cluster-env.xml', name: 'p0', value: 'v0'}),
         Em.Object.create({filename: 'site1.xml', name: 'p11', value: 'v11'}),
         Em.Object.create({filename: 'site1.xml', name: 'p12', value: 'v12'}),
         Em.Object.create({filename: 'site2.xml', name: 'p21', value: 'v21'}),
         Em.Object.create({filename: 'site2.xml', name: 'p22', value: 'v22'}),
         Em.Object.create({filename: 'site3.xml', name: 'p31', value: 'v31'}),
         Em.Object.create({filename: 'site3.xml', name: 'p32', value: 'v32'})
       ]);

       var hostComponents1 = Em.A([
         Em.Object.create({componentName: 'NAMENODE'}),
         Em.Object.create({componentName: 'DATANODE'})
       ]);
       var hostComponents2 = Em.A([
         Em.Object.create({componentName: 'JOURNALNODE'}),
         Em.Object.create({componentName: 'DATANODE'})
       ]);
       var hosts = Em.A([
         Em.Object.create({bootStatus: 'REGISTERED', name: 'h1', hostName: 'h1', isInstalled: false, hostComponents: hostComponents1, fqdn: 'h1'}),
         Em.Object.create({bootStatus: 'REGISTERED', name: 'h2', hostName: 'h2', isInstalled: false, hostComponents: hostComponents1, fqdn: 'h2'}),
         Em.Object.create({bootStatus: 'REGISTERED', name: 'h3', hostName: 'h3', isInstalled: false, hostComponents: hostComponents2, fqdn: 'h3'}),
         Em.Object.create({bootStatus: 'REGISTERED', name: 'h4', hostName: 'h4', isInstalled: false, hostComponents: hostComponents2, fqdn: 'h4'})
       ]);
       var configGroupProperties = Em.A([
         Em.Object.create({filename: 'site1.xml', name: 'p11', value: 'v11_overriden'})
       ]);
       var configGroups = Em.A([
         Em.Object.create({is_default : true, properties: [], hosts: [] }),
         Em.Object.create({is_default : false, properties: [], hosts: [] }),
         Em.Object.create({name: 'hdfs_custom_group', is_default : false, properties: configGroupProperties, hosts: [hosts[0].fqdn,hosts[1].fqdn] })
       ]);

       installerStep8Controller = getController();
       installerStep8Controller.set('configs', configs);
       installerStep8Controller.set('allHosts', hosts);
       installerStep8Controller.set('content.services', services.filterProperty('isSelected'));
       installerStep8Controller.set('content.hosts', hosts);
       installerStep8Controller.set('content.configGroups', configGroups);
       installerStep8Controller.set('selectedServices', services.filterProperty('isSelected'));
       sinon.spy(installerStep8Controller, 'getConfigurationDetailsForConfigType');
       sinon.spy(installerStep8Controller, 'hostInExistingHostGroup');
       sinon.spy(installerStep8Controller, 'hostInChildHostGroup');
     });
     it('should call generateBlueprint', function() {
       installerStep8Controller.generateBlueprint();
       expect(installerStep8Controller.hostInExistingHostGroup.calledAfter(installerStep8Controller.getConfigurationDetailsForConfigType)).to.be.true;
       sinon.assert.callCount(installerStep8Controller.getConfigurationDetailsForConfigType, 4);
       sinon.assert.callCount(installerStep8Controller.hostInExistingHostGroup, 4);
       sinon.assert.callCount(installerStep8Controller.hostInChildHostGroup, 1);
     });
 });
});<|MERGE_RESOLUTION|>--- conflicted
+++ resolved
@@ -2340,10 +2340,7 @@
   });
 
   describe('#generateBlueprint', function () {
-<<<<<<< HEAD
-=======
-
->>>>>>> 90abffd7
+
      beforeEach(function () {
        var configs = Em.A([
          Em.Object.create({filename: 'cluster-env.xml', name: 'p0', value: 'v0'}),
