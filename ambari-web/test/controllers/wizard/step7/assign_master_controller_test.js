/**
 * Licensed to the Apache Software Foundation (ASF) under one
 * or more contributor license agreements.  See the NOTICE file
 * distributed with this work for additional information
 * regarding copyright ownership.  The ASF licenses this file
 * to you under the Apache License, Version 2.0 (the
 * "License"); you may not use this file except in compliance
 * with the License.  You may obtain a copy of the License at
 *
 *     http://www.apache.org/licenses/LICENSE-2.0
 *
 * Unless required by applicable law or agreed to in writing, software
 * distributed under the License is distributed on an "AS IS" BASIS,
 * WITHOUT WARRANTIES OR CONDITIONS OF ANY KIND, either express or implied.
 * See the License for the specific language governing permissions and
 * limitations under the License.
 */

var App = require('app');
var stringUtils = require('utils/string_utils');
var numberUtils = require('utils/number_utils');
var blueprintUtils = require('utils/blueprint');
var testHelpers = require('test/helpers');
require('models/stack_service_component');

describe('App.AssignMasterOnStep7Controller', function () {
  var view;

  beforeEach(function () {
    view = App.AssignMasterOnStep7Controller.create();
  });

  describe("#content", function () {

    it("content is correct", function () {
      view.set('configWidgetContext.controller', Em.Object.create({
        content: {'name': 'name'}
      }));
      view.propertyDidChange('content');
      expect(view.get('content')).to.be.eql({'name': 'name'});
    });

    it("content is null", function () {
      view.set('configWidgetContext.controller', Em.Object.create({
        content: null
      }));
      view.propertyDidChange('content');
      expect(view.get('content')).to.be.empty;
    });
  });

  describe("#execute()", function () {
    var context = Em.Object.create({
      controller: {
        content: {}
      }
    });

    beforeEach(function() {
      sinon.stub(view, 'showPopup');
      sinon.stub(view, 'removeMasterComponent');
      sinon.stub(view, 'getPendingBatchRequests');
     });

    afterEach(function() {
      view.getPendingBatchRequests.restore();
      view.showPopup.restore();
      view.removeMasterComponent.restore();
    });

    it("should set configWidgetContext", function() {
      view.execute(context, 'ADD', {componentName: 'C1'});
      expect(view.get('configWidgetContext')).to.be.eql(context);
    });

    it("should set content", function() {
      view.execute(context, 'ADD', {componentName: 'C1'});
      expect(view.get('content')).to.be.eql({});
    });

    it("should set configActionComponent", function() {
      view.execute(context, 'ADD', {componentName: 'C1'});
      expect(view.get('configActionComponent')).to.be.eql({componentName: 'C1'});
    });

    it("should call showPopup when action is ADD", function() {
      view.execute(context, 'ADD', {componentName: 'C1'});
      expect(view.showPopup.calledWith({componentName: 'C1'})).to.be.true;
    });

    it("should call getPendingBatchRequests when action is ADD and HIVE_SERVER_INTERACTIVE", function() {
      view.execute(context, 'ADD', {componentName: 'HIVE_SERVER_INTERACTIVE'});
      expect(view.getPendingBatchRequests.calledWith({componentName: 'HIVE_SERVER_INTERACTIVE'})).to.be.true;
    });

    it("should call removeMasterComponent when action is DELETE", function() {
      view.execute(context, 'DELETE', {componentName: 'C1'});
      expect(view.removeMasterComponent.calledOnce).to.be.true;
      expect(view.get('mastersToCreate')).to.be.eql(['C1']);
    });
  });

  describe("#showAssignComponentPopup()", function () {

    beforeEach(function() {
      sinon.stub(view, 'loadMasterComponentHosts');
      sinon.stub(App.ModalPopup, 'show');
    });

    afterEach(function() {
      view.loadMasterComponentHosts.restore();
      App.ModalPopup.show.restore();
    });

    it("loadMasterComponentHosts should be called", function() {
      view.reopen({
        content: {
          controllerName: null
        }
      });
      view.showAssignComponentPopup();
      expect(view.loadMasterComponentHosts.calledOnce).to.be.true;
      expect(App.ModalPopup.show.calledOnce).to.be.true;
    });

    it("loadMasterComponentHosts should not be called", function() {
      view.reopen({
        content: {
          controllerName: 'ctrl1'
        }
      });
      view.showAssignComponentPopup();
      expect(view.loadMasterComponentHosts.called).to.be.false;
      expect(App.ModalPopup.show.calledOnce).to.be.true;
    });
  });

  describe("#showInstallServicesPopup()", function () {
    var mock = Em.Object.create({
      config: Em.Object.create({
        initialValue: 'init',
        value: '',
        displayName: 'c1'
      }),
      setValue: Em.K,
      toggleProperty: Em.K,
      sendRequestRorDependentConfigs: Em.K
    });

    beforeEach(function() {
      sinon.stub(stringUtils, 'getFormattedStringFromArray');
      sinon.stub(mock, 'setValue');
      sinon.stub(mock, 'toggleProperty');
      sinon.stub(mock, 'sendRequestRorDependentConfigs');
      sinon.spy(App.ModalPopup, 'show');
    });

    afterEach(function() {
      stringUtils.getFormattedStringFromArray.restore();
      mock.setValue.restore();
      mock.toggleProperty.restore();
      mock.sendRequestRorDependentConfigs.restore();
      App.ModalPopup.show.restore();
    });

    it("test", function() {
      view.set('configWidgetContext', mock);
      var popup = view.showInstallServicesPopup();
      expect(App.ModalPopup.show.calledOnce).to.be.true;
      popup.onPrimary();
      expect(mock.get('config.value')).to.be.equal('init');
      expect(mock.setValue.calledWith('init')).to.be.true;
    });
  });

  describe("#removeMasterComponent()", function () {
    var mock = {
      setDBProperty: Em.K
    };

    beforeEach(function() {
      sinon.stub(App.router, 'get').returns(mock);
      sinon.stub(mock, 'setDBProperty');
      sinon.stub(view, 'clearComponentsToBeAdded');
      sinon.stub(App.HostComponent, 'find').returns([
        Em.Object.create({
          componentName: 'C1',
          hostName: 'host1'
        })
      ]);
    });

    afterEach(function() {
      App.router.get.restore();
      mock.setDBProperty.restore();
      view.clearComponentsToBeAdded.restore();
      App.HostComponent.find.restore();
    });

    it("should set masterComponentHosts", function() {
      view.reopen({
        content: Em.Object.create({
          controllerName: 'ctrl1',
          masterComponentHosts: [
            {component: 'C1'},
            {component: 'C2'}
          ],
          componentsFromConfigs: ["C1","C2"],
          recommendationsHostGroups: {
            blueprint: {host_groups: [{name: 'host-group-1', components: [{name: 'C1'}, {name: 'C2'}]}]},
            blueprint_cluster_binding: {host_groups: [{name: 'host-group-1', hosts: [{fqdn: 'localhost'}]}]}
          }
        }),
        configWidgetContext: {
          config: Em.Object.create()
        }
      });
      view.set('mastersToCreate', ['C2']);
      view.removeMasterComponent();
      expect(view.get('content.masterComponentHosts')).to.be.eql([{component: 'C1'}]);
      expect(view.get('content.recommendationsHostGroups').blueprint).to.be.eql({host_groups: [{name: 'host-group-1', components: [{name: 'C1'}]}]});
    });

    it("should call clearComponentsToBeAdded when controllerName is null", function() {
      view.setProperties({
        content: Em.Object.create(),
        mastersToCreate: ['C1'],
        configWidgetContext: {
          config: Em.Object.create()
        }
      });
      view.removeMasterComponent();
      expect(view.clearComponentsToBeAdded.calledWith('C1')).to.be.true;
      expect(App.get('componentToBeDeleted')).to.be.eql(Em.Object.create({
        componentName: 'C1',
        hostName: 'host1'
      }));
    });
  });

  describe("#renderHostInfo()", function () {

    beforeEach(function() {
      sinon.stub(App.Host, 'find').returns([
        Em.Object.create({
          hostName: 'host1',
          cpu: 1,
          memory: 1,
          diskInfo: {}
        })
      ]);
      sinon.stub(view, 'sortHosts');
      sinon.stub(view, 'getHosts').returns([]);
      sinon.stub(numberUtils, 'bytesToSize').returns(1);
    });

    afterEach(function() {
      App.Host.find.restore();
      view.sortHosts.restore();
      numberUtils.bytesToSize.restore();
    });

    it("should set hosts", function() {
      view.reopen({
        content: Em.Object.create({
          controllerName: null
        })
      });
      view.renderHostInfo();
      expect(view.get('hosts')).to.be.eql([Em.Object.create({
        host_name: 'host1',
        cpu: 1,
        memory: 1,
        disk_info: {},
        host_info: Em.I18n.t('installer.step5.hostInfo').fmt('host1', 1, 1)
      })]);
      expect(view.sortHosts.calledWith([Em.Object.create({
        host_name: 'host1',
        cpu: 1,
        memory: 1,
        disk_info: {},
        host_info: Em.I18n.t('installer.step5.hostInfo').fmt('host1', 1, 1)
      })])).to.be.true;
    });

    it("should make general request to get hosts", function() {
      view.reopen({
        content: Em.Object.create({
          controllerName: 'name'
        })
      });
      view.renderHostInfo();
      var args = testHelpers.findAjaxRequest('name', 'hosts.high_availability.wizard');
      expect(args).exists;
    });

    it("should make request for installer to get hosts", function() {
      view.reopen({
        content: Em.Object.create({
          controllerName: 'installerController'
        })
      });
      view.renderHostInfo();
      var args = testHelpers.findAjaxRequest('name', 'hosts.info.install');
      expect(args).exists;
    });
  });

  describe("#loadMasterComponentHosts()", function () {

    beforeEach(function() {
      sinon.stub(App.HostComponent, 'find').returns([
        Em.Object.create({
          componentName: 'C1'
        }),
        Em.Object.create({
          componentName: 'C2'
        })
      ]);
      sinon.stub(App, 'get').returns(['C2']);
    });

    afterEach(function() {
      App.get.restore();
      App.HostComponent.find.restore();
    });

    it("should set master components", function() {
      view.loadMasterComponentHosts();
      expect(view.get('masterComponentHosts').mapProperty('component')).to.be.eql(['C2']);
    });
  });

  describe("#getAllMissingDependentServices()", function () {

    beforeEach(function() {
      sinon.stub(App.StackServiceComponent, 'find').returns(Em.Object.create({
        stackService: Em.Object.create({
          requiredServices: ['S1', 'S2']
        })
      }));
      sinon.stub(App.Service, 'find').returns([
        {serviceName: 'S1'}
      ]);
      sinon.stub(App.StackService, 'find', function(input) {
        return Em.Object.create({displayName: input});
      });
    });

    afterEach(function() {
      App.StackServiceComponent.find.restore();
      App.Service.find.restore();
      App.StackService.find.restore();
    });

    it("test", function() {
      view.set('configActionComponent', Em.Object.create({
        componentName: 'C1'
      }));
      expect(view.getAllMissingDependentServices()).to.be.eql(['S2']);
    });
  });

  describe('#getPendingBatchRequests', function() {

    it('App.ajax.send should be called', function() {
      view.getPendingBatchRequests({componentName: 'C1'});
      var args = testHelpers.findAjaxRequest('name', 'request_schedule.get.pending');
      expect(args[0]).to.be.eql({
        name : 'request_schedule.get.pending',
        sender: view,
        error : 'pendingBatchRequestsAjaxError',
        success: 'pendingBatchRequestsAjaxSuccess',
        data: {
          hostComponent: {componentName: 'C1'}
        }
      });
    });
  });

  describe('#pendingBatchRequestsAjaxError', function() {
    beforeEach(function() {
      sinon.stub(App, 'showAlertPopup');
    });
    afterEach(function() {
      App.showAlertPopup.restore();
    });

    it('should call showAlertPopup, invalid JSON', function() {
      view.pendingBatchRequestsAjaxError({responseText: null});
      expect(App.showAlertPopup.calledWith(
        Em.I18n.t('services.service.actions.run.yarnRefreshQueues.error'),
        Em.I18n.t('services.service.actions.run.yarnRefreshQueues.error'),
        null
      )).to.be.true;
    });

    it('should call showAlertPopup, valid JSON', function() {
      view.pendingBatchRequestsAjaxError({responseText: '{"message":"foo"}'});
      expect(App.showAlertPopup.calledWith(
        Em.I18n.t('services.service.actions.run.yarnRefreshQueues.error'),
        Em.I18n.t('services.service.actions.run.yarnRefreshQueues.error') + 'foo',
        null
      )).to.be.true;
    });
  });

  describe('#pendingBatchRequestsAjaxSuccess', function() {
    var configWidgetContext = Em.Object.create({
      config: Em.Object.create({
        initialValue: 'iv1',
        value: 'v1'
      }),
      controller: {
        forceUpdateBoundaries: false
<<<<<<< HEAD
      },
      setValue: sinon.spy(),
      sendRequestRorDependentConfigs: sinon.spy()
    });
    beforeEach(function() {
      this.mock = sinon.stub(view, 'shouldShowAlertOnBatchRequest');
      sinon.stub(App, 'showAlertPopup', function() {
        arguments[2].apply({hide: Em.K});
      });
      sinon.stub(view, 'showPopup');
      view.set('configWidgetContext', configWidgetContext);
    });
    afterEach(function() {
      this.mock.restore();
      App.showAlertPopup.restore();
      view.showPopup.restore();
    });

    it('showPopup should be called', function() {
      this.mock.returns(false);
      view.pendingBatchRequestsAjaxSuccess({}, {}, {hostComponent: {componentName: 'C1'}});
      expect(view.showPopup.calledWith({componentName: 'C1'})).to.be.true;
    });

    it('showAlertPopup should be called', function() {
      this.mock.returns(true);
      view.pendingBatchRequestsAjaxSuccess({}, {}, {hostComponent: {componentName: 'C1'}});
      expect(App.showAlertPopup.calledWith(
        Em.I18n.t('services.service.actions.hsi.alertPopup.header'),
        Em.I18n.t('services.service.actions.hsi.alertPopup.body')
      )).to.be.true;
      expect(configWidgetContext.get('config.value')).to.be.equal('iv1');
      expect(configWidgetContext.get('controller.forceUpdateBoundaries')).to.be.true;
      expect(configWidgetContext.setValue.calledWith('iv1')).to.be.true;
      expect(configWidgetContext.sendRequestRorDependentConfigs.calledWith(
        configWidgetContext.get('config')
      )).to.be.true;
    });
  });

  describe('#shouldShowAlertOnBatchRequest', function() {
    var testCases = [
      {
        input: {},
        expected: false
      },
      {
        input: {
          items: []
        },
=======
      },
      setValue: sinon.spy(),
      sendRequestRorDependentConfigs: sinon.spy()
    });
    beforeEach(function() {
      this.mock = sinon.stub(view, 'shouldShowAlertOnBatchRequest');
      sinon.stub(App, 'showAlertPopup', function() {
        arguments[2].apply({hide: Em.K});
      });
      sinon.stub(view, 'showPopup');
      view.set('configWidgetContext', configWidgetContext);
    });
    afterEach(function() {
      this.mock.restore();
      App.showAlertPopup.restore();
      view.showPopup.restore();
    });

    it('showPopup should be called', function() {
      this.mock.returns(false);
      view.pendingBatchRequestsAjaxSuccess({}, {}, {hostComponent: {componentName: 'C1'}});
      expect(view.showPopup.calledWith({componentName: 'C1'})).to.be.true;
    });

    describe('showAlertPopup should be called', function() {
      beforeEach(function() {
        this.mock.returns(true);
        view.pendingBatchRequestsAjaxSuccess({}, {}, {hostComponent: {componentName: 'C1'}});
      });
      it('App.showAlertPopup is called', function () {
        expect(App.showAlertPopup.calledWith(
          Em.I18n.t('services.service.actions.hsi.alertPopup.header'),
          Em.I18n.t('services.service.actions.hsi.alertPopup.body')
        )).to.be.true;
      });
      it('config value is correct', function () {
        expect(configWidgetContext.get('config.value')).to.be.equal('iv1');
      });
      it('forceUpdateBoundaries is true', function () {
        expect(configWidgetContext.get('controller.forceUpdateBoundaries')).to.be.true;
      });
      it('configWidgetContext.setValue is called', function () {
        expect(configWidgetContext.setValue.calledWith('iv1')).to.be.true;
      });
      it('configWidgetContext.sendRequestRorDependentConfigs is called', function () {
        expect(configWidgetContext.sendRequestRorDependentConfigs.calledWith(
          configWidgetContext.get('config')
        )).to.be.true;
      });
    });
  });

  describe('#shouldShowAlertOnBatchRequest', function() {
    var testCases = [
      {
        input: {},
>>>>>>> 9d802b7c
        expected: false
      },
      {
        input: {
<<<<<<< HEAD
          items: [
            {
              RequestSchedule: {
                batch: {
                  batch_requests: [
                    {
                      request_type: 'ADD',
                      request_uri: ''
                    }
                  ]
                }
              }
            }
          ]
=======
          items: []
>>>>>>> 9d802b7c
        },
        expected: false
      },
      {
        input: {
          items: [
            {
              RequestSchedule: {
                batch: {
                  batch_requests: [
                    {
<<<<<<< HEAD
=======
                      request_type: 'ADD',
                      request_uri: ''
                    }
                  ]
                }
              }
            }
          ]
        },
        expected: false
      },
      {
        input: {
          items: [
            {
              RequestSchedule: {
                batch: {
                  batch_requests: [
                    {
>>>>>>> 9d802b7c
                      request_type: 'DELETE',
                      request_uri: 'HIVE_SERVER_INTERACTIVE'
                    }
                  ]
                }
              }
            }
          ]
        },
        expected: true
      }
    ];

    testCases.forEach(function(test) {
      it('should return ' + test.expected + ' when data = ' + JSON.stringify(test.input), function() {
        expect(view.shouldShowAlertOnBatchRequest(test.input)).to.be.equal(test.expected);
      });
    });
  });

  describe('#updateComponent and showAddControl should be false for component', function() {

    beforeEach(function() {
      sinon.stub(App.StackServiceComponent, 'find').returns([
        Em.Object.create({
          componentName: 'C1',
          stackService: Em.Object.create({
            isInstalled: false
          })
        })
      ]);
    });
    afterEach(function() {
      App.StackServiceComponent.find.restore();
    });

    it('showRemoveControl ', function() {
      var component = Em.Object.create({
        component_name: 'C1',
        showAddControl: true,
        showRemoveControl: true
<<<<<<< HEAD
      });
      view.setProperties({
        mastersToCreate: [],
        selectedServicesMasters: [ component, {component_name: 'C2'} ]
      });
=======
      });
      view.setProperties({
        mastersToCreate: [],
        selectedServicesMasters: [ component, {component_name: 'C2'} ]
      });
>>>>>>> 9d802b7c
      view.updateComponent('C1');
      expect(component.get('showAddControl')).to.be.false;
      expect(component.get('showRemoveControl')).to.be.false;
    });
  });

  describe('#saveRecommendationsHostGroups', function() {
    beforeEach(function() {
      sinon.stub(view, 'getSelectedHostName').returns('host1');
    });
    afterEach(function() {
      view.getSelectedHostName.restore();
    });

    it('should add component to recommendations', function() {
      var recommendationsHostGroups = {
        blueprint_cluster_binding: {
          host_groups: [
            {
              name: 'g1',
              hosts: [
                {
                  fqdn: 'host1'
                }
              ]
            }
          ]
        },
        blueprint: {
          host_groups: [
            {
              name: 'g1',
              components: []
            }
          ]
        }
      };
      view.reopen({
        mastersToCreate: ['C1'],
        content: Em.Object.create({
          recommendationsHostGroups: recommendationsHostGroups
        })
      });
      view.saveRecommendationsHostGroups();
      expect(view.get('content.recommendationsHostGroups')).to.be.eql(Object.assign(recommendationsHostGroups, {
        blueprint: {
          host_groups: [
            {
              name: 'g1',
              components: [{name: 'C1'}]
            }
          ]
        }
      }));
    });
  });

  describe('#setGlobalComponentToBeAdded', function() {

    it('should set componentToBeAdded', function() {
      view.setGlobalComponentToBeAdded('C1', 'host1');
      expect(App.get('componentToBeAdded')).to.be.eql(Em.Object.create({
        componentName: 'C1',
        hostNames: ['host1']
      }));
    });
  });

  describe('#clearComponentsToBeDeleted', function() {

    it('should clear componentToBeDeleted', function() {
      App.set('componentToBeDeleted', Em.Object.create({
        componentName: 'C1'
      }));
      view.clearComponentsToBeDeleted('C1');
      expect(App.get('componentToBeDeleted')).to.be.empty;
    });
  });

  describe('#clearComponentsToBeAdded', function() {

    it('should clear componentToBeAdded', function() {
      App.set('componentToBeAdded', Em.Object.create({
        componentName: 'C1'
      }));
      view.clearComponentsToBeAdded('C1');
      expect(App.get('componentToBeAdded')).to.be.empty;
    });
  });

  describe('#showPopup', function() {
    beforeEach(function() {
      this.mock = sinon.stub(view, 'getAllMissingDependentServices');
      sinon.stub(view, 'showInstallServicesPopup');
      sinon.stub(view, 'showAssignComponentPopup');
    });
    afterEach(function() {
      this.mock.restore();
      view.showInstallServicesPopup.restore();
      view.showAssignComponentPopup.restore();
    });

    it('showAssignComponentPopup should be called', function() {
      this.mock.returns([]);
      view.showPopup({componentName: 'C1'});
      expect(view.get('mastersToCreate')).to.be.eql(['C1']);
      expect(view.showAssignComponentPopup.calledOnce).to.be.true;
    });

    it('showInstallServicesPopup should be called', function() {
      this.mock.returns([{}]);
      view.reopen({
        content: Em.Object.create()
      });
      view.showPopup({componentName: 'C1'});
      expect(view.showInstallServicesPopup.calledWith([{}])).to.be.true;
    });
  });

  describe('#submit', function() {
    var configWidgetContext = Em.Object.create({
      controller: {
        forceUpdateBoundaries: false,
        stepConfigs: [
          Em.Object.create({
            serviceName: 'S1',
            configs: []
          }),
          Em.Object.create({
            serviceName: 'MISC',
            configs: []
          })
        ],
        selectedService: {
          serviceName: 'S1'
        }
      },
      config: Em.Object.create({
        configAction: {
          dependencies: []
        }
      })
    });
    beforeEach(function() {
      sinon.stub(view, 'resolveDependencies');
      sinon.stub(view, 'saveMasterComponentHosts');
      sinon.stub(view, 'saveRecommendationsHostGroups');
      sinon.stub(view, 'setGlobalComponentToBeAdded');
      sinon.stub(view, 'clearComponentsToBeDeleted');
      sinon.stub(App, 'get').returns({
        getKDCSessionState: Em.clb
      });
      sinon.stub(view, 'getSelectedHostName').returns('host1');
      view.setProperties({
        configWidgetContext: configWidgetContext,
        configActionComponent: { componentName: 'C1'},
        popup: {
          hide: sinon.spy()
        }
      });
    });
    afterEach(function() {
      App.get.restore();
      view.resolveDependencies.restore();
      view.clearComponentsToBeDeleted.restore();
      view.setGlobalComponentToBeAdded.restore();
      view.saveRecommendationsHostGroups.restore();
      view.saveMasterComponentHosts.restore();
      view.getSelectedHostName.restore();
    });

    it('saveMasterComponentHosts should be called when controllerName defined', function() {
      view.reopen({
        content: {
          controllerName: 'ctrl1'
        }
      });
      view.submit();
      expect(view.saveMasterComponentHosts.calledOnce).to.be.true;
    });
    it('saveRecommendationsHostGroups should be called when controllerName defined', function() {
      view.reopen({
        content: {
          controllerName: 'ctrl1'
        }
      });
      view.submit();
      expect(view.saveRecommendationsHostGroups.calledOnce).to.be.true;
    });
    it('setGlobalComponentToBeAdded should be called when controllerName undefined', function() {
      view.reopen({
        content: {
          controllerName: undefined
        }
      });
      view.submit();
      expect(view.setGlobalComponentToBeAdded.calledWith('C1', 'host1')).to.be.true;
    });
    it('clearComponentsToBeDeleted should be called when controllerName undefined', function() {
      view.reopen({
        content: {
          controllerName: undefined
        }
      });
      view.submit();
      expect(view.clearComponentsToBeDeleted.calledWith('C1')).to.be.true;
<<<<<<< HEAD
    });
    it('resolveDependencies should be called', function() {
      view.submit();
      expect(view.resolveDependencies.calledWith([], [])).to.be.true;
    });
    it('hide should be called', function() {
      view.submit();
      expect(view.get('popup').hide.calledOnce).to.be.true;
    });
    it('configActionComponent should be set', function() {
      view.submit();
      expect(view.get('configWidgetContext.config.configActionComponent')).to.be.eql({
        componentName: 'C1',
        hostName: 'host1'
      });
    });
  });

  describe('#resolveDependencies', function() {
    var initializer = {
      setup: sinon.spy(),
      initialValue: sinon.stub().returns({value: 'val1'}),
      cleanup: sinon.spy()
    };
    var dependencies = {
      properties: [
        {
          name: 'p1',
          fileName: 'file1.xml',
          nameTemplate: '{{bar}}',
          isHostsList: true,
          isHostsArray: false
        }
      ],
      initializer: {
        name: 'i1',
        setupKeys: ['bar']
      }
    };
    var context = Em.Object.create({
      controller: {
        selectedService: {
          serviceName: 'S1'
        }
      }
    });
    var serviceConfigs = [
      Em.Object.create({
        name: 'foo',
        filename: 'file1.xml',
        value: 'val1'
      })
    ];

    beforeEach(function() {
      sinon.stub(view, 'getDependenciesForeignKeys').returns({
        bar: 'foo'
      });
      sinon.stub(App, 'get').returns(initializer);
      sinon.stub(view, 'getMasterComponents');
      sinon.stub(view, 'saveRecommendations');
      sinon.stub(App.config, 'updateHostsListValue');
      sinon.stub(App.config, 'get').returns({
        'file1.xml': Em.Object.create({
          serviceName: 'S1'
        })
      });
      view.resolveDependencies(dependencies, serviceConfigs, context);
    });
    afterEach(function() {
      App.config.get.restore();
      view.getDependenciesForeignKeys.restore();
      App.get.restore();
      view.getMasterComponents.restore();
      view.saveRecommendations.restore();
      App.config.updateHostsListValue.restore();
    });

    it('initializer.setup should be called', function() {
      expect(initializer.setup.calledWith({bar: 'foo'})).to.be.true;
    });
    it('initializer.setup initialValue be called', function() {
      expect(initializer.initialValue.calledWith({
        name: 'foo',
        fileName: 'file1.xml'
      })).to.be.true;
    });
    it('initializer.cleanup should be called', function() {
      expect(initializer.cleanup.called).to.be.true;
    });
    it('saveRecommendations should be called', function() {
      expect(view.saveRecommendations.calledWith(context)).to.be.true;
    });
    it('App.config.updateHostsListValue should be called', function() {
      expect(App.config.updateHostsListValue.getCall(0).args).to.be.eql([
        {
          foo: 'val1'
        },
        'file1.xml',
        'foo',
        undefined,
        false
      ]);
    });
  });

=======
    });
    it('resolveDependencies should be called', function() {
      view.submit();
      expect(view.resolveDependencies.calledWith([], [])).to.be.true;
    });
    it('hide should be called', function() {
      view.submit();
      expect(view.get('popup').hide.calledOnce).to.be.true;
    });
    it('configActionComponent should be set', function() {
      view.submit();
      expect(view.get('configWidgetContext.config.configActionComponent')).to.be.eql({
        componentName: 'C1',
        hostName: 'host1'
      });
    });
  });

  describe('#resolveDependencies', function() {
    var initializer = {
      setup: sinon.spy(),
      initialValue: sinon.stub().returns({value: 'val1'}),
      cleanup: sinon.spy()
    };
    var dependencies = {
      properties: [
        {
          name: 'p1',
          fileName: 'file1.xml',
          nameTemplate: '{{bar}}',
          isHostsList: true,
          isHostsArray: false
        }
      ],
      initializer: {
        name: 'i1',
        setupKeys: ['bar']
      }
    };
    var context = Em.Object.create({
      controller: {
        selectedService: {
          serviceName: 'S1'
        }
      }
    });
    var serviceConfigs = [
      Em.Object.create({
        name: 'foo',
        filename: 'file1.xml',
        value: 'val1'
      })
    ];

    beforeEach(function() {
      sinon.stub(view, 'getDependenciesForeignKeys').returns({
        bar: 'foo'
      });
      sinon.stub(App, 'get').returns(initializer);
      sinon.stub(view, 'getMasterComponents');
      sinon.stub(view, 'saveRecommendations');
      sinon.stub(App.config, 'updateHostsListValue');
      sinon.stub(App.config, 'get').returns({
        'file1.xml': Em.Object.create({
          serviceName: 'S1'
        })
      });
      view.resolveDependencies(dependencies, serviceConfigs, context);
    });
    afterEach(function() {
      App.config.get.restore();
      view.getDependenciesForeignKeys.restore();
      App.get.restore();
      view.getMasterComponents.restore();
      view.saveRecommendations.restore();
      App.config.updateHostsListValue.restore();
    });

    it('initializer.setup should be called', function() {
      expect(initializer.setup.calledWith({bar: 'foo'})).to.be.true;
    });
    it('initializer.setup initialValue be called', function() {
      expect(initializer.initialValue.calledWith({
        name: 'foo',
        fileName: 'file1.xml'
      })).to.be.true;
    });
    it('initializer.cleanup should be called', function() {
      expect(initializer.cleanup.called).to.be.true;
    });
    it('saveRecommendations should be called', function() {
      expect(view.saveRecommendations.calledWith(context)).to.be.true;
    });
    it('App.config.updateHostsListValue should be called', function() {
      expect(App.config.updateHostsListValue.getCall(0).args).to.be.eql([
        {
          foo: 'val1'
        },
        'file1.xml',
        'foo',
        undefined,
        false
      ]);
    });
  });

>>>>>>> 9d802b7c
  describe('#saveMasterComponentHosts', function() {
    var mockCtrl = {
      saveMasterComponentHosts: sinon.spy(),
      loadMasterComponentHosts: sinon.spy()
    };
    beforeEach(function() {
      sinon.stub(App.router, 'get').returns(mockCtrl);
      view.reopen({
        content: Em.Object.create({
          componentsFromConfigs: []
        })
      });
      view.set('mastersToCreate', [
        {}
      ]);
    });
    afterEach(function() {
      App.router.get.restore();
    });

    it('saveMasterComponentHosts should be called', function() {
      view.saveMasterComponentHosts();
      expect(mockCtrl.saveMasterComponentHosts.calledWith(view, true)).to.be.true;
    });
    it('loadMasterComponentHosts should be called', function() {
      view.saveMasterComponentHosts();
      expect(mockCtrl.loadMasterComponentHosts.calledWith(true)).to.be.true;
    });
    it('componentsFromConfigs should be set', function() {
      view.saveMasterComponentHosts();
      expect(view.get('content.componentsFromConfigs')).to.be.eql([{}]);
    });
  });
<<<<<<< HEAD

  describe('#getSelectedHostName', function() {

=======

  describe('#getSelectedHostName', function() {

>>>>>>> 9d802b7c
    it('should return host of component', function() {
      view.set('selectedServicesMasters', [
        {
          component_name: 'C1',
          selectedHost: 'host1'
        }
      ]);
      expect(view.getSelectedHostName('C1')).to.be.equal('host1');
    });
  });

  describe('#saveRecommendations', function() {
    var mockCtrl = {
      loadRecommendationsSuccess: sinon.spy(),
      wizardController: {
        name: 'installerController'
      }
    };
    var context = Em.Object.create({
      controller: mockCtrl
    });
    it('loadRecommendationsSuccess should be called', function() {
      view.set('configWidgetContext', {
        config: Em.Object.create({
          fileName: 'foo.xml',
          name: 'bar',
          initialValue: 'iv1'
        })
      });
      view.saveRecommendations(context, {});
      expect(mockCtrl.loadRecommendationsSuccess.getCall(0).args).to.be.eql([
        {
          resources: [
            {
              recommendations: {
                blueprint: {
                  configurations: {}
                }
              }
            }
          ]
        }, null, {
          dataToSend: {
            changed_configurations: [{
              type: 'foo',
              name: 'bar',
              old_value: 'iv1'
            }]
          }
        }
      ]);
    });
  });

  describe('#getDependenciesForeignKeys', function() {
    var dependencies = {
      foreignKeys: [
        {
          fileName: 'foo.xml',
          propertyName: 'c1',
          key: 'k1'
        }
      ]
    };
    var serviceConfigs = [
      Em.Object.create({
        filename: 'foo.xml',
        name: 'c1',
        value: 'val1'
      })
    ];

    it('should return foreignKeys map', function() {
      expect(view.getDependenciesForeignKeys(dependencies, serviceConfigs)).to.be.eql({
        k1: 'val1'
<<<<<<< HEAD
      });
    });
  });

  describe('#getMasterComponents', function() {
    var dependencies = {
      initializer: {
        componentNames: ['C1']
      }
    };
    var context = Em.Object.create({
      controller: {
        content: {
          masterComponentHosts: [
            {
              component: 'C1',
              hostName: 'host2'
            }
          ]
        }
      }
    });
    beforeEach(function() {
      sinon.stub(blueprintUtils, 'getComponentForHosts').returns({
        host1: ['C1']
=======
>>>>>>> 9d802b7c
      });
    });
    afterEach(function() {
      blueprintUtils.getComponentForHosts.restore();
    });

    it('should return master components when controllerName undefined', function() {
      view.set('content.controllerName', undefined);
      expect(view.getMasterComponents(dependencies, context)).to.be.eql([
        {
          component: 'C1',
          hostName: 'host1',
          isInstalled: true
        }
      ]);
    });

    it('should return master components when controllerName valid', function() {
      view.set('content.controllerName', 'ctrl1');
      expect(view.getMasterComponents(dependencies, context)).to.be.eql([
        {
          component: 'C1',
          hostName: 'host2',
          isInstalled: true
        }
      ]);
    });
  });

  describe('#getMasterComponents', function() {
    var dependencies = {
      initializer: {
        componentNames: ['C1']
      }
    };
    var context = Em.Object.create({
      controller: {
        content: {
          masterComponentHosts: [
            {
              component: 'C1',
              hostName: 'host2'
            }
          ]
        }
      }
    });
    beforeEach(function() {
      sinon.stub(blueprintUtils, 'getComponentForHosts').returns({
        host1: ['C1']
      });
    });
    afterEach(function() {
      blueprintUtils.getComponentForHosts.restore();
    });

    it('should return master components when controllerName undefined', function() {
      view.set('content.controllerName', undefined);
      expect(view.getMasterComponents(dependencies, context)).to.be.eql([
        {
          component: 'C1',
          hostName: 'host1',
          isInstalled: true
        }
      ]);
    });

    it('should return master components when controllerName valid', function() {
      view.set('content.controllerName', 'ctrl1');
      expect(view.getMasterComponents(dependencies, context)).to.be.eql([
        {
          component: 'C1',
          hostName: 'host2',
          isInstalled: true
        }
      ]);
    });
  });
});<|MERGE_RESOLUTION|>--- conflicted
+++ resolved
@@ -413,7 +413,6 @@
       }),
       controller: {
         forceUpdateBoundaries: false
-<<<<<<< HEAD
       },
       setValue: sinon.spy(),
       sendRequestRorDependentConfigs: sinon.spy()
@@ -438,19 +437,31 @@
       expect(view.showPopup.calledWith({componentName: 'C1'})).to.be.true;
     });
 
-    it('showAlertPopup should be called', function() {
-      this.mock.returns(true);
-      view.pendingBatchRequestsAjaxSuccess({}, {}, {hostComponent: {componentName: 'C1'}});
-      expect(App.showAlertPopup.calledWith(
-        Em.I18n.t('services.service.actions.hsi.alertPopup.header'),
-        Em.I18n.t('services.service.actions.hsi.alertPopup.body')
-      )).to.be.true;
-      expect(configWidgetContext.get('config.value')).to.be.equal('iv1');
-      expect(configWidgetContext.get('controller.forceUpdateBoundaries')).to.be.true;
-      expect(configWidgetContext.setValue.calledWith('iv1')).to.be.true;
-      expect(configWidgetContext.sendRequestRorDependentConfigs.calledWith(
-        configWidgetContext.get('config')
-      )).to.be.true;
+    describe('showAlertPopup should be called', function() {
+      beforeEach(function() {
+        this.mock.returns(true);
+        view.pendingBatchRequestsAjaxSuccess({}, {}, {hostComponent: {componentName: 'C1'}});
+      });
+      it('App.showAlertPopup is called', function () {
+        expect(App.showAlertPopup.calledWith(
+          Em.I18n.t('services.service.actions.hsi.alertPopup.header'),
+          Em.I18n.t('services.service.actions.hsi.alertPopup.body')
+        )).to.be.true;
+      });
+      it('config value is correct', function () {
+        expect(configWidgetContext.get('config.value')).to.be.equal('iv1');
+      });
+      it('forceUpdateBoundaries is true', function () {
+        expect(configWidgetContext.get('controller.forceUpdateBoundaries')).to.be.true;
+      });
+      it('configWidgetContext.setValue is called', function () {
+        expect(configWidgetContext.setValue.calledWith('iv1')).to.be.true;
+      });
+      it('configWidgetContext.sendRequestRorDependentConfigs is called', function () {
+        expect(configWidgetContext.sendRequestRorDependentConfigs.calledWith(
+          configWidgetContext.get('config')
+        )).to.be.true;
+      });
     });
   });
 
@@ -463,87 +474,6 @@
       {
         input: {
           items: []
-        },
-=======
-      },
-      setValue: sinon.spy(),
-      sendRequestRorDependentConfigs: sinon.spy()
-    });
-    beforeEach(function() {
-      this.mock = sinon.stub(view, 'shouldShowAlertOnBatchRequest');
-      sinon.stub(App, 'showAlertPopup', function() {
-        arguments[2].apply({hide: Em.K});
-      });
-      sinon.stub(view, 'showPopup');
-      view.set('configWidgetContext', configWidgetContext);
-    });
-    afterEach(function() {
-      this.mock.restore();
-      App.showAlertPopup.restore();
-      view.showPopup.restore();
-    });
-
-    it('showPopup should be called', function() {
-      this.mock.returns(false);
-      view.pendingBatchRequestsAjaxSuccess({}, {}, {hostComponent: {componentName: 'C1'}});
-      expect(view.showPopup.calledWith({componentName: 'C1'})).to.be.true;
-    });
-
-    describe('showAlertPopup should be called', function() {
-      beforeEach(function() {
-        this.mock.returns(true);
-        view.pendingBatchRequestsAjaxSuccess({}, {}, {hostComponent: {componentName: 'C1'}});
-      });
-      it('App.showAlertPopup is called', function () {
-        expect(App.showAlertPopup.calledWith(
-          Em.I18n.t('services.service.actions.hsi.alertPopup.header'),
-          Em.I18n.t('services.service.actions.hsi.alertPopup.body')
-        )).to.be.true;
-      });
-      it('config value is correct', function () {
-        expect(configWidgetContext.get('config.value')).to.be.equal('iv1');
-      });
-      it('forceUpdateBoundaries is true', function () {
-        expect(configWidgetContext.get('controller.forceUpdateBoundaries')).to.be.true;
-      });
-      it('configWidgetContext.setValue is called', function () {
-        expect(configWidgetContext.setValue.calledWith('iv1')).to.be.true;
-      });
-      it('configWidgetContext.sendRequestRorDependentConfigs is called', function () {
-        expect(configWidgetContext.sendRequestRorDependentConfigs.calledWith(
-          configWidgetContext.get('config')
-        )).to.be.true;
-      });
-    });
-  });
-
-  describe('#shouldShowAlertOnBatchRequest', function() {
-    var testCases = [
-      {
-        input: {},
->>>>>>> 9d802b7c
-        expected: false
-      },
-      {
-        input: {
-<<<<<<< HEAD
-          items: [
-            {
-              RequestSchedule: {
-                batch: {
-                  batch_requests: [
-                    {
-                      request_type: 'ADD',
-                      request_uri: ''
-                    }
-                  ]
-                }
-              }
-            }
-          ]
-=======
-          items: []
->>>>>>> 9d802b7c
         },
         expected: false
       },
@@ -555,8 +485,6 @@
                 batch: {
                   batch_requests: [
                     {
-<<<<<<< HEAD
-=======
                       request_type: 'ADD',
                       request_uri: ''
                     }
@@ -576,7 +504,6 @@
                 batch: {
                   batch_requests: [
                     {
->>>>>>> 9d802b7c
                       request_type: 'DELETE',
                       request_uri: 'HIVE_SERVER_INTERACTIVE'
                     }
@@ -618,19 +545,11 @@
         component_name: 'C1',
         showAddControl: true,
         showRemoveControl: true
-<<<<<<< HEAD
       });
       view.setProperties({
         mastersToCreate: [],
         selectedServicesMasters: [ component, {component_name: 'C2'} ]
       });
-=======
-      });
-      view.setProperties({
-        mastersToCreate: [],
-        selectedServicesMasters: [ component, {component_name: 'C2'} ]
-      });
->>>>>>> 9d802b7c
       view.updateComponent('C1');
       expect(component.get('showAddControl')).to.be.false;
       expect(component.get('showRemoveControl')).to.be.false;
@@ -837,7 +756,6 @@
       });
       view.submit();
       expect(view.clearComponentsToBeDeleted.calledWith('C1')).to.be.true;
-<<<<<<< HEAD
     });
     it('resolveDependencies should be called', function() {
       view.submit();
@@ -944,114 +862,6 @@
     });
   });
 
-=======
-    });
-    it('resolveDependencies should be called', function() {
-      view.submit();
-      expect(view.resolveDependencies.calledWith([], [])).to.be.true;
-    });
-    it('hide should be called', function() {
-      view.submit();
-      expect(view.get('popup').hide.calledOnce).to.be.true;
-    });
-    it('configActionComponent should be set', function() {
-      view.submit();
-      expect(view.get('configWidgetContext.config.configActionComponent')).to.be.eql({
-        componentName: 'C1',
-        hostName: 'host1'
-      });
-    });
-  });
-
-  describe('#resolveDependencies', function() {
-    var initializer = {
-      setup: sinon.spy(),
-      initialValue: sinon.stub().returns({value: 'val1'}),
-      cleanup: sinon.spy()
-    };
-    var dependencies = {
-      properties: [
-        {
-          name: 'p1',
-          fileName: 'file1.xml',
-          nameTemplate: '{{bar}}',
-          isHostsList: true,
-          isHostsArray: false
-        }
-      ],
-      initializer: {
-        name: 'i1',
-        setupKeys: ['bar']
-      }
-    };
-    var context = Em.Object.create({
-      controller: {
-        selectedService: {
-          serviceName: 'S1'
-        }
-      }
-    });
-    var serviceConfigs = [
-      Em.Object.create({
-        name: 'foo',
-        filename: 'file1.xml',
-        value: 'val1'
-      })
-    ];
-
-    beforeEach(function() {
-      sinon.stub(view, 'getDependenciesForeignKeys').returns({
-        bar: 'foo'
-      });
-      sinon.stub(App, 'get').returns(initializer);
-      sinon.stub(view, 'getMasterComponents');
-      sinon.stub(view, 'saveRecommendations');
-      sinon.stub(App.config, 'updateHostsListValue');
-      sinon.stub(App.config, 'get').returns({
-        'file1.xml': Em.Object.create({
-          serviceName: 'S1'
-        })
-      });
-      view.resolveDependencies(dependencies, serviceConfigs, context);
-    });
-    afterEach(function() {
-      App.config.get.restore();
-      view.getDependenciesForeignKeys.restore();
-      App.get.restore();
-      view.getMasterComponents.restore();
-      view.saveRecommendations.restore();
-      App.config.updateHostsListValue.restore();
-    });
-
-    it('initializer.setup should be called', function() {
-      expect(initializer.setup.calledWith({bar: 'foo'})).to.be.true;
-    });
-    it('initializer.setup initialValue be called', function() {
-      expect(initializer.initialValue.calledWith({
-        name: 'foo',
-        fileName: 'file1.xml'
-      })).to.be.true;
-    });
-    it('initializer.cleanup should be called', function() {
-      expect(initializer.cleanup.called).to.be.true;
-    });
-    it('saveRecommendations should be called', function() {
-      expect(view.saveRecommendations.calledWith(context)).to.be.true;
-    });
-    it('App.config.updateHostsListValue should be called', function() {
-      expect(App.config.updateHostsListValue.getCall(0).args).to.be.eql([
-        {
-          foo: 'val1'
-        },
-        'file1.xml',
-        'foo',
-        undefined,
-        false
-      ]);
-    });
-  });
-
->>>>>>> 9d802b7c
   describe('#saveMasterComponentHosts', function() {
     var mockCtrl = {
       saveMasterComponentHosts: sinon.spy(),
@@ -1085,15 +895,9 @@
       expect(view.get('content.componentsFromConfigs')).to.be.eql([{}]);
     });
   });
-<<<<<<< HEAD
 
   describe('#getSelectedHostName', function() {
 
-=======
-
-  describe('#getSelectedHostName', function() {
-
->>>>>>> 9d802b7c
     it('should return host of component', function() {
       view.set('selectedServicesMasters', [
         {
@@ -1169,7 +973,6 @@
     it('should return foreignKeys map', function() {
       expect(view.getDependenciesForeignKeys(dependencies, serviceConfigs)).to.be.eql({
         k1: 'val1'
-<<<<<<< HEAD
       });
     });
   });
@@ -1195,8 +998,6 @@
     beforeEach(function() {
       sinon.stub(blueprintUtils, 'getComponentForHosts').returns({
         host1: ['C1']
-=======
->>>>>>> 9d802b7c
       });
     });
     afterEach(function() {
@@ -1225,54 +1026,4 @@
       ]);
     });
   });
-
-  describe('#getMasterComponents', function() {
-    var dependencies = {
-      initializer: {
-        componentNames: ['C1']
-      }
-    };
-    var context = Em.Object.create({
-      controller: {
-        content: {
-          masterComponentHosts: [
-            {
-              component: 'C1',
-              hostName: 'host2'
-            }
-          ]
-        }
-      }
-    });
-    beforeEach(function() {
-      sinon.stub(blueprintUtils, 'getComponentForHosts').returns({
-        host1: ['C1']
-      });
-    });
-    afterEach(function() {
-      blueprintUtils.getComponentForHosts.restore();
-    });
-
-    it('should return master components when controllerName undefined', function() {
-      view.set('content.controllerName', undefined);
-      expect(view.getMasterComponents(dependencies, context)).to.be.eql([
-        {
-          component: 'C1',
-          hostName: 'host1',
-          isInstalled: true
-        }
-      ]);
-    });
-
-    it('should return master components when controllerName valid', function() {
-      view.set('content.controllerName', 'ctrl1');
-      expect(view.getMasterComponents(dependencies, context)).to.be.eql([
-        {
-          component: 'C1',
-          hostName: 'host2',
-          isInstalled: true
-        }
-      ]);
-    });
-  });
 });