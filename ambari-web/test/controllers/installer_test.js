/**
 * Licensed to the Apache Software Foundation (ASF) under one
 * or more contributor license agreements.  See the NOTICE file
 * distributed with this work for additional information
 * regarding copyright ownership.  The ASF licenses this file
 * to you under the Apache License, Version 2.0 (the
 * "License"); you may not use this file except in compliance
 * with the License.  You may obtain a copy of the License at
 *
 *     http://www.apache.org/licenses/LICENSE-2.0
 *
 * Unless required by applicable law or agreed to in writing, software
 * distributed under the License is distributed on an "AS IS" BASIS,
 * WITHOUT WARRANTIES OR CONDITIONS OF ANY KIND, either express or implied.
 * See the License for the specific language governing permissions and
 * limitations under the License.
 */


var App = require('app');
require('models/cluster');
require('controllers/wizard');
require('controllers/installer');

describe('App.InstallerController', function () {

  var installerController = App.InstallerController.create();

  after(function () {
    installerController.destroy();
  });

  describe('#init', function () {
    var c;
    beforeEach(function () {
      c = App.InstallerController.create({});
    });
    it('all steps are disabled by default', function () {
      expect(c.get('isStepDisabled.length')).to.eq(c.get('totalSteps'));
      for (var i = 0, length = c.get('isStepDisabled.length'); i < length; i++) {
        expect(c.get('isStepDisabled').findProperty('step', i).get('value')).to.eq(true);
      }
    });
  });

  describe('#getCluster', function() {
    it ('Should return merged clusterStatusTemplate', function() {
      installerController.set('clusterStatusTemplate', {
        name: 'template'
      });
      expect(installerController.getCluster()).to.eql({
        name: 'template'
      });
    });
  });

  describe('#getHosts', function() {
    it ('Should return empty array', function() {
      expect(installerController.getHosts()).to.eql([]);
    });
  });

  describe('#loadServices', function() {
    it ('Should resolve nothing', function() {
      var res = installerController.loadServices();
      res.then(function(data){
        expect(data).to.be.undefined;
      });
    });
  });

  describe('#checkRepoURL', function() {
    var stacks = Em.A([
      Em.Object.create({
        isSelected: false
      }),
      Em.Object.create({
        isSelected: true,
        reload: false,
        id: 'nn-cc',
        stackNameVersion: 'nn-cc',
        repositories: Em.A([
          Em.Object.create({
            isSelected: true,
            isEmpty: false
          })
        ]),
        operatingSystems: Em.A([
          Em.Object.create({
            isSelected: true,
            isEmpty: false,
            repositories: Em.A([
              Em.Object.create({
                isEmpty: false,
                errorTitle: '1',
                errorContent: '1',
                validation: ''
              })
            ])
          })
        ])
      })
    ]);
    var wizard = Em.Object.create({
      skipValidationChecked: true
    });
    it ('Should reload installed stacks', function() {

      installerController.set('content.stacks', stacks);
      installerController.checkRepoURL(wizard);

      var expected = [
        {
          "isSelected": false
        },
        {
          "isSelected": true,
          "reload": true,
          "id": "nn-cc",
          "stackNameVersion": 'nn-cc',
          "repositories": [
            {
              "isSelected": true,
              "isEmpty": false
            }
          ],
          "operatingSystems": [
            {
              "isSelected": true,
              "isEmpty": false,
              "repositories": [
                {
                  "isEmpty": false,
                  "errorTitle": "",
                  "errorContent": "",
                  "validation": "INPROGRESS"
                }
              ]
            }
          ]
        }
      ];

      var res = JSON.parse(JSON.stringify(installerController.get('content.stacks')));

      expect(res).to.be.eql(expected);
    });
  });

  describe('#checkRepoURLSuccessCallback', function() {
    var stacks = Em.A([
      Em.Object.create({
        isSelected: false
      }),
      Em.Object.create({
        isSelected: true,
        reload: false,
        id: 'nn-cc',
        repositories: Em.A([
          Em.Object.create({
            repoId: 11,
            isSelected: true,
            isEmpty: false
          })
        ]),
        operatingSystems: Em.A([
          Em.Object.create({
            isSelected: true,
            isEmpty: false,
            id: 1,
            repositories: Em.A([
              Em.Object.create({
                repoId: 11,
                isEmpty: false,
                errorTitle: '1',
                errorContent: '1',
                validation: ''
              })
            ])
          })
        ])
      })
    ]);
    var resolve = false;
    var data = {
      osId: 1,
      repoId: 11,
      dfd: {
        resolve: function() {
          resolve = true;
        }
      }
    };
    it ('Should check stacks for sucess', function() {

      installerController.set('content.stacks', stacks);
      installerController.checkRepoURLSuccessCallback(null,null,data);

      var expected = [
        {
          "isSelected": false
        },
        {
          "isSelected": true,
          "reload": false,
          "id": "nn-cc",
          "repositories": [
            {
              "repoId": 11,
              "isSelected": true,
              "isEmpty": false
            }
          ],
          "operatingSystems": [
            {
              "isSelected": true,
              "isEmpty": false,
              "id": 1,
              "repositories": [
                {
                  "repoId": 11,
                  "isEmpty": false,
                  "errorTitle": "1",
                  "errorContent": "1",
                  "validation": "OK"
                }
              ]
            }
          ]
        }
      ];

      var res = JSON.parse(JSON.stringify(installerController.get('content.stacks')));
      expect(resolve).to.be.true;
      expect(res).to.be.eql(expected);
    });
  });

  describe('#checkRepoURLErrorCallback', function() {
    var stacks = Em.A([
      Em.Object.create({
        isSelected: false
      }),
      Em.Object.create({
        isSelected: true,
        reload: false,
        id: 'nn-cc',
        repositories: Em.A([
          Em.Object.create({
            repoId: 11,
            isSelected: true
          })
        ]),
        operatingSystems: Em.A([
          Em.Object.create({
            isSelected: true,
            id: 1,
            repositories: Em.A([
              Em.Object.create({
                repoId: 11,
                errorTitle: '1',
                errorContent: '1',
                validation: ''
              })
            ])
          })
        ])
      })
    ]);
    var resolve = false;
    var data = {
      osId: 1,
      repoId: 11,
      dfd: {
        reject: function() {
          resolve = true;
        }
      }
    };
    it ('Should check stacks for error', function() {

      var req = {
        status: 500,
        statusText: 'error'
      };
      installerController.set('content.stacks', stacks);
      installerController.checkRepoURLErrorCallback(req,{},{},{},data);

      var expected = [
        {
          "isSelected": false
        },
        {
          "isSelected": true,
          "reload": false,
          "id": "nn-cc",
          "repositories": [
            {
              "repoId": 11,
              "isSelected": true
            }
          ],
          "operatingSystems": [
            {
              "isSelected": true,
              "id": 1,
              "repositories": [
                {
                  "repoId": 11,
                  "errorTitle": "500:error",
                  "errorContent": "",
                  "validation": "INVALID"
                }
              ]
            }
          ]
        }
      ];

      var res = JSON.parse(JSON.stringify(installerController.get('content.stacks')));
      expect(resolve).to.be.true;
      expect(res).to.be.eql(expected);
    });
  });

  describe('#setLowerStepsDisable', function() {

    beforeEach(function () {
      var steps = Em.A([
        Em.Object.create({
          step: 0,
          value: false
        }),
        Em.Object.create({
          step: 1,
          value: false
        }),
        Em.Object.create({
          step: 2,
          value: false
        }),
        Em.Object.create({
          step: 3,
          value: false
        }),
        Em.Object.create({
          step: 4,
          value: false
        })
      ]);
      installerController.set('isStepDisabled', steps);
      installerController.setLowerStepsDisable(3);
    });

    it('Should disable lower steps', function() {
      var expected = [
        {
          "step": 0,
          "value": true
        },
        {
          "step": 1,
          "value": true
        },
        {
          "step": 2,
          "value": true
        },
        {
          "step": 3,
          "value": false
        },
        {
          "step": 4,
          "value": false
        }
      ];
      var res = JSON.parse(JSON.stringify(installerController.get('isStepDisabled')));
      expect(res).to.eql(expected);
    });
  });

  describe('#totalSteps', function() {
    beforeEach(function() {
      installerController.set('steps', [
        "step0",
        "step1",
        "step2",
        "step3",
        "step4"
      ]);
    });

    it('Should return the number of steps', function() {
      var totalSteps = installerController.get('totalSteps');
      expect(totalSteps).to.eq(installerController.get("steps").length);
    });
  })

  describe('#setStepsEnable', function() {

    beforeEach(function () {
      var steps = Em.A([
        Em.Object.create({
          step: 0,
          value: false
        }),
        Em.Object.create({
          step: 1,
          value: false
        }),
        Em.Object.create({
          step: 2,
          value: false
        }),
        Em.Object.create({
          step: 3,
          value: false
        }),
        Em.Object.create({
          step: 4,
          value: false
        })
      ]);
      installerController.set('isStepDisabled', steps);
      installerController.set('steps', [
        "step0",
        "step1",
        "step2",
        "step3",
        "step4"
      ]);
      //installerController.totalSteps = steps.length - 1;
      installerController.set('currentStep',2);
    });

    it ('Should enable next steps', function() {
      var expected = [
        {
          "step": 0,
          "value": false
        },
        {
          "step": 1,
          "value": true
        },
        {
          "step": 2,
          "value": true
        },
        {
          "step": 3,
          "value": true
        },
        {
          "step": 4,
          "value": true
        }
      ];
      var res = JSON.parse(JSON.stringify(installerController.get('isStepDisabled')));
      expect(res).to.eql(expected);
    });
  });

  describe('#loadMap', function() {

    describe('Should load cluster', function() {
      var loadCluster = false;
      var checker = {
        load: function() {
          loadCluster = true;
        }
      };

      beforeEach(function () {
        installerController.loadMap['step0'][0].callback.call(checker);
      });

      it('cluster info is loaded', function () {
        expect(loadCluster).to.be.true;
      });
    });

    describe('Should load stacks', function() {
      var loadStacks = false;
      var checker = {
        loadStacks: function() {
          return {
            done: function(callback) {
              callback(true);
            }
          };
        }
      };

      beforeEach(function () {
<<<<<<< HEAD
        installerController.loadMap['step1'][0].callback.call(checker);
=======
        sinon.spy(checker, 'loadStacks');
        installerController.loadMap['1'][0].callback.call(checker);
>>>>>>> e61556cc
      });

      afterEach(function() {
        checker.loadStacks.restore();
      });

      it('should call loadStacks, stack info not loaded', function () {
        expect(checker.loadStacks.calledOnce).to.be.true;
      });
    });

    describe('Should load stacks async', function() {
      var checker = {
        loadStacksVersions: Em.K
      };

      beforeEach(function () {
        sinon.spy(checker, 'loadStacksVersions');
      });

      afterEach(function() {
        checker.loadStacksVersions.restore();
      });

      it('stack versions are loaded', function () {
        installerController.loadMap['step1'][1].callback.call(checker, true).then(function(data){
          expect(data).to.be.true;
        });
        expect(checker.loadStacksVersions.called).to.be.false;
      });

      it('should call loadStacksVersions, stack versions not loaded', function () {
        installerController.loadMap['1'][1].callback.call(checker, false).then(function(data){
          expect(data).to.be.true;
        });
        expect(checker.loadStacksVersions.calledOnce).to.be.true;
      });
    });

    describe('Should load installOptions', function() {
      var installOptions = false;
      var checker = {
        load: function() {
          installOptions = true;
        }
      };

      beforeEach(function () {
        installerController.loadMap['step2'][0].callback.call(checker);
      });

      it('install option are loaded', function () {
        expect(installOptions).to.be.true;
      });
    });

    describe('Should load loadConfirmedHosts', function() {
      var loadConfirmedHosts = false;
      var checker = {
        loadConfirmedHosts: function() {
          loadConfirmedHosts = true;
        }
      };

      beforeEach(function () {
        installerController.loadMap['step3'][0].callback.call(checker);
      });

      it('confirmed hosts are loaded', function () {
        expect(loadConfirmedHosts).to.be.true;
      });
    });

    describe('Should load loadServices', function() {
      var loadServices = false;
      var checker = {
        loadServices: function() {
          loadServices = true;
        }
      };

      beforeEach(function () {
        installerController.loadMap['step4'][0].callback.call(checker);
      });

      it('services are loaded', function () {
        expect(loadServices).to.be.true;
      });
    });

    describe('Should load loadServices (2)', function() {
      var setSkipSlavesStep = false;
      var loadMasterComponentHosts = false;
      var loadConfirmedHosts = false;
      var loadComponentsFromConfigs = false;
      var loadRecommendations = false;

      var checker = {
        setSkipSlavesStep: function() {
          setSkipSlavesStep = true;
        },
        loadMasterComponentHosts: function() {
          loadMasterComponentHosts = true;
        },
        loadConfirmedHosts: function() {
          loadConfirmedHosts = true;
        },
        loadComponentsFromConfigs: function() {
          loadComponentsFromConfigs = true;
        },
        loadRecommendations: function() {
          loadRecommendations = true;
        }
      };

      beforeEach(function () {
        installerController.loadMap['step5'][0].callback.call(checker);
      });

      it('confirmed hosts are loaded', function() {
        expect(loadConfirmedHosts).to.be.true;
      });

      it('`skipSlavesStep` is loaded', function() {
        expect(setSkipSlavesStep).to.be.true;
      });

      it('master components hosts are loaded', function() {
        expect(loadMasterComponentHosts).to.be.true;
      });

      it('components added via configs are loaded', function () {
        expect(loadComponentsFromConfigs).to.be.true;
      });

      it('recommendations are loaded', function() {
        expect(loadRecommendations).to.be.true;
      });

    });

    describe ('Should load serviceConfigGroups', function() {
      var loadServiceConfigGroups = false;
      var loadServiceConfigProperties = false;
      var loadCurrentHostGroups = false;
      var loadRecommendationsConfigs = false;
      var loadComponentsFromConfigs = false;
      var loadConfigThemes = false;

      var checker = {
        loadServiceConfigGroups: function() {
          loadServiceConfigGroups = true;
        },
        loadServiceConfigProperties: function() {
          loadServiceConfigProperties = true;
          return $.Deferred().resolve().promise();
        },
        loadCurrentHostGroups: function() {
          loadCurrentHostGroups = true;
        },
        loadRecommendationsConfigs: function() {
          loadRecommendationsConfigs = true;
        },
        loadComponentsFromConfigs: function() {
          loadComponentsFromConfigs = true;
        },
        loadConfigThemes: function() {
          loadConfigThemes = true;
          return $.Deferred().resolve().promise();
        }
      };

      beforeEach(function () {
        installerController.loadMap['step7'][0].callback.call(checker);
      });

      it('config groups are loaded', function () {
        expect(loadServiceConfigGroups).to.be.true;
      });

      it('config properties are loaded', function () {
        expect(loadServiceConfigProperties).to.be.true;
      });

      it('current host groups are loaded', function () {
        expect(loadCurrentHostGroups).to.be.true;
      });

      it('recommendations are loaded', function () {
        expect(loadRecommendationsConfigs).to.be.true;
      });

      it('components added via configs are loaded', function () {
        expect(loadComponentsFromConfigs).to.be.true;
      });

      it('config themes are loaded', function () {
        expect(loadConfigThemes).to.be.true;
      });

    });

    describe('Should load clients', function() {
      var loadSlaveComponentHosts = false;
      var loadClients = false;
      var loadRecommendations = false;
      var loadComponentsFromConfigs = false;

      var checker = {
        loadSlaveComponentHosts: function() {
          loadSlaveComponentHosts = true;
        },
        loadClients: function() {
          loadClients = true;
        },
        loadComponentsFromConfigs: function() {
          loadComponentsFromConfigs = true;
        },
        loadRecommendations: function() {
          loadRecommendations = true;
        }
      };

      beforeEach(function () {
        installerController.loadMap['step6'][0].callback.call(checker);
      });

      it('slave components hosts are loaded', function () {
        expect(loadSlaveComponentHosts).to.be.true;
      });

      it('clients are loaded', function () {
        expect(loadClients).to.be.true;
      });

      it('components added via configs are loaded', function () {
        expect(loadComponentsFromConfigs).to.be.true;
      });

      it('recommendations are loaded', function () {
        expect(loadRecommendations).to.be.true;
      });

    });

  });

  describe('#removeHosts', function() {
    var hostsDb = {
      'h1': {},
      'h2': {},
      'h3': {},
      'h4': {}
    };
    beforeEach(function () {
      sinon.stub(installerController, 'getDBProperty').returns(hostsDb);
    });
    afterEach(function () {
      installerController.getDBProperty.restore();
    });
    it ('Should remove hosts from the list', function() {
      var hosts = Em.A([
        {
          name: 'h1'
        },
        {
          name: 'h2'
        },
        {
          name: 'h3'
        }
      ]);
      installerController.removeHosts(hosts);
      expect(hostsDb).to.eql({
        'h4': {}
      });
    });
  });

  describe('#allHosts', function() {
    it ('Should return hosts', function() {
      var hosts = {
        'h1': {
          hostComponents: Em.A([])
        }
      };
      var masterComponentHosts = Em.A([
        {
          hostName: 'h1',
          component: 'component',
          display_name: 'n1'
        }
      ]);
      var slaveComponentHosts = Em.A([
        {
          hosts: Em.A([
          {
            hostName: 'h1'
          }
          ])
        }
      ]);
      installerController.set('content.hosts', hosts);
      installerController.set('content.masterComponentHosts', masterComponentHosts);
      installerController.set('content.slaveComponentHosts', slaveComponentHosts);
      var res = JSON.parse(JSON.stringify(installerController.get('allHosts')));
      expect(res).to.eql([
        {
          "hostComponents": [
            {
              "componentName": "component",
              "displayName": "n1"
            },
            {}
          ]
        }
      ]);
    });
  });

  describe('#saveServices', function() {
    it ('Should return correct names', function() {
      var stepController = Em.A([
        Em.Object.create({
          isInstalled: true,
          isSelected: true,
          serviceName: 'i1'
        }),
        Em.Object.create({
          isInstalled: false,
          isSelected: true,
          serviceName: 'i2'
        }),
        Em.Object.create({
          isInstalled: true,
          isSelected: false,
          serviceName: 'i3'
        })
      ]);
      installerController.saveServices(stepController);
      expect(installerController.get('content.selectedServiceNames')).to.eql(['i1','i2']);
      expect(installerController.get('content.installedServiceNames')).to.eql(['i1','i3']);
    });
  });

  describe('#saveClients', function() {
    var stepController;

    beforeEach(function () {
      stepController = Em.Object.create({
        content: Em.A([
          Em.Object.create({
            isInstalled: true,
            isSelected: true,
            serviceName: 'i1',
            serviceComponents: Em.A([
              Em.Object.create({
                isClient: true,
                componentName: 'name',
                displayName: 'dname'
              })
            ])
          }),
          Em.Object.create({
            isInstalled: false,
            isSelected: true,
            serviceName: 'i2',
            serviceComponents: Em.A([
              Em.Object.create({
                isClient: false
              })
            ])
          }),
          Em.Object.create({
            isInstalled: true,
            isSelected: false,
            serviceName: 'i3',
            serviceComponents: Em.A([
              Em.Object.create({
                isClient: false
              })
            ])
          })
        ])
      });
    });
    it ('Should return correct clients names', function() {
      installerController.saveClients(stepController);
      var res = JSON.parse(JSON.stringify(installerController.get('content.clients')));
      expect(res).to.eql([
        {
          "component_name": "name",
          "display_name": "dname",
          "isInstalled": false
        }
      ]);
    });
  });

  describe('#saveMasterComponentHosts', function() {
    beforeEach(function () {
      sinon.stub(installerController, 'getDBProperty').returns({
        'h1': {
          id: 11
        },
        'h3': {
          id: 13
        },
        'h2': {
          id: 12
        }
      });
    });
    afterEach(function () {
      installerController.getDBProperty.restore();
    });
    it ('Should return hosts', function() {
      var stepController = Em.Object.create({
        selectedServicesMasters: Em.A([
          Em.Object.create({
            display_name: 'n1',
            component_name: 'c1',
            serviceId: 1,
            selectedHost: 'h1'
          })
        ])
      });
      installerController.saveMasterComponentHosts(stepController);
      expect(installerController.get('content.masterComponentHosts')).to.eql([
        {
          "display_name": "n1",
          "component": "c1",
          "serviceId": 1,
          "isInstalled": false,
          "host_id": 11
        }
      ]);
    });
  });

  describe('#loadConfirmedHosts', function() {
    beforeEach(function () {
      sinon.stub(installerController, 'getDBProperty').returns({
        'h1': {
          id: 11
        },
        'h3': {
          id: 13
        },
        'h2': {
          id: 12
        }
      });
    });
    afterEach(function () {
      installerController.getDBProperty.restore();
    });
    it ('Should load hosts from db', function() {
      installerController.loadConfirmedHosts();
      expect(installerController.get('content.hosts')).to.eql({
        'h1': {
          id: 11
        },
        'h3': {
          id: 13
        },
        'h2': {
          id: 12
        }
      });
    });
  });

  describe('#loadMasterComponentHosts', function() {
    beforeEach(function () {
      sinon.stub(installerController, 'getDBProperties', function() {
        return {
          masterComponentHosts: Em.A([
            {
              hostName: '',
              host_id: 11
            }
          ]),
          hosts: {
            'h1': {
              id: 11
            },
            'h3': {
              id: 13
            },
            'h2': {
              id: 12
            }
          }
        }
      });
    });
    afterEach(function () {
      installerController.getDBProperties.restore();
    });
    it ('Should load hosts', function() {
      installerController.loadMasterComponentHosts();
      expect(installerController.get('content.masterComponentHosts')).to.eql([
        {
          "hostName": "h1",
          "host_id": 11
        }
      ]);
    });
  });

  describe('#loadSlaveComponentHosts', function() {
    beforeEach(function () {
      sinon.stub(installerController, 'getDBProperties', function() {
        return {
          hosts: {
            'h1': {
              id: 11
            },
            'h3': {
              id: 13
            },
            'h2': {
              id: 12
            }
          },
          slaveComponentHosts: Em.A([
            {
              hosts: Em.A([
                {
                  hostName: '',
                  host_id: 11
                }
              ])
            }
          ])
        };
      });
    });
    afterEach(function () {
      installerController.getDBProperties.restore();
    });
    it ('Should load slave hosts', function() {
      installerController.loadSlaveComponentHosts();
      expect(installerController.get('content.slaveComponentHosts')).to.eql([
        {
          "hosts": [
            {
              "hostName": "h1",
              "host_id": 11
            }
          ]
        }
      ]);
    });
  });

  describe('#getServerVersionSuccessCallback', function () {

    var cases = [
        {
          osFamily: 'redhat5',
          expected: false
        },
        {
          osFamily: 'redhat6',
          expected: true
        },
        {
          osFamily: 'suse11',
          expected: false
        }
      ],
      title = 'App.isManagedMySQLForHiveEnabled should be {0} for {1}';

    cases.forEach(function (item) {
      it(title.format(item.expected, item.osFamily), function () {
        installerController.getServerVersionSuccessCallback({
          'RootServiceComponents': {
            'component_version': '',
            'properties': {
              'server.os_family': item.osFamily
            }
          }
        });
        expect(App.get('isManagedMySQLForHiveEnabled')).to.equal(item.expected);
      });
    });

  });

  describe('#validateJDKVersion', function() {
    var tests = [
      {
        isCustomJDK: false,
        ambariProperties: {
          'java.version': '1.8'
        },
        successCallbackCalled: false,
        popupCalled: true,
        stacks: [Em.Object.create({
          minJdkVersion: '1.6',
          maxJdkVersion: '1.7',
          isSelected: true
        })],
        m: 'JDK 1.8, stack supports 1.6-1.7 popup should be displayed'
      },
      {
        isCustomJDK: false,
        ambariProperties: {
          'java.version': '1.8'
        },
        successCallbackCalled: true,
        popupCalled: false,
        stacks: [Em.Object.create({
          minJdkVersion: '1.6',
          maxJdkVersion: '1.8',
          isSelected: true
        })],
        m: 'JDK 1.8, stack supports 1.7-1.8 procceed installation without warning'
      },
      {
        isCustomJDK: false,
        ambariProperties: {
          'java.version': '1.5'
        },
        successCallbackCalled: false,
        popupCalled: true,
        stacks: [Em.Object.create({
          minJdkVersion: '1.6',
          maxJdkVersion: '1.8',
          isSelected: true
        })],
        m: 'JDK 1.5, stack supports 1.6-1.8, popup should be displayed'
      },
      {
        isCustomJDK: false,
        ambariProperties: {
          'java.version': '1.5'
        },
        successCallbackCalled: true,
        popupCalled: false,
        stacks: [Em.Object.create({
          minJdkVersion: null,
          maxJdkVersion: null,
          isSelected: true
        })],
        m: 'JDK 1.5, stack supports max and min are null, procceed installation without warning'
      },
      {
        isCustomJDK: false,
        ambariProperties: {
          'java.version': '1.5'
        },
        successCallbackCalled: true,
        popupCalled: false,
        stacks: [Em.Object.create({
          minJdkVersion: '1.5',
          maxJdkVersion: null,
          isSelected: true
        })],
        m: 'JDK 1.5, stack supports max is missed and min is 1.5, procceed installation without warning'
      },
      {
        isCustomJDK: false,
        ambariProperties: {
          'java.version': '1.6'
        },
        successCallbackCalled: false,
        popupCalled: true,
        stacks: [Em.Object.create({
          minJdkVersion: '1.5',
          maxJdkVersion: null,
          isSelected: true
        })],
        m: 'JDK 1.6, stack supports max is missed and min is 1.5, popup should be displayed'
      },
      {
        isCustomJDK: false,
        ambariProperties: {
          'java.version': '1.5'
        },
        successCallbackCalled: true,
        popupCalled: false,
        stacks: [Em.Object.create({
          minJdkVersion: null,
          maxJdkVersion: '1.5',
          isSelected: true
        })],
        m: 'JDK 1.5, stack supports max 1.5 and min is missed, procceed installation without warning'
      },
      {
        isCustomJDK: false,
        ambariProperties: {
          'java.version': '1.5'
        },
        successCallbackCalled: false,
        popupCalled: true,
        stacks: [Em.Object.create({
          minJdkVersion: null,
          maxJdkVersion: '1.8',
          isSelected: true
        })],
        m: 'JDK 1.5, stack supports max 1.8 and min is missed, popup should be displayed'
      },
      {
        isCustomJDK: false,
        ambariProperties: {
          'java.version': '1.8'
        },
        successCallbackCalled: true,
        popupCalled: false,
        stacks: [Em.Object.create({
          isSelected: true
        })],
        m: 'JDK 1.8, min, max jdk missed in stack definition, procceed installation without warning'
      },
      {
        isCustomJDK: true,
        ambariProperties: {
          'java.version': '1.8'
        },
        successCallbackCalled: true,
        popupCalled: false,
        stacks: [Em.Object.create({
          minJdkVersion: '1.6',
          maxJdkVersion: '1.8',
          isSelected: true
        })],
        m: 'JDK 1.8, custom jdk location used, procceed installation without warning'
      }
    ];

    tests.forEach(function(test) {

      describe(test.m, function() {

        var successCallback;

        beforeEach(function () {
          sinon.stub(App.Stack, 'find').returns(test.stacks);
          sinon.stub(App.router, 'get').withArgs('clusterController.isCustomJDK').returns(test.isCustomJDK)
            .withArgs('clusterController.ambariProperties').returns(test.ambariProperties);
          sinon.stub(App, 'showConfirmationPopup', Em.K);
          successCallback = sinon.spy();
          installerController.validateJDKVersion(successCallback);
        });

        afterEach(function () {
          App.router.get.restore();
          App.Stack.find.restore();
          App.showConfirmationPopup.restore();
        });

        it('successCallback is ' + (test.successCallbackCalled ? '' : 'not') + ' called', function () {
          expect(successCallback.called).to.be.equal(test.successCallbackCalled);
        });

        it('App.showConfirmationPopup. is ' + (test.popupCalled ? '' : 'not') + ' called', function () {
          expect(App.showConfirmationPopup.called).to.be.equal(test.popupCalled);
        });

      });
    });
  });

  describe('#postVersionDefinitionFileErrorCallback', function () {

    beforeEach(function () {
      sinon.stub(App, 'showAlertPopup', Em.K);
    });

    afterEach(function () {
      App.showAlertPopup.restore();
    });

    it('should delete VDF-data', function () {
      App.db.setLocalRepoVDFData({});
      expect(App.db.getLocalRepoVDFData()).to.not.be.an.object;
      installerController.postVersionDefinitionFileErrorCallback({}, {}, {}, {}, {dfd: $.Deferred()});
      expect(App.db.getLocalRepoVDFData()).to.be.undefined;
    });

  });

});<|MERGE_RESOLUTION|>--- conflicted
+++ resolved
@@ -494,12 +494,8 @@
       };
 
       beforeEach(function () {
-<<<<<<< HEAD
+        sinon.spy(checker, 'loadStacks');
         installerController.loadMap['step1'][0].callback.call(checker);
-=======
-        sinon.spy(checker, 'loadStacks');
-        installerController.loadMap['1'][0].callback.call(checker);
->>>>>>> e61556cc
       });
 
       afterEach(function() {
