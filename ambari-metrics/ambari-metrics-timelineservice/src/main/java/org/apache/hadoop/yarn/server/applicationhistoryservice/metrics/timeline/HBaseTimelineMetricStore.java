--- conflicted
+++ resolved
@@ -410,10 +410,6 @@
   }
 
   @Override
-<<<<<<< HEAD
-  public Map<String, Set<String>> getInstanceHostsMetadata() throws SQLException, IOException {
-    return metricMetadataManager.getHostedInstanceCache();
-=======
   public TimelinePutResponse putHostAggregatedMetrics(AggregationResult aggregationResult) throws SQLException, IOException {
     Map<TimelineMetric, MetricHostAggregate> aggregateMap = new HashMap<>();
     for (TimelineMetricWithAggregatedValues entry : aggregationResult.getResult()) {
@@ -474,7 +470,6 @@
     }
 
     return instanceAppHosts;
->>>>>>> 9d802b7c
   }
 
   @Override
