--- conflicted
+++ resolved
@@ -322,13 +322,11 @@
   public static final String TIMELINE_METRICS_PRECISION_TABLE_HBASE_BLOCKING_STORE_FILES =
     "timeline.metrics.precision.table.hbase.hstore.blockingStoreFiles";
 
-<<<<<<< HEAD
   public static final String TIMELINE_METRICS_UUID_GEN_STRATEGY =
     "timeline.metrics.uuid.gen.strategy";
-=======
+
   public static final String TIMELINE_METRICS_SUPPORT_MULTIPLE_CLUSTERS =
     "timeline.metrics.support.multiple.clusters";
->>>>>>> dc419b4a
 
   public static final String HOST_APP_ID = "HOST";
 
@@ -588,7 +586,6 @@
     return whitelist;
   }
 
-<<<<<<< HEAD
   public int getExternalSinkInterval(SOURCE_NAME sourceName) {
     return Integer.parseInt(metricsConf.get(String.format(EXTERNAL_SINK_INTERVAL, sourceName), "-1"));
   }
@@ -639,17 +636,19 @@
     if (metricsConf != null) {
       return Boolean.valueOf(metricsConf.get(TIMELINE_METRICS_HOST_INMEMORY_AGGREGATION, "false"));
     } else {
-=======
+      return false;
+    }
+  }
+
   public boolean isContainerMetricsDisabled() {
     try {
       return metricsConf != null && Boolean.parseBoolean(metricsConf.get(TIMELINE_SERVICE_DISABLE_CONTAINER_METRICS, "false"));
     } catch (Exception e) {
->>>>>>> dc419b4a
+
       return false;
     }
   }
 
-<<<<<<< HEAD
   public boolean isCollectorInMemoryAggregationEnabled() {
     if (metricsConf != null) {
       return Boolean.valueOf(metricsConf.get(TIMELINE_METRICS_COLLECTOR_INMEMORY_AGGREGATION, "false"));
@@ -666,27 +665,28 @@
     return Collections.emptyList();
   }
 
-  public String getZkConnectionUrl(String zkClientPort, String zkQuorum) {
-    StringBuilder sb = new StringBuilder();
-    String[] quorumParts = zkQuorum.split(",");
-    String prefix = "";
-    for (String part : quorumParts) {
-      sb.append(prefix);
-      sb.append(part.trim());
-      if (!part.contains(":")) {
-        sb.append(":");
-        sb.append(zkClientPort);
-      }
-      prefix = ",";
-    }
-
-    return sb.toString();
-=======
+  public String getZkConnectionUrl(String zkClientPort, String zkQuorum){
+      StringBuilder sb = new StringBuilder();
+      String[] quorumParts = zkQuorum.split(",");
+      String prefix = "";
+      for (String part : quorumParts) {
+        sb.append(prefix);
+        sb.append(part.trim());
+        if (!part.contains(":")) {
+          sb.append(":");
+          sb.append(zkClientPort);
+        }
+        prefix = ",";
+      }
+
+      return sb.toString();
+
+    }
+
   public boolean isWhitelistingEnabled() {
     if (metricsConf != null) {
       return Boolean.parseBoolean(metricsConf.get(TIMELINE_METRICS_WHITELIST_ENABLED, "false"));
     }
     return false;
->>>>>>> dc419b4a
   }
 }