--- conflicted
+++ resolved
@@ -247,11 +247,6 @@
     for cluster_id, command_json in self.alert_definitions_cache.iteritems():
       clusterName = '' if not 'clusterName' in command_json else command_json['clusterName']
       hostName = '' if not 'hostName' in command_json else command_json['hostName']
-<<<<<<< HEAD
-
-      for definition in command_json['alertDefinitions']:
-        alert = self.__json_to_callable(clusterName, hostName, Utils.get_mutable_copy(definition))
-=======
       publicHostName = '' if not 'publicHostName' in command_json else command_json['publicHostName']
       clusterHash = None if not 'hash' in command_json else command_json['hash']
 
@@ -261,8 +256,7 @@
         self._cluster_hashes[clusterName] = clusterHash
 
       for definition in command_json['alertDefinitions']:
-        alert = self.__json_to_callable(clusterName, hostName, publicHostName, definition)
->>>>>>> 9d802b7c
+        alert = self.__json_to_callable(clusterName, hostName, publicHostName, Utils.get_mutable_copy(definition))
 
         if alert is None:
           continue
@@ -307,11 +301,7 @@
         alert = RecoveryAlert(json_definition, source, self.config, self.recovery_manger)
 
       if alert is not None:
-<<<<<<< HEAD
-        alert.set_cluster(clusterName, json_definition['clusterId'], hostName)
-=======
-        alert.set_cluster(clusterName, hostName, publicHostName)
->>>>>>> 9d802b7c
+        alert.set_cluster(clusterName, json_definition['clusterId'], hostName, publicHostName)
 
     except Exception, exception:
       logger.exception("[AlertScheduler] Unable to load an invalid alert definition. It will be skipped.")
