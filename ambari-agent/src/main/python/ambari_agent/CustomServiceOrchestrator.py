--- conflicted
+++ resolved
@@ -77,7 +77,6 @@
   # Property name for credential store class path
   CREDENTIAL_STORE_CLASS_PATH_NAME = 'credentialStoreClassPath'
 
-<<<<<<< HEAD
   def __init__(self, initializer_module):
     self.metadata_cache = initializer_module.metadata_cache
     self.topology_cache = initializer_module.topology_cache
@@ -86,13 +85,7 @@
     self.config = initializer_module.config
     self.tmp_dir = self.config.get('agent', 'prefix')
     self.force_https_protocol = self.config.get_force_https_protocol()
-=======
-  def __init__(self, config, controller):
-    self.config = config
-    self.tmp_dir = config.get('agent', 'prefix')
-    self.force_https_protocol = config.get_force_https_protocol_name()
     self.ca_cert_file_path = config.get_ca_cert_file_path()
->>>>>>> 9d802b7c
     self.exec_tmp_dir = Constants.AGENT_TMP_DIR
     self.file_cache = initializer_module.file_cache
     self.status_commands_stdout = os.path.join(self.tmp_dir,
@@ -402,13 +395,8 @@
       for py_file, current_base_dir in filtered_py_file_list:
         log_info_on_failure = not command_name in self.DONT_DEBUG_FAILURES_FOR_COMMANDS
         script_params = [command_name, json_path, current_base_dir, tmpstrucoutfile, logger_level, self.exec_tmp_dir,
-<<<<<<< HEAD
-                         self.force_https_protocol]
-
-=======
                          self.force_https_protocol, self.ca_cert_file_path]
         
->>>>>>> 9d802b7c
         if log_out_files:
           script_params.append("-o")
 
